--- conflicted
+++ resolved
@@ -65,10 +65,6 @@
 	struct sg_table *sg;
 	dma_addr_t *dma_address;
 	struct file *swap_storage;
-<<<<<<< HEAD
-	struct list_head pages_list;
-=======
->>>>>>> 24e146cd
 	enum ttm_caching caching;
 };
 
