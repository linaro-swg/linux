--- conflicted
+++ resolved
@@ -36,8 +36,6 @@
 	if not os.path.exists(kunit_kernel.kunitconfig_path):
 		shutil.copyfile('arch/um/configs/kunit_defconfig',
 				kunit_kernel.kunitconfig_path)
-<<<<<<< HEAD
-=======
 
 def get_kernel_root_path():
 	parts = sys.argv[0] if not __file__ else __file__
@@ -45,7 +43,6 @@
 	if len(parts) != 2:
 		sys.exit(1)
 	return parts[0]
->>>>>>> 2c523b34
 
 def run_tests(linux: kunit_kernel.LinuxSourceTree,
 	      request: KunitRequest) -> KunitResult:
@@ -126,12 +123,9 @@
 	cli_args = parser.parse_args(argv)
 
 	if cli_args.subcommand == 'run':
-<<<<<<< HEAD
-=======
 		if get_kernel_root_path():
 			os.chdir(get_kernel_root_path())
 
->>>>>>> 2c523b34
 		if cli_args.build_dir:
 			if not os.path.exists(cli_args.build_dir):
 				os.mkdir(cli_args.build_dir)
