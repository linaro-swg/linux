		i	synthesize instructions events
		b	synthesize branches events (branch misses for Arm SPE)
		c	synthesize branches events (calls only)
		r	synthesize branches events (returns only)
		x	synthesize transactions events
		w	synthesize ptwrite events
		p	synthesize power events (incl. PSB events for Intel PT)
		o	synthesize other events recorded due to the use
			of aux-output (refer to perf record)
		e	synthesize error events
		d	create a debug log
		f	synthesize first level cache events
		m	synthesize last level cache events
		M	synthesize memory events
		t	synthesize TLB events
		a	synthesize remote access events
		g	synthesize a call chain (use with i or x)
		G	synthesize a call chain on existing event records
		l	synthesize last branch entries (use with i or x)
		L	synthesize last branch entries on existing event records
		s       skip initial number of events
		q	quicker (less detailed) decoding
<<<<<<< HEAD
=======
		A	approximate IPC
>>>>>>> df0cc57e
		Z	prefer to ignore timestamps (so-called "timeless" decoding)

	The default is all events i.e. the same as --itrace=ibxwpe,
	except for perf script where it is --itrace=ce

	In addition, the period (default 100000, except for perf script where it is 1)
	for instructions events can be specified in units of:

		i	instructions
		t	ticks
		ms	milliseconds
		us	microseconds
		ns	nanoseconds (default)

	Also the call chain size (default 16, max. 1024) for instructions or
	transactions events can be specified.

	Also the number of last branch entries (default 64, max. 1024) for
	instructions or transactions events can be specified.

	Similar to options g and l, size may also be specified for options G and L.
	On x86, note that G and L work poorly when data has been recorded with
	large PEBS. Refer linkperf:perf-intel-pt[1] man page for details.

	It is also possible to skip events generated (instructions, branches, transactions,
	ptwrite, power) at the beginning. This is useful to ignore initialization code.

	--itrace=i0nss1000000

	skips the first million instructions.

	The 'e' option may be followed by flags which affect what errors will or
	will not be reported. Each flag must be preceded by either '+' or '-'.
	The flags are:
		o	overflow
		l	trace data lost

	If supported, the 'd' option may be followed by flags which affect what
	debug messages will or will not be logged. Each flag must be preceded
	by either '+' or '-'. The flags are:
		a	all perf events
		o	output to stdout

	If supported, the 'q' option may be repeated to increase the effect.<|MERGE_RESOLUTION|>--- conflicted
+++ resolved
@@ -20,10 +20,7 @@
 		L	synthesize last branch entries on existing event records
 		s       skip initial number of events
 		q	quicker (less detailed) decoding
-<<<<<<< HEAD
-=======
 		A	approximate IPC
->>>>>>> df0cc57e
 		Z	prefer to ignore timestamps (so-called "timeless" decoding)
 
 	The default is all events i.e. the same as --itrace=ibxwpe,
