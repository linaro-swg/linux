--- conflicted
+++ resolved
@@ -3341,11 +3341,7 @@
 		return -EINVAL;
 
 	dst->ops = src->ops;
-<<<<<<< HEAD
-	err = src->ops->clone(dst, src);
-=======
 	err = src->ops->clone(dst, src, gfp);
->>>>>>> 0c383648
 	if (err < 0)
 		return err;
 
@@ -4399,21 +4395,12 @@
 	[NFTA_SET_HANDLE]		= { .type = NLA_U64 },
 	[NFTA_SET_EXPR]			= { .type = NLA_NESTED },
 	[NFTA_SET_EXPRESSIONS]		= NLA_POLICY_NESTED_ARRAY(nft_expr_policy),
-<<<<<<< HEAD
 };
 
 static const struct nla_policy nft_concat_policy[NFTA_SET_FIELD_MAX + 1] = {
 	[NFTA_SET_FIELD_LEN]	= { .type = NLA_U32 },
 };
 
-=======
-};
-
-static const struct nla_policy nft_concat_policy[NFTA_SET_FIELD_MAX + 1] = {
-	[NFTA_SET_FIELD_LEN]	= { .type = NLA_U32 },
-};
-
->>>>>>> 0c383648
 static const struct nla_policy nft_set_desc_policy[NFTA_SET_DESC_MAX + 1] = {
 	[NFTA_SET_DESC_SIZE]		= { .type = NLA_U32 },
 	[NFTA_SET_DESC_CONCAT]		= NLA_POLICY_NESTED_ARRAY(nft_concat_policy),
@@ -6211,7 +6198,6 @@
 	struct net *net = info->net;
 	struct nft_table *table;
 	struct nft_set *set;
-<<<<<<< HEAD
 
 	table = nft_table_lookup(net, nla[NFTA_SET_ELEM_LIST_TABLE], family,
 				 genmask, 0);
@@ -6242,8 +6228,6 @@
 	struct nft_set_dump_ctx dump_ctx;
 	struct nlattr *attr;
 	int rem, err = 0;
-=======
->>>>>>> 0c383648
 
 	if (info->nlh->nlmsg_flags & NLM_F_DUMP) {
 		struct netlink_dump_control c = {
@@ -6276,7 +6260,6 @@
 		}
 	}
 
-<<<<<<< HEAD
 	return err;
 }
 
@@ -6289,30 +6272,6 @@
 	struct nft_set_dump_ctx dump_ctx;
 	int rem, err = 0, nelems = 0;
 	struct nlattr *attr;
-=======
-	set = nft_set_lookup(table, nla[NFTA_SET_ELEM_LIST_SET], genmask);
-	if (IS_ERR(set)) {
-		NL_SET_BAD_ATTR(extack, nla[NFTA_SET_ELEM_LIST_SET]);
-		return PTR_ERR(set);
-	}
-
-	nft_ctx_init(&dump_ctx->ctx, net, skb,
-		     info->nlh, family, table, NULL, nla);
-	dump_ctx->set = set;
-	dump_ctx->reset = reset;
-	return 0;
-}
-
-/* called with rcu_read_lock held */
-static int nf_tables_getsetelem(struct sk_buff *skb,
-				const struct nfnl_info *info,
-				const struct nlattr * const nla[])
-{
-	struct netlink_ext_ack *extack = info->extack;
-	struct nft_set_dump_ctx dump_ctx;
-	struct nlattr *attr;
-	int rem, err = 0;
->>>>>>> 0c383648
 
 	if (info->nlh->nlmsg_flags & NLM_F_DUMP) {
 		struct netlink_dump_control c = {
@@ -6321,56 +6280,6 @@
 			.done = nf_tables_dump_set_done,
 			.module = THIS_MODULE,
 		};
-
-<<<<<<< HEAD
-		err = nft_set_dump_ctx_init(&dump_ctx, skb, info, nla, true);
-		if (err)
-			return err;
-=======
-		err = nft_set_dump_ctx_init(&dump_ctx, skb, info, nla, false);
-		if (err)
-			return err;
-
-		c.data = &dump_ctx;
-		return nft_netlink_dump_start_rcu(info->sk, skb, info->nlh, &c);
-	}
-
-	if (!nla[NFTA_SET_ELEM_LIST_ELEMENTS])
-		return -EINVAL;
-
-	err = nft_set_dump_ctx_init(&dump_ctx, skb, info, nla, false);
-	if (err)
-		return err;
-
-	nla_for_each_nested(attr, nla[NFTA_SET_ELEM_LIST_ELEMENTS], rem) {
-		err = nft_get_set_elem(&dump_ctx.ctx, dump_ctx.set, attr, false);
-		if (err < 0) {
-			NL_SET_BAD_ATTR(extack, attr);
-			break;
-		}
-	}
-
-	return err;
-}
-
-static int nf_tables_getsetelem_reset(struct sk_buff *skb,
-				      const struct nfnl_info *info,
-				      const struct nlattr * const nla[])
-{
-	struct nftables_pernet *nft_net = nft_pernet(info->net);
-	struct netlink_ext_ack *extack = info->extack;
-	struct nft_set_dump_ctx dump_ctx;
-	int rem, err = 0, nelems = 0;
-	struct nlattr *attr;
-
-	if (info->nlh->nlmsg_flags & NLM_F_DUMP) {
-		struct netlink_dump_control c = {
-			.start = nf_tables_dump_set_start,
-			.dump = nf_tables_dumpreset_set,
-			.done = nf_tables_dump_set_done,
-			.module = THIS_MODULE,
-		};
->>>>>>> 0c383648
 
 		err = nft_set_dump_ctx_init(&dump_ctx, skb, info, nla, true);
 		if (err)
@@ -10912,153 +10821,6 @@
 }
 EXPORT_SYMBOL_GPL(nft_chain_validate_hooks);
 
-<<<<<<< HEAD
-/*
- * Loop detection - walk through the ruleset beginning at the destination chain
- * of a new jump until either the source chain is reached (loop) or all
- * reachable chains have been traversed.
- *
- * The loop check is performed whenever a new jump verdict is added to an
- * expression or verdict map or a verdict map is bound to a new chain.
- */
-
-static int nf_tables_check_loops(const struct nft_ctx *ctx,
-				 const struct nft_chain *chain);
-
-static int nft_check_loops(const struct nft_ctx *ctx,
-			   const struct nft_set_ext *ext)
-{
-	const struct nft_data *data;
-	int ret;
-
-	data = nft_set_ext_data(ext);
-	switch (data->verdict.code) {
-	case NFT_JUMP:
-	case NFT_GOTO:
-		ret = nf_tables_check_loops(ctx, data->verdict.chain);
-		break;
-	default:
-		ret = 0;
-		break;
-	}
-
-	return ret;
-}
-
-static int nf_tables_loop_check_setelem(const struct nft_ctx *ctx,
-					struct nft_set *set,
-					const struct nft_set_iter *iter,
-					struct nft_elem_priv *elem_priv)
-{
-	const struct nft_set_ext *ext = nft_set_elem_ext(set, elem_priv);
-
-	if (!nft_set_elem_active(ext, iter->genmask))
-		return 0;
-
-	if (nft_set_ext_exists(ext, NFT_SET_EXT_FLAGS) &&
-	    *nft_set_ext_flags(ext) & NFT_SET_ELEM_INTERVAL_END)
-		return 0;
-
-	return nft_check_loops(ctx, ext);
-}
-
-static int nft_set_catchall_loops(const struct nft_ctx *ctx,
-				  struct nft_set *set)
-{
-	u8 genmask = nft_genmask_next(ctx->net);
-	struct nft_set_elem_catchall *catchall;
-	struct nft_set_ext *ext;
-	int ret = 0;
-
-	list_for_each_entry_rcu(catchall, &set->catchall_list, list) {
-		ext = nft_set_elem_ext(set, catchall->elem);
-		if (!nft_set_elem_active(ext, genmask))
-			continue;
-
-		ret = nft_check_loops(ctx, ext);
-		if (ret < 0)
-			return ret;
-	}
-
-	return ret;
-}
-
-static int nf_tables_check_loops(const struct nft_ctx *ctx,
-				 const struct nft_chain *chain)
-{
-	const struct nft_rule *rule;
-	const struct nft_expr *expr, *last;
-	struct nft_set *set;
-	struct nft_set_binding *binding;
-	struct nft_set_iter iter;
-
-	if (ctx->chain == chain)
-		return -ELOOP;
-
-	if (fatal_signal_pending(current))
-		return -EINTR;
-
-	list_for_each_entry(rule, &chain->rules, list) {
-		nft_rule_for_each_expr(expr, last, rule) {
-			struct nft_immediate_expr *priv;
-			const struct nft_data *data;
-			int err;
-
-			if (strcmp(expr->ops->type->name, "immediate"))
-				continue;
-
-			priv = nft_expr_priv(expr);
-			if (priv->dreg != NFT_REG_VERDICT)
-				continue;
-
-			data = &priv->data;
-			switch (data->verdict.code) {
-			case NFT_JUMP:
-			case NFT_GOTO:
-				err = nf_tables_check_loops(ctx,
-							data->verdict.chain);
-				if (err < 0)
-					return err;
-				break;
-			default:
-				break;
-			}
-		}
-	}
-
-	list_for_each_entry(set, &ctx->table->sets, list) {
-		if (!nft_is_active_next(ctx->net, set))
-			continue;
-		if (!(set->flags & NFT_SET_MAP) ||
-		    set->dtype != NFT_DATA_VERDICT)
-			continue;
-
-		list_for_each_entry(binding, &set->bindings, list) {
-			if (!(binding->flags & NFT_SET_MAP) ||
-			    binding->chain != chain)
-				continue;
-
-			iter.genmask	= nft_genmask_next(ctx->net);
-			iter.type	= NFT_ITER_UPDATE;
-			iter.skip 	= 0;
-			iter.count	= 0;
-			iter.err	= 0;
-			iter.fn		= nf_tables_loop_check_setelem;
-
-			set->ops->walk(ctx, set, &iter);
-			if (!iter.err)
-				iter.err = nft_set_catchall_loops(ctx, set);
-
-			if (iter.err < 0)
-				return iter.err;
-		}
-	}
-
-	return 0;
-}
-
-=======
->>>>>>> 0c383648
 /**
  *	nft_parse_u32_check - fetch u32 attribute and check for maximum value
  *
