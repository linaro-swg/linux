/*
 * SLUB: A slab allocator that limits cache line use instead of queuing
 * objects in per cpu and per node lists.
 *
 * The allocator synchronizes using per slab locks or atomic operatios
 * and only uses a centralized lock to manage a pool of partial slabs.
 *
 * (C) 2007 SGI, Christoph Lameter
 * (C) 2011 Linux Foundation, Christoph Lameter
 */

#include <linux/mm.h>
#include <linux/swap.h> /* struct reclaim_state */
#include <linux/module.h>
#include <linux/bit_spinlock.h>
#include <linux/interrupt.h>
#include <linux/bitops.h>
#include <linux/slab.h>
#include "slab.h"
#include <linux/proc_fs.h>
#include <linux/seq_file.h>
#include <linux/kmemcheck.h>
#include <linux/cpu.h>
#include <linux/cpuset.h>
#include <linux/mempolicy.h>
#include <linux/ctype.h>
#include <linux/debugobjects.h>
#include <linux/kallsyms.h>
#include <linux/memory.h>
#include <linux/math64.h>
#include <linux/fault-inject.h>
#include <linux/stacktrace.h>
#include <linux/prefetch.h>

#include <trace/events/kmem.h>

#include "internal.h"

/*
 * Lock order:
 *   1. slab_mutex (Global Mutex)
 *   2. node->list_lock
 *   3. slab_lock(page) (Only on some arches and for debugging)
 *
 *   slab_mutex
 *
 *   The role of the slab_mutex is to protect the list of all the slabs
 *   and to synchronize major metadata changes to slab cache structures.
 *
 *   The slab_lock is only used for debugging and on arches that do not
 *   have the ability to do a cmpxchg_double. It only protects the second
 *   double word in the page struct. Meaning
 *	A. page->freelist	-> List of object free in a page
 *	B. page->counters	-> Counters of objects
 *	C. page->frozen		-> frozen state
 *
 *   If a slab is frozen then it is exempt from list management. It is not
 *   on any list. The processor that froze the slab is the one who can
 *   perform list operations on the page. Other processors may put objects
 *   onto the freelist but the processor that froze the slab is the only
 *   one that can retrieve the objects from the page's freelist.
 *
 *   The list_lock protects the partial and full list on each node and
 *   the partial slab counter. If taken then no new slabs may be added or
 *   removed from the lists nor make the number of partial slabs be modified.
 *   (Note that the total number of slabs is an atomic value that may be
 *   modified without taking the list lock).
 *
 *   The list_lock is a centralized lock and thus we avoid taking it as
 *   much as possible. As long as SLUB does not have to handle partial
 *   slabs, operations can continue without any centralized lock. F.e.
 *   allocating a long series of objects that fill up slabs does not require
 *   the list lock.
 *   Interrupts are disabled during allocation and deallocation in order to
 *   make the slab allocator safe to use in the context of an irq. In addition
 *   interrupts are disabled to ensure that the processor does not change
 *   while handling per_cpu slabs, due to kernel preemption.
 *
 * SLUB assigns one slab for allocation to each processor.
 * Allocations only occur from these slabs called cpu slabs.
 *
 * Slabs with free elements are kept on a partial list and during regular
 * operations no list for full slabs is used. If an object in a full slab is
 * freed then the slab will show up again on the partial lists.
 * We track full slabs for debugging purposes though because otherwise we
 * cannot scan all objects.
 *
 * Slabs are freed when they become empty. Teardown and setup is
 * minimal so we rely on the page allocators per cpu caches for
 * fast frees and allocs.
 *
 * Overloading of page flags that are otherwise used for LRU management.
 *
 * PageActive 		The slab is frozen and exempt from list processing.
 * 			This means that the slab is dedicated to a purpose
 * 			such as satisfying allocations for a specific
 * 			processor. Objects may be freed in the slab while
 * 			it is frozen but slab_free will then skip the usual
 * 			list operations. It is up to the processor holding
 * 			the slab to integrate the slab into the slab lists
 * 			when the slab is no longer needed.
 *
 * 			One use of this flag is to mark slabs that are
 * 			used for allocations. Then such a slab becomes a cpu
 * 			slab. The cpu slab may be equipped with an additional
 * 			freelist that allows lockless access to
 * 			free objects in addition to the regular freelist
 * 			that requires the slab lock.
 *
 * PageError		Slab requires special handling due to debug
 * 			options set. This moves	slab handling out of
 * 			the fast path and disables lockless freelists.
 */

#define SLAB_DEBUG_FLAGS (SLAB_RED_ZONE | SLAB_POISON | SLAB_STORE_USER | \
		SLAB_TRACE | SLAB_DEBUG_FREE)

static inline int kmem_cache_debug(struct kmem_cache *s)
{
#ifdef CONFIG_SLUB_DEBUG
	return unlikely(s->flags & SLAB_DEBUG_FLAGS);
#else
	return 0;
#endif
}

/*
 * Issues still to be resolved:
 *
 * - Support PAGE_ALLOC_DEBUG. Should be easy to do.
 *
 * - Variable sizing of the per node arrays
 */

/* Enable to test recovery from slab corruption on boot */
#undef SLUB_RESILIENCY_TEST

/* Enable to log cmpxchg failures */
#undef SLUB_DEBUG_CMPXCHG

/*
 * Mininum number of partial slabs. These will be left on the partial
 * lists even if they are empty. kmem_cache_shrink may reclaim them.
 */
#define MIN_PARTIAL 5

/*
 * Maximum number of desirable partial slabs.
 * The existence of more partial slabs makes kmem_cache_shrink
 * sort the partial list by the number of objects in the.
 */
#define MAX_PARTIAL 10

#define DEBUG_DEFAULT_FLAGS (SLAB_DEBUG_FREE | SLAB_RED_ZONE | \
				SLAB_POISON | SLAB_STORE_USER)

/*
 * Debugging flags that require metadata to be stored in the slab.  These get
 * disabled when slub_debug=O is used and a cache's min order increases with
 * metadata.
 */
#define DEBUG_METADATA_FLAGS (SLAB_RED_ZONE | SLAB_POISON | SLAB_STORE_USER)

/*
 * Set of flags that will prevent slab merging
 */
#define SLUB_NEVER_MERGE (SLAB_RED_ZONE | SLAB_POISON | SLAB_STORE_USER | \
		SLAB_TRACE | SLAB_DESTROY_BY_RCU | SLAB_NOLEAKTRACE | \
		SLAB_FAILSLAB)

#define SLUB_MERGE_SAME (SLAB_DEBUG_FREE | SLAB_RECLAIM_ACCOUNT | \
		SLAB_CACHE_DMA | SLAB_NOTRACK)

#define OO_SHIFT	16
#define OO_MASK		((1 << OO_SHIFT) - 1)
#define MAX_OBJS_PER_PAGE	32767 /* since page.objects is u15 */

/* Internal SLUB flags */
#define __OBJECT_POISON		0x80000000UL /* Poison object */
#define __CMPXCHG_DOUBLE	0x40000000UL /* Use cmpxchg_double */

static int kmem_size = sizeof(struct kmem_cache);

#ifdef CONFIG_SMP
static struct notifier_block slab_notifier;
#endif

/*
 * Tracking user of a slab.
 */
#define TRACK_ADDRS_COUNT 16
struct track {
	unsigned long addr;	/* Called from address */
#ifdef CONFIG_STACKTRACE
	unsigned long addrs[TRACK_ADDRS_COUNT];	/* Called from address */
#endif
	int cpu;		/* Was running on cpu */
	int pid;		/* Pid context */
	unsigned long when;	/* When did the operation occur */
};

enum track_item { TRACK_ALLOC, TRACK_FREE };

#ifdef CONFIG_SYSFS
static int sysfs_slab_add(struct kmem_cache *);
static int sysfs_slab_alias(struct kmem_cache *, const char *);
static void sysfs_slab_remove(struct kmem_cache *);

#else
static inline int sysfs_slab_add(struct kmem_cache *s) { return 0; }
static inline int sysfs_slab_alias(struct kmem_cache *s, const char *p)
							{ return 0; }
static inline void sysfs_slab_remove(struct kmem_cache *s) { }

#endif

static inline void stat(const struct kmem_cache *s, enum stat_item si)
{
#ifdef CONFIG_SLUB_STATS
	__this_cpu_inc(s->cpu_slab->stat[si]);
#endif
}

/********************************************************************
 * 			Core slab cache functions
 *******************************************************************/

static inline struct kmem_cache_node *get_node(struct kmem_cache *s, int node)
{
	return s->node[node];
}

/* Verify that a pointer has an address that is valid within a slab page */
static inline int check_valid_pointer(struct kmem_cache *s,
				struct page *page, const void *object)
{
	void *base;

	if (!object)
		return 1;

	base = page_address(page);
	if (object < base || object >= base + page->objects * s->size ||
		(object - base) % s->size) {
		return 0;
	}

	return 1;
}

static inline void *get_freepointer(struct kmem_cache *s, void *object)
{
	return *(void **)(object + s->offset);
}

static void prefetch_freepointer(const struct kmem_cache *s, void *object)
{
	prefetch(object + s->offset);
}

static inline void *get_freepointer_safe(struct kmem_cache *s, void *object)
{
	void *p;

#ifdef CONFIG_DEBUG_PAGEALLOC
	probe_kernel_read(&p, (void **)(object + s->offset), sizeof(p));
#else
	p = get_freepointer(s, object);
#endif
	return p;
}

static inline void set_freepointer(struct kmem_cache *s, void *object, void *fp)
{
	*(void **)(object + s->offset) = fp;
}

/* Loop over all objects in a slab */
#define for_each_object(__p, __s, __addr, __objects) \
	for (__p = (__addr); __p < (__addr) + (__objects) * (__s)->size;\
			__p += (__s)->size)

/* Determine object index from a given position */
static inline int slab_index(void *p, struct kmem_cache *s, void *addr)
{
	return (p - addr) / s->size;
}

static inline size_t slab_ksize(const struct kmem_cache *s)
{
#ifdef CONFIG_SLUB_DEBUG
	/*
	 * Debugging requires use of the padding between object
	 * and whatever may come after it.
	 */
	if (s->flags & (SLAB_RED_ZONE | SLAB_POISON))
		return s->object_size;

#endif
	/*
	 * If we have the need to store the freelist pointer
	 * back there or track user information then we can
	 * only use the space before that information.
	 */
	if (s->flags & (SLAB_DESTROY_BY_RCU | SLAB_STORE_USER))
		return s->inuse;
	/*
	 * Else we can use all the padding etc for the allocation
	 */
	return s->size;
}

static inline int order_objects(int order, unsigned long size, int reserved)
{
	return ((PAGE_SIZE << order) - reserved) / size;
}

static inline struct kmem_cache_order_objects oo_make(int order,
		unsigned long size, int reserved)
{
	struct kmem_cache_order_objects x = {
		(order << OO_SHIFT) + order_objects(order, size, reserved)
	};

	return x;
}

static inline int oo_order(struct kmem_cache_order_objects x)
{
	return x.x >> OO_SHIFT;
}

static inline int oo_objects(struct kmem_cache_order_objects x)
{
	return x.x & OO_MASK;
}

/*
 * Per slab locking using the pagelock
 */
static __always_inline void slab_lock(struct page *page)
{
	bit_spin_lock(PG_locked, &page->flags);
}

static __always_inline void slab_unlock(struct page *page)
{
	__bit_spin_unlock(PG_locked, &page->flags);
}

/* Interrupts must be disabled (for the fallback code to work right) */
static inline bool __cmpxchg_double_slab(struct kmem_cache *s, struct page *page,
		void *freelist_old, unsigned long counters_old,
		void *freelist_new, unsigned long counters_new,
		const char *n)
{
	VM_BUG_ON(!irqs_disabled());
#if defined(CONFIG_HAVE_CMPXCHG_DOUBLE) && \
    defined(CONFIG_HAVE_ALIGNED_STRUCT_PAGE)
	if (s->flags & __CMPXCHG_DOUBLE) {
		if (cmpxchg_double(&page->freelist, &page->counters,
			freelist_old, counters_old,
			freelist_new, counters_new))
		return 1;
	} else
#endif
	{
		slab_lock(page);
		if (page->freelist == freelist_old && page->counters == counters_old) {
			page->freelist = freelist_new;
			page->counters = counters_new;
			slab_unlock(page);
			return 1;
		}
		slab_unlock(page);
	}

	cpu_relax();
	stat(s, CMPXCHG_DOUBLE_FAIL);

#ifdef SLUB_DEBUG_CMPXCHG
	printk(KERN_INFO "%s %s: cmpxchg double redo ", n, s->name);
#endif

	return 0;
}

static inline bool cmpxchg_double_slab(struct kmem_cache *s, struct page *page,
		void *freelist_old, unsigned long counters_old,
		void *freelist_new, unsigned long counters_new,
		const char *n)
{
#if defined(CONFIG_HAVE_CMPXCHG_DOUBLE) && \
    defined(CONFIG_HAVE_ALIGNED_STRUCT_PAGE)
	if (s->flags & __CMPXCHG_DOUBLE) {
		if (cmpxchg_double(&page->freelist, &page->counters,
			freelist_old, counters_old,
			freelist_new, counters_new))
		return 1;
	} else
#endif
	{
		unsigned long flags;

		local_irq_save(flags);
		slab_lock(page);
		if (page->freelist == freelist_old && page->counters == counters_old) {
			page->freelist = freelist_new;
			page->counters = counters_new;
			slab_unlock(page);
			local_irq_restore(flags);
			return 1;
		}
		slab_unlock(page);
		local_irq_restore(flags);
	}

	cpu_relax();
	stat(s, CMPXCHG_DOUBLE_FAIL);

#ifdef SLUB_DEBUG_CMPXCHG
	printk(KERN_INFO "%s %s: cmpxchg double redo ", n, s->name);
#endif

	return 0;
}

#ifdef CONFIG_SLUB_DEBUG
/*
 * Determine a map of object in use on a page.
 *
 * Node listlock must be held to guarantee that the page does
 * not vanish from under us.
 */
static void get_map(struct kmem_cache *s, struct page *page, unsigned long *map)
{
	void *p;
	void *addr = page_address(page);

	for (p = page->freelist; p; p = get_freepointer(s, p))
		set_bit(slab_index(p, s, addr), map);
}

/*
 * Debug settings:
 */
#ifdef CONFIG_SLUB_DEBUG_ON
static int slub_debug = DEBUG_DEFAULT_FLAGS;
#else
static int slub_debug;
#endif

static char *slub_debug_slabs;
static int disable_higher_order_debug;

/*
 * Object debugging
 */
static void print_section(char *text, u8 *addr, unsigned int length)
{
	print_hex_dump(KERN_ERR, text, DUMP_PREFIX_ADDRESS, 16, 1, addr,
			length, 1);
}

static struct track *get_track(struct kmem_cache *s, void *object,
	enum track_item alloc)
{
	struct track *p;

	if (s->offset)
		p = object + s->offset + sizeof(void *);
	else
		p = object + s->inuse;

	return p + alloc;
}

static void set_track(struct kmem_cache *s, void *object,
			enum track_item alloc, unsigned long addr)
{
	struct track *p = get_track(s, object, alloc);

	if (addr) {
#ifdef CONFIG_STACKTRACE
		struct stack_trace trace;
		int i;

		trace.nr_entries = 0;
		trace.max_entries = TRACK_ADDRS_COUNT;
		trace.entries = p->addrs;
		trace.skip = 3;
		save_stack_trace(&trace);

		/* See rant in lockdep.c */
		if (trace.nr_entries != 0 &&
		    trace.entries[trace.nr_entries - 1] == ULONG_MAX)
			trace.nr_entries--;

		for (i = trace.nr_entries; i < TRACK_ADDRS_COUNT; i++)
			p->addrs[i] = 0;
#endif
		p->addr = addr;
		p->cpu = smp_processor_id();
		p->pid = current->pid;
		p->when = jiffies;
	} else
		memset(p, 0, sizeof(struct track));
}

static void init_tracking(struct kmem_cache *s, void *object)
{
	if (!(s->flags & SLAB_STORE_USER))
		return;

	set_track(s, object, TRACK_FREE, 0UL);
	set_track(s, object, TRACK_ALLOC, 0UL);
}

static void print_track(const char *s, struct track *t)
{
	if (!t->addr)
		return;

	printk(KERN_ERR "INFO: %s in %pS age=%lu cpu=%u pid=%d\n",
		s, (void *)t->addr, jiffies - t->when, t->cpu, t->pid);
#ifdef CONFIG_STACKTRACE
	{
		int i;
		for (i = 0; i < TRACK_ADDRS_COUNT; i++)
			if (t->addrs[i])
				printk(KERN_ERR "\t%pS\n", (void *)t->addrs[i]);
			else
				break;
	}
#endif
}

static void print_tracking(struct kmem_cache *s, void *object)
{
	if (!(s->flags & SLAB_STORE_USER))
		return;

	print_track("Allocated", get_track(s, object, TRACK_ALLOC));
	print_track("Freed", get_track(s, object, TRACK_FREE));
}

static void print_page_info(struct page *page)
{
	printk(KERN_ERR "INFO: Slab 0x%p objects=%u used=%u fp=0x%p flags=0x%04lx\n",
		page, page->objects, page->inuse, page->freelist, page->flags);

}

static void slab_bug(struct kmem_cache *s, char *fmt, ...)
{
	va_list args;
	char buf[100];

	va_start(args, fmt);
	vsnprintf(buf, sizeof(buf), fmt, args);
	va_end(args);
	printk(KERN_ERR "========================================"
			"=====================================\n");
	printk(KERN_ERR "BUG %s (%s): %s\n", s->name, print_tainted(), buf);
	printk(KERN_ERR "----------------------------------------"
			"-------------------------------------\n\n");

	add_taint(TAINT_BAD_PAGE);
}

static void slab_fix(struct kmem_cache *s, char *fmt, ...)
{
	va_list args;
	char buf[100];

	va_start(args, fmt);
	vsnprintf(buf, sizeof(buf), fmt, args);
	va_end(args);
	printk(KERN_ERR "FIX %s: %s\n", s->name, buf);
}

static void print_trailer(struct kmem_cache *s, struct page *page, u8 *p)
{
	unsigned int off;	/* Offset of last byte */
	u8 *addr = page_address(page);

	print_tracking(s, p);

	print_page_info(page);

	printk(KERN_ERR "INFO: Object 0x%p @offset=%tu fp=0x%p\n\n",
			p, p - addr, get_freepointer(s, p));

	if (p > addr + 16)
		print_section("Bytes b4 ", p - 16, 16);

	print_section("Object ", p, min_t(unsigned long, s->object_size,
				PAGE_SIZE));
	if (s->flags & SLAB_RED_ZONE)
		print_section("Redzone ", p + s->object_size,
			s->inuse - s->object_size);

	if (s->offset)
		off = s->offset + sizeof(void *);
	else
		off = s->inuse;

	if (s->flags & SLAB_STORE_USER)
		off += 2 * sizeof(struct track);

	if (off != s->size)
		/* Beginning of the filler is the free pointer */
		print_section("Padding ", p + off, s->size - off);

	dump_stack();
}

static void object_err(struct kmem_cache *s, struct page *page,
			u8 *object, char *reason)
{
	slab_bug(s, "%s", reason);
	print_trailer(s, page, object);
}

static void slab_err(struct kmem_cache *s, struct page *page, const char *fmt, ...)
{
	va_list args;
	char buf[100];

	va_start(args, fmt);
	vsnprintf(buf, sizeof(buf), fmt, args);
	va_end(args);
	slab_bug(s, "%s", buf);
	print_page_info(page);
	dump_stack();
}

static void init_object(struct kmem_cache *s, void *object, u8 val)
{
	u8 *p = object;

	if (s->flags & __OBJECT_POISON) {
		memset(p, POISON_FREE, s->object_size - 1);
		p[s->object_size - 1] = POISON_END;
	}

	if (s->flags & SLAB_RED_ZONE)
		memset(p + s->object_size, val, s->inuse - s->object_size);
}

static void restore_bytes(struct kmem_cache *s, char *message, u8 data,
						void *from, void *to)
{
	slab_fix(s, "Restoring 0x%p-0x%p=0x%x\n", from, to - 1, data);
	memset(from, data, to - from);
}

static int check_bytes_and_report(struct kmem_cache *s, struct page *page,
			u8 *object, char *what,
			u8 *start, unsigned int value, unsigned int bytes)
{
	u8 *fault;
	u8 *end;

	fault = memchr_inv(start, value, bytes);
	if (!fault)
		return 1;

	end = start + bytes;
	while (end > fault && end[-1] == value)
		end--;

	slab_bug(s, "%s overwritten", what);
	printk(KERN_ERR "INFO: 0x%p-0x%p. First byte 0x%x instead of 0x%x\n",
					fault, end - 1, fault[0], value);
	print_trailer(s, page, object);

	restore_bytes(s, what, value, fault, end);
	return 0;
}

/*
 * Object layout:
 *
 * object address
 * 	Bytes of the object to be managed.
 * 	If the freepointer may overlay the object then the free
 * 	pointer is the first word of the object.
 *
 * 	Poisoning uses 0x6b (POISON_FREE) and the last byte is
 * 	0xa5 (POISON_END)
 *
 * object + s->object_size
 * 	Padding to reach word boundary. This is also used for Redzoning.
 * 	Padding is extended by another word if Redzoning is enabled and
 * 	object_size == inuse.
 *
 * 	We fill with 0xbb (RED_INACTIVE) for inactive objects and with
 * 	0xcc (RED_ACTIVE) for objects in use.
 *
 * object + s->inuse
 * 	Meta data starts here.
 *
 * 	A. Free pointer (if we cannot overwrite object on free)
 * 	B. Tracking data for SLAB_STORE_USER
 * 	C. Padding to reach required alignment boundary or at mininum
 * 		one word if debugging is on to be able to detect writes
 * 		before the word boundary.
 *
 *	Padding is done using 0x5a (POISON_INUSE)
 *
 * object + s->size
 * 	Nothing is used beyond s->size.
 *
 * If slabcaches are merged then the object_size and inuse boundaries are mostly
 * ignored. And therefore no slab options that rely on these boundaries
 * may be used with merged slabcaches.
 */

static int check_pad_bytes(struct kmem_cache *s, struct page *page, u8 *p)
{
	unsigned long off = s->inuse;	/* The end of info */

	if (s->offset)
		/* Freepointer is placed after the object. */
		off += sizeof(void *);

	if (s->flags & SLAB_STORE_USER)
		/* We also have user information there */
		off += 2 * sizeof(struct track);

	if (s->size == off)
		return 1;

	return check_bytes_and_report(s, page, p, "Object padding",
				p + off, POISON_INUSE, s->size - off);
}

/* Check the pad bytes at the end of a slab page */
static int slab_pad_check(struct kmem_cache *s, struct page *page)
{
	u8 *start;
	u8 *fault;
	u8 *end;
	int length;
	int remainder;

	if (!(s->flags & SLAB_POISON))
		return 1;

	start = page_address(page);
	length = (PAGE_SIZE << compound_order(page)) - s->reserved;
	end = start + length;
	remainder = length % s->size;
	if (!remainder)
		return 1;

	fault = memchr_inv(end - remainder, POISON_INUSE, remainder);
	if (!fault)
		return 1;
	while (end > fault && end[-1] == POISON_INUSE)
		end--;

	slab_err(s, page, "Padding overwritten. 0x%p-0x%p", fault, end - 1);
	print_section("Padding ", end - remainder, remainder);

	restore_bytes(s, "slab padding", POISON_INUSE, end - remainder, end);
	return 0;
}

static int check_object(struct kmem_cache *s, struct page *page,
					void *object, u8 val)
{
	u8 *p = object;
	u8 *endobject = object + s->object_size;

	if (s->flags & SLAB_RED_ZONE) {
		if (!check_bytes_and_report(s, page, object, "Redzone",
			endobject, val, s->inuse - s->object_size))
			return 0;
	} else {
		if ((s->flags & SLAB_POISON) && s->object_size < s->inuse) {
			check_bytes_and_report(s, page, p, "Alignment padding",
				endobject, POISON_INUSE, s->inuse - s->object_size);
		}
	}

	if (s->flags & SLAB_POISON) {
		if (val != SLUB_RED_ACTIVE && (s->flags & __OBJECT_POISON) &&
			(!check_bytes_and_report(s, page, p, "Poison", p,
					POISON_FREE, s->object_size - 1) ||
			 !check_bytes_and_report(s, page, p, "Poison",
				p + s->object_size - 1, POISON_END, 1)))
			return 0;
		/*
		 * check_pad_bytes cleans up on its own.
		 */
		check_pad_bytes(s, page, p);
	}

	if (!s->offset && val == SLUB_RED_ACTIVE)
		/*
		 * Object and freepointer overlap. Cannot check
		 * freepointer while object is allocated.
		 */
		return 1;

	/* Check free pointer validity */
	if (!check_valid_pointer(s, page, get_freepointer(s, p))) {
		object_err(s, page, p, "Freepointer corrupt");
		/*
		 * No choice but to zap it and thus lose the remainder
		 * of the free objects in this slab. May cause
		 * another error because the object count is now wrong.
		 */
		set_freepointer(s, p, NULL);
		return 0;
	}
	return 1;
}

static int check_slab(struct kmem_cache *s, struct page *page)
{
	int maxobj;

	VM_BUG_ON(!irqs_disabled());

	if (!PageSlab(page)) {
		slab_err(s, page, "Not a valid slab page");
		return 0;
	}

	maxobj = order_objects(compound_order(page), s->size, s->reserved);
	if (page->objects > maxobj) {
		slab_err(s, page, "objects %u > max %u",
			s->name, page->objects, maxobj);
		return 0;
	}
	if (page->inuse > page->objects) {
		slab_err(s, page, "inuse %u > max %u",
			s->name, page->inuse, page->objects);
		return 0;
	}
	/* Slab_pad_check fixes things up after itself */
	slab_pad_check(s, page);
	return 1;
}

/*
 * Determine if a certain object on a page is on the freelist. Must hold the
 * slab lock to guarantee that the chains are in a consistent state.
 */
static int on_freelist(struct kmem_cache *s, struct page *page, void *search)
{
	int nr = 0;
	void *fp;
	void *object = NULL;
	unsigned long max_objects;

	fp = page->freelist;
	while (fp && nr <= page->objects) {
		if (fp == search)
			return 1;
		if (!check_valid_pointer(s, page, fp)) {
			if (object) {
				object_err(s, page, object,
					"Freechain corrupt");
				set_freepointer(s, object, NULL);
				break;
			} else {
				slab_err(s, page, "Freepointer corrupt");
				page->freelist = NULL;
				page->inuse = page->objects;
				slab_fix(s, "Freelist cleared");
				return 0;
			}
			break;
		}
		object = fp;
		fp = get_freepointer(s, object);
		nr++;
	}

	max_objects = order_objects(compound_order(page), s->size, s->reserved);
	if (max_objects > MAX_OBJS_PER_PAGE)
		max_objects = MAX_OBJS_PER_PAGE;

	if (page->objects != max_objects) {
		slab_err(s, page, "Wrong number of objects. Found %d but "
			"should be %d", page->objects, max_objects);
		page->objects = max_objects;
		slab_fix(s, "Number of objects adjusted.");
	}
	if (page->inuse != page->objects - nr) {
		slab_err(s, page, "Wrong object count. Counter is %d but "
			"counted were %d", page->inuse, page->objects - nr);
		page->inuse = page->objects - nr;
		slab_fix(s, "Object count adjusted.");
	}
	return search == NULL;
}

static void trace(struct kmem_cache *s, struct page *page, void *object,
								int alloc)
{
	if (s->flags & SLAB_TRACE) {
		printk(KERN_INFO "TRACE %s %s 0x%p inuse=%d fp=0x%p\n",
			s->name,
			alloc ? "alloc" : "free",
			object, page->inuse,
			page->freelist);

		if (!alloc)
			print_section("Object ", (void *)object, s->object_size);

		dump_stack();
	}
}

/*
 * Hooks for other subsystems that check memory allocations. In a typical
 * production configuration these hooks all should produce no code at all.
 */
static inline int slab_pre_alloc_hook(struct kmem_cache *s, gfp_t flags)
{
	flags &= gfp_allowed_mask;
	lockdep_trace_alloc(flags);
	might_sleep_if(flags & __GFP_WAIT);

	return should_failslab(s->object_size, flags, s->flags);
}

static inline void slab_post_alloc_hook(struct kmem_cache *s, gfp_t flags, void *object)
{
	flags &= gfp_allowed_mask;
	kmemcheck_slab_alloc(s, flags, object, slab_ksize(s));
	kmemleak_alloc_recursive(object, s->object_size, 1, s->flags, flags);
}

static inline void slab_free_hook(struct kmem_cache *s, void *x)
{
	kmemleak_free_recursive(x, s->flags);

	/*
	 * Trouble is that we may no longer disable interupts in the fast path
	 * So in order to make the debug calls that expect irqs to be
	 * disabled we need to disable interrupts temporarily.
	 */
#if defined(CONFIG_KMEMCHECK) || defined(CONFIG_LOCKDEP)
	{
		unsigned long flags;

		local_irq_save(flags);
		kmemcheck_slab_free(s, x, s->object_size);
		debug_check_no_locks_freed(x, s->object_size);
		local_irq_restore(flags);
	}
#endif
	if (!(s->flags & SLAB_DEBUG_OBJECTS))
		debug_check_no_obj_freed(x, s->object_size);
}

/*
 * Tracking of fully allocated slabs for debugging purposes.
 *
 * list_lock must be held.
 */
static void add_full(struct kmem_cache *s,
	struct kmem_cache_node *n, struct page *page)
{
	if (!(s->flags & SLAB_STORE_USER))
		return;

	list_add(&page->lru, &n->full);
}

/*
 * list_lock must be held.
 */
static void remove_full(struct kmem_cache *s, struct page *page)
{
	if (!(s->flags & SLAB_STORE_USER))
		return;

	list_del(&page->lru);
}

/* Tracking of the number of slabs for debugging purposes */
static inline unsigned long slabs_node(struct kmem_cache *s, int node)
{
	struct kmem_cache_node *n = get_node(s, node);

	return atomic_long_read(&n->nr_slabs);
}

static inline unsigned long node_nr_slabs(struct kmem_cache_node *n)
{
	return atomic_long_read(&n->nr_slabs);
}

static inline void inc_slabs_node(struct kmem_cache *s, int node, int objects)
{
	struct kmem_cache_node *n = get_node(s, node);

	/*
	 * May be called early in order to allocate a slab for the
	 * kmem_cache_node structure. Solve the chicken-egg
	 * dilemma by deferring the increment of the count during
	 * bootstrap (see early_kmem_cache_node_alloc).
	 */
	if (n) {
		atomic_long_inc(&n->nr_slabs);
		atomic_long_add(objects, &n->total_objects);
	}
}
static inline void dec_slabs_node(struct kmem_cache *s, int node, int objects)
{
	struct kmem_cache_node *n = get_node(s, node);

	atomic_long_dec(&n->nr_slabs);
	atomic_long_sub(objects, &n->total_objects);
}

/* Object debug checks for alloc/free paths */
static void setup_object_debug(struct kmem_cache *s, struct page *page,
								void *object)
{
	if (!(s->flags & (SLAB_STORE_USER|SLAB_RED_ZONE|__OBJECT_POISON)))
		return;

	init_object(s, object, SLUB_RED_INACTIVE);
	init_tracking(s, object);
}

static noinline int alloc_debug_processing(struct kmem_cache *s, struct page *page,
					void *object, unsigned long addr)
{
	if (!check_slab(s, page))
		goto bad;

	if (!check_valid_pointer(s, page, object)) {
		object_err(s, page, object, "Freelist Pointer check fails");
		goto bad;
	}

	if (!check_object(s, page, object, SLUB_RED_INACTIVE))
		goto bad;

	/* Success perform special debug activities for allocs */
	if (s->flags & SLAB_STORE_USER)
		set_track(s, object, TRACK_ALLOC, addr);
	trace(s, page, object, 1);
	init_object(s, object, SLUB_RED_ACTIVE);
	return 1;

bad:
	if (PageSlab(page)) {
		/*
		 * If this is a slab page then lets do the best we can
		 * to avoid issues in the future. Marking all objects
		 * as used avoids touching the remaining objects.
		 */
		slab_fix(s, "Marking all objects used");
		page->inuse = page->objects;
		page->freelist = NULL;
	}
	return 0;
}

static noinline struct kmem_cache_node *free_debug_processing(
	struct kmem_cache *s, struct page *page, void *object,
	unsigned long addr, unsigned long *flags)
{
	struct kmem_cache_node *n = get_node(s, page_to_nid(page));

	spin_lock_irqsave(&n->list_lock, *flags);
	slab_lock(page);

	if (!check_slab(s, page))
		goto fail;

	if (!check_valid_pointer(s, page, object)) {
		slab_err(s, page, "Invalid object pointer 0x%p", object);
		goto fail;
	}

	if (on_freelist(s, page, object)) {
		object_err(s, page, object, "Object already free");
		goto fail;
	}

	if (!check_object(s, page, object, SLUB_RED_ACTIVE))
		goto out;

	if (unlikely(s != page->slab)) {
		if (!PageSlab(page)) {
			slab_err(s, page, "Attempt to free object(0x%p) "
				"outside of slab", object);
		} else if (!page->slab) {
			printk(KERN_ERR
				"SLUB <none>: no slab for object 0x%p.\n",
						object);
			dump_stack();
		} else
			object_err(s, page, object,
					"page slab pointer corrupt.");
		goto fail;
	}

	if (s->flags & SLAB_STORE_USER)
		set_track(s, object, TRACK_FREE, addr);
	trace(s, page, object, 0);
	init_object(s, object, SLUB_RED_INACTIVE);
out:
	slab_unlock(page);
	/*
	 * Keep node_lock to preserve integrity
	 * until the object is actually freed
	 */
	return n;

fail:
	slab_unlock(page);
	spin_unlock_irqrestore(&n->list_lock, *flags);
	slab_fix(s, "Object at 0x%p not freed", object);
	return NULL;
}

static int __init setup_slub_debug(char *str)
{
	slub_debug = DEBUG_DEFAULT_FLAGS;
	if (*str++ != '=' || !*str)
		/*
		 * No options specified. Switch on full debugging.
		 */
		goto out;

	if (*str == ',')
		/*
		 * No options but restriction on slabs. This means full
		 * debugging for slabs matching a pattern.
		 */
		goto check_slabs;

	if (tolower(*str) == 'o') {
		/*
		 * Avoid enabling debugging on caches if its minimum order
		 * would increase as a result.
		 */
		disable_higher_order_debug = 1;
		goto out;
	}

	slub_debug = 0;
	if (*str == '-')
		/*
		 * Switch off all debugging measures.
		 */
		goto out;

	/*
	 * Determine which debug features should be switched on
	 */
	for (; *str && *str != ','; str++) {
		switch (tolower(*str)) {
		case 'f':
			slub_debug |= SLAB_DEBUG_FREE;
			break;
		case 'z':
			slub_debug |= SLAB_RED_ZONE;
			break;
		case 'p':
			slub_debug |= SLAB_POISON;
			break;
		case 'u':
			slub_debug |= SLAB_STORE_USER;
			break;
		case 't':
			slub_debug |= SLAB_TRACE;
			break;
		case 'a':
			slub_debug |= SLAB_FAILSLAB;
			break;
		default:
			printk(KERN_ERR "slub_debug option '%c' "
				"unknown. skipped\n", *str);
		}
	}

check_slabs:
	if (*str == ',')
		slub_debug_slabs = str + 1;
out:
	return 1;
}

__setup("slub_debug", setup_slub_debug);

static unsigned long kmem_cache_flags(unsigned long object_size,
	unsigned long flags, const char *name,
	void (*ctor)(void *))
{
	/*
	 * Enable debugging if selected on the kernel commandline.
	 */
	if (slub_debug && (!slub_debug_slabs ||
		!strncmp(slub_debug_slabs, name, strlen(slub_debug_slabs))))
		flags |= slub_debug;

	return flags;
}
#else
static inline void setup_object_debug(struct kmem_cache *s,
			struct page *page, void *object) {}

static inline int alloc_debug_processing(struct kmem_cache *s,
	struct page *page, void *object, unsigned long addr) { return 0; }

static inline struct kmem_cache_node *free_debug_processing(
	struct kmem_cache *s, struct page *page, void *object,
	unsigned long addr, unsigned long *flags) { return NULL; }

static inline int slab_pad_check(struct kmem_cache *s, struct page *page)
			{ return 1; }
static inline int check_object(struct kmem_cache *s, struct page *page,
			void *object, u8 val) { return 1; }
static inline void add_full(struct kmem_cache *s, struct kmem_cache_node *n,
					struct page *page) {}
static inline void remove_full(struct kmem_cache *s, struct page *page) {}
static inline unsigned long kmem_cache_flags(unsigned long object_size,
	unsigned long flags, const char *name,
	void (*ctor)(void *))
{
	return flags;
}
#define slub_debug 0

#define disable_higher_order_debug 0

static inline unsigned long slabs_node(struct kmem_cache *s, int node)
							{ return 0; }
static inline unsigned long node_nr_slabs(struct kmem_cache_node *n)
							{ return 0; }
static inline void inc_slabs_node(struct kmem_cache *s, int node,
							int objects) {}
static inline void dec_slabs_node(struct kmem_cache *s, int node,
							int objects) {}

static inline int slab_pre_alloc_hook(struct kmem_cache *s, gfp_t flags)
							{ return 0; }

static inline void slab_post_alloc_hook(struct kmem_cache *s, gfp_t flags,
		void *object) {}

static inline void slab_free_hook(struct kmem_cache *s, void *x) {}

#endif /* CONFIG_SLUB_DEBUG */

/*
 * Slab allocation and freeing
 */
static inline struct page *alloc_slab_page(gfp_t flags, int node,
					struct kmem_cache_order_objects oo)
{
	int order = oo_order(oo);

	flags |= __GFP_NOTRACK;

	if (node == NUMA_NO_NODE)
		return alloc_pages(flags, order);
	else
		return alloc_pages_exact_node(node, flags, order);
}

static struct page *allocate_slab(struct kmem_cache *s, gfp_t flags, int node)
{
	struct page *page;
	struct kmem_cache_order_objects oo = s->oo;
	gfp_t alloc_gfp;

	flags &= gfp_allowed_mask;

	if (flags & __GFP_WAIT)
		local_irq_enable();

	flags |= s->allocflags;

	/*
	 * Let the initial higher-order allocation fail under memory pressure
	 * so we fall-back to the minimum order allocation.
	 */
	alloc_gfp = (flags | __GFP_NOWARN | __GFP_NORETRY) & ~__GFP_NOFAIL;

	page = alloc_slab_page(alloc_gfp, node, oo);
	if (unlikely(!page)) {
		oo = s->min;
		/*
		 * Allocation may have failed due to fragmentation.
		 * Try a lower order alloc if possible
		 */
		page = alloc_slab_page(flags, node, oo);

		if (page)
			stat(s, ORDER_FALLBACK);
	}

	if (kmemcheck_enabled && page
		&& !(s->flags & (SLAB_NOTRACK | DEBUG_DEFAULT_FLAGS))) {
		int pages = 1 << oo_order(oo);

		kmemcheck_alloc_shadow(page, oo_order(oo), flags, node);

		/*
		 * Objects from caches that have a constructor don't get
		 * cleared when they're allocated, so we need to do it here.
		 */
		if (s->ctor)
			kmemcheck_mark_uninitialized_pages(page, pages);
		else
			kmemcheck_mark_unallocated_pages(page, pages);
	}

	if (flags & __GFP_WAIT)
		local_irq_disable();
	if (!page)
		return NULL;

	page->objects = oo_objects(oo);
	mod_zone_page_state(page_zone(page),
		(s->flags & SLAB_RECLAIM_ACCOUNT) ?
		NR_SLAB_RECLAIMABLE : NR_SLAB_UNRECLAIMABLE,
		1 << oo_order(oo));

	return page;
}

static void setup_object(struct kmem_cache *s, struct page *page,
				void *object)
{
	setup_object_debug(s, page, object);
	if (unlikely(s->ctor))
		s->ctor(object);
}

static struct page *new_slab(struct kmem_cache *s, gfp_t flags, int node)
{
	struct page *page;
	void *start;
	void *last;
	void *p;

	BUG_ON(flags & GFP_SLAB_BUG_MASK);

	page = allocate_slab(s,
		flags & (GFP_RECLAIM_MASK | GFP_CONSTRAINT_MASK), node);
	if (!page)
		goto out;

	inc_slabs_node(s, page_to_nid(page), page->objects);
	page->slab = s;
	__SetPageSlab(page);
	if (page->pfmemalloc)
		SetPageSlabPfmemalloc(page);

	start = page_address(page);

	if (unlikely(s->flags & SLAB_POISON))
		memset(start, POISON_INUSE, PAGE_SIZE << compound_order(page));

	last = start;
	for_each_object(p, s, start, page->objects) {
		setup_object(s, page, last);
		set_freepointer(s, last, p);
		last = p;
	}
	setup_object(s, page, last);
	set_freepointer(s, last, NULL);

	page->freelist = start;
	page->inuse = page->objects;
	page->frozen = 1;
out:
	return page;
}

static void __free_slab(struct kmem_cache *s, struct page *page)
{
	int order = compound_order(page);
	int pages = 1 << order;

	if (kmem_cache_debug(s)) {
		void *p;

		slab_pad_check(s, page);
		for_each_object(p, s, page_address(page),
						page->objects)
			check_object(s, page, p, SLUB_RED_INACTIVE);
	}

	kmemcheck_free_shadow(page, compound_order(page));

	mod_zone_page_state(page_zone(page),
		(s->flags & SLAB_RECLAIM_ACCOUNT) ?
		NR_SLAB_RECLAIMABLE : NR_SLAB_UNRECLAIMABLE,
		-pages);

	__ClearPageSlabPfmemalloc(page);
	__ClearPageSlab(page);
	reset_page_mapcount(page);
	if (current->reclaim_state)
		current->reclaim_state->reclaimed_slab += pages;
	__free_pages(page, order);
}

#define need_reserve_slab_rcu						\
	(sizeof(((struct page *)NULL)->lru) < sizeof(struct rcu_head))

static void rcu_free_slab(struct rcu_head *h)
{
	struct page *page;

	if (need_reserve_slab_rcu)
		page = virt_to_head_page(h);
	else
		page = container_of((struct list_head *)h, struct page, lru);

	__free_slab(page->slab, page);
}

static void free_slab(struct kmem_cache *s, struct page *page)
{
	if (unlikely(s->flags & SLAB_DESTROY_BY_RCU)) {
		struct rcu_head *head;

		if (need_reserve_slab_rcu) {
			int order = compound_order(page);
			int offset = (PAGE_SIZE << order) - s->reserved;

			VM_BUG_ON(s->reserved != sizeof(*head));
			head = page_address(page) + offset;
		} else {
			/*
			 * RCU free overloads the RCU head over the LRU
			 */
			head = (void *)&page->lru;
		}

		call_rcu(head, rcu_free_slab);
	} else
		__free_slab(s, page);
}

static void discard_slab(struct kmem_cache *s, struct page *page)
{
	dec_slabs_node(s, page_to_nid(page), page->objects);
	free_slab(s, page);
}

/*
 * Management of partially allocated slabs.
 *
 * list_lock must be held.
 */
static inline void add_partial(struct kmem_cache_node *n,
				struct page *page, int tail)
{
	n->nr_partial++;
	if (tail == DEACTIVATE_TO_TAIL)
		list_add_tail(&page->lru, &n->partial);
	else
		list_add(&page->lru, &n->partial);
}

/*
 * list_lock must be held.
 */
static inline void remove_partial(struct kmem_cache_node *n,
					struct page *page)
{
	list_del(&page->lru);
	n->nr_partial--;
}

/*
 * Remove slab from the partial list, freeze it and
 * return the pointer to the freelist.
 *
 * Returns a list of objects or NULL if it fails.
 *
 * Must hold list_lock since we modify the partial list.
 */
static inline void *acquire_slab(struct kmem_cache *s,
		struct kmem_cache_node *n, struct page *page,
		int mode)
{
	void *freelist;
	unsigned long counters;
	struct page new;

	/*
	 * Zap the freelist and set the frozen bit.
	 * The old freelist is the list of objects for the
	 * per cpu allocation list.
	 */
	freelist = page->freelist;
	counters = page->counters;
	new.counters = counters;
	if (mode) {
		new.inuse = page->objects;
		new.freelist = NULL;
	} else {
		new.freelist = freelist;
	}

	VM_BUG_ON(new.frozen);
	new.frozen = 1;

	if (!__cmpxchg_double_slab(s, page,
			freelist, counters,
			new.freelist, new.counters,
			"acquire_slab"))
		return NULL;

	remove_partial(n, page);
	WARN_ON(!freelist);
	return freelist;
}

static int put_cpu_partial(struct kmem_cache *s, struct page *page, int drain);
static inline bool pfmemalloc_match(struct page *page, gfp_t gfpflags);

/*
 * Try to allocate a partial slab from a specific node.
 */
static void *get_partial_node(struct kmem_cache *s, struct kmem_cache_node *n,
				struct kmem_cache_cpu *c, gfp_t flags)
{
	struct page *page, *page2;
	void *object = NULL;

	/*
	 * Racy check. If we mistakenly see no partial slabs then we
	 * just allocate an empty slab. If we mistakenly try to get a
	 * partial slab and there is none available then get_partials()
	 * will return NULL.
	 */
	if (!n || !n->nr_partial)
		return NULL;

	spin_lock(&n->list_lock);
	list_for_each_entry_safe(page, page2, &n->partial, lru) {
		void *t;
		int available;

		if (!pfmemalloc_match(page, flags))
			continue;

		t = acquire_slab(s, n, page, object == NULL);
		if (!t)
			break;

		if (!object) {
			c->page = page;
			stat(s, ALLOC_FROM_PARTIAL);
			object = t;
			available =  page->objects - page->inuse;
		} else {
			available = put_cpu_partial(s, page, 0);
			stat(s, CPU_PARTIAL_NODE);
		}
		if (kmem_cache_debug(s) || available > s->cpu_partial / 2)
			break;

	}
	spin_unlock(&n->list_lock);
	return object;
}

/*
 * Get a page from somewhere. Search in increasing NUMA distances.
 */
static void *get_any_partial(struct kmem_cache *s, gfp_t flags,
		struct kmem_cache_cpu *c)
{
#ifdef CONFIG_NUMA
	struct zonelist *zonelist;
	struct zoneref *z;
	struct zone *zone;
	enum zone_type high_zoneidx = gfp_zone(flags);
	void *object;
	unsigned int cpuset_mems_cookie;

	/*
	 * The defrag ratio allows a configuration of the tradeoffs between
	 * inter node defragmentation and node local allocations. A lower
	 * defrag_ratio increases the tendency to do local allocations
	 * instead of attempting to obtain partial slabs from other nodes.
	 *
	 * If the defrag_ratio is set to 0 then kmalloc() always
	 * returns node local objects. If the ratio is higher then kmalloc()
	 * may return off node objects because partial slabs are obtained
	 * from other nodes and filled up.
	 *
	 * If /sys/kernel/slab/xx/defrag_ratio is set to 100 (which makes
	 * defrag_ratio = 1000) then every (well almost) allocation will
	 * first attempt to defrag slab caches on other nodes. This means
	 * scanning over all nodes to look for partial slabs which may be
	 * expensive if we do it every time we are trying to find a slab
	 * with available objects.
	 */
	if (!s->remote_node_defrag_ratio ||
			get_cycles() % 1024 > s->remote_node_defrag_ratio)
		return NULL;

	do {
		cpuset_mems_cookie = get_mems_allowed();
		zonelist = node_zonelist(slab_node(), flags);
		for_each_zone_zonelist(zone, z, zonelist, high_zoneidx) {
			struct kmem_cache_node *n;

			n = get_node(s, zone_to_nid(zone));

			if (n && cpuset_zone_allowed_hardwall(zone, flags) &&
					n->nr_partial > s->min_partial) {
				object = get_partial_node(s, n, c, flags);
				if (object) {
					/*
					 * Return the object even if
					 * put_mems_allowed indicated that
					 * the cpuset mems_allowed was
					 * updated in parallel. It's a
					 * harmless race between the alloc
					 * and the cpuset update.
					 */
					put_mems_allowed(cpuset_mems_cookie);
					return object;
				}
			}
		}
	} while (!put_mems_allowed(cpuset_mems_cookie));
#endif
	return NULL;
}

/*
 * Get a partial page, lock it and return it.
 */
static void *get_partial(struct kmem_cache *s, gfp_t flags, int node,
		struct kmem_cache_cpu *c)
{
	void *object;
	int searchnode = (node == NUMA_NO_NODE) ? numa_node_id() : node;

	object = get_partial_node(s, get_node(s, searchnode), c, flags);
	if (object || node != NUMA_NO_NODE)
		return object;

	return get_any_partial(s, flags, c);
}

#ifdef CONFIG_PREEMPT
/*
 * Calculate the next globally unique transaction for disambiguiation
 * during cmpxchg. The transactions start with the cpu number and are then
 * incremented by CONFIG_NR_CPUS.
 */
#define TID_STEP  roundup_pow_of_two(CONFIG_NR_CPUS)
#else
/*
 * No preemption supported therefore also no need to check for
 * different cpus.
 */
#define TID_STEP 1
#endif

static inline unsigned long next_tid(unsigned long tid)
{
	return tid + TID_STEP;
}

static inline unsigned int tid_to_cpu(unsigned long tid)
{
	return tid % TID_STEP;
}

static inline unsigned long tid_to_event(unsigned long tid)
{
	return tid / TID_STEP;
}

static inline unsigned int init_tid(int cpu)
{
	return cpu;
}

static inline void note_cmpxchg_failure(const char *n,
		const struct kmem_cache *s, unsigned long tid)
{
#ifdef SLUB_DEBUG_CMPXCHG
	unsigned long actual_tid = __this_cpu_read(s->cpu_slab->tid);

	printk(KERN_INFO "%s %s: cmpxchg redo ", n, s->name);

#ifdef CONFIG_PREEMPT
	if (tid_to_cpu(tid) != tid_to_cpu(actual_tid))
		printk("due to cpu change %d -> %d\n",
			tid_to_cpu(tid), tid_to_cpu(actual_tid));
	else
#endif
	if (tid_to_event(tid) != tid_to_event(actual_tid))
		printk("due to cpu running other code. Event %ld->%ld\n",
			tid_to_event(tid), tid_to_event(actual_tid));
	else
		printk("for unknown reason: actual=%lx was=%lx target=%lx\n",
			actual_tid, tid, next_tid(tid));
#endif
	stat(s, CMPXCHG_DOUBLE_CPU_FAIL);
}

static void init_kmem_cache_cpus(struct kmem_cache *s)
{
	int cpu;

	for_each_possible_cpu(cpu)
		per_cpu_ptr(s->cpu_slab, cpu)->tid = init_tid(cpu);
}

/*
 * Remove the cpu slab
 */
static void deactivate_slab(struct kmem_cache *s, struct page *page, void *freelist)
{
	enum slab_modes { M_NONE, M_PARTIAL, M_FULL, M_FREE };
	struct kmem_cache_node *n = get_node(s, page_to_nid(page));
	int lock = 0;
	enum slab_modes l = M_NONE, m = M_NONE;
	void *nextfree;
	int tail = DEACTIVATE_TO_HEAD;
	struct page new;
	struct page old;

	if (page->freelist) {
		stat(s, DEACTIVATE_REMOTE_FREES);
		tail = DEACTIVATE_TO_TAIL;
	}

	/*
	 * Stage one: Free all available per cpu objects back
	 * to the page freelist while it is still frozen. Leave the
	 * last one.
	 *
	 * There is no need to take the list->lock because the page
	 * is still frozen.
	 */
	while (freelist && (nextfree = get_freepointer(s, freelist))) {
		void *prior;
		unsigned long counters;

		do {
			prior = page->freelist;
			counters = page->counters;
			set_freepointer(s, freelist, prior);
			new.counters = counters;
			new.inuse--;
			VM_BUG_ON(!new.frozen);

		} while (!__cmpxchg_double_slab(s, page,
			prior, counters,
			freelist, new.counters,
			"drain percpu freelist"));

		freelist = nextfree;
	}

	/*
	 * Stage two: Ensure that the page is unfrozen while the
	 * list presence reflects the actual number of objects
	 * during unfreeze.
	 *
	 * We setup the list membership and then perform a cmpxchg
	 * with the count. If there is a mismatch then the page
	 * is not unfrozen but the page is on the wrong list.
	 *
	 * Then we restart the process which may have to remove
	 * the page from the list that we just put it on again
	 * because the number of objects in the slab may have
	 * changed.
	 */
redo:

	old.freelist = page->freelist;
	old.counters = page->counters;
	VM_BUG_ON(!old.frozen);

	/* Determine target state of the slab */
	new.counters = old.counters;
	if (freelist) {
		new.inuse--;
		set_freepointer(s, freelist, old.freelist);
		new.freelist = freelist;
	} else
		new.freelist = old.freelist;

	new.frozen = 0;

	if (!new.inuse && n->nr_partial > s->min_partial)
		m = M_FREE;
	else if (new.freelist) {
		m = M_PARTIAL;
		if (!lock) {
			lock = 1;
			/*
			 * Taking the spinlock removes the possiblity
			 * that acquire_slab() will see a slab page that
			 * is frozen
			 */
			spin_lock(&n->list_lock);
		}
	} else {
		m = M_FULL;
		if (kmem_cache_debug(s) && !lock) {
			lock = 1;
			/*
			 * This also ensures that the scanning of full
			 * slabs from diagnostic functions will not see
			 * any frozen slabs.
			 */
			spin_lock(&n->list_lock);
		}
	}

	if (l != m) {

		if (l == M_PARTIAL)

			remove_partial(n, page);

		else if (l == M_FULL)

			remove_full(s, page);

		if (m == M_PARTIAL) {

			add_partial(n, page, tail);
			stat(s, tail);

		} else if (m == M_FULL) {

			stat(s, DEACTIVATE_FULL);
			add_full(s, n, page);

		}
	}

	l = m;
	if (!__cmpxchg_double_slab(s, page,
				old.freelist, old.counters,
				new.freelist, new.counters,
				"unfreezing slab"))
		goto redo;

	if (lock)
		spin_unlock(&n->list_lock);

	if (m == M_FREE) {
		stat(s, DEACTIVATE_EMPTY);
		discard_slab(s, page);
		stat(s, FREE_SLAB);
	}
}

/*
 * Unfreeze all the cpu partial slabs.
 *
 * This function must be called with interrupt disabled.
 */
static void unfreeze_partials(struct kmem_cache *s)
{
	struct kmem_cache_node *n = NULL, *n2 = NULL;
	struct kmem_cache_cpu *c = this_cpu_ptr(s->cpu_slab);
	struct page *page, *discard_page = NULL;

	while ((page = c->partial)) {
		struct page new;
		struct page old;

		c->partial = page->next;

		n2 = get_node(s, page_to_nid(page));
		if (n != n2) {
			if (n)
				spin_unlock(&n->list_lock);

			n = n2;
			spin_lock(&n->list_lock);
		}

		do {

			old.freelist = page->freelist;
			old.counters = page->counters;
			VM_BUG_ON(!old.frozen);

			new.counters = old.counters;
			new.freelist = old.freelist;

			new.frozen = 0;

		} while (!__cmpxchg_double_slab(s, page,
				old.freelist, old.counters,
				new.freelist, new.counters,
				"unfreezing slab"));

		if (unlikely(!new.inuse && n->nr_partial > s->min_partial)) {
			page->next = discard_page;
			discard_page = page;
		} else {
			add_partial(n, page, DEACTIVATE_TO_TAIL);
			stat(s, FREE_ADD_PARTIAL);
		}
	}

	if (n)
		spin_unlock(&n->list_lock);

	while (discard_page) {
		page = discard_page;
		discard_page = discard_page->next;

		stat(s, DEACTIVATE_EMPTY);
		discard_slab(s, page);
		stat(s, FREE_SLAB);
	}
}

/*
 * Put a page that was just frozen (in __slab_free) into a partial page
 * slot if available. This is done without interrupts disabled and without
 * preemption disabled. The cmpxchg is racy and may put the partial page
 * onto a random cpus partial slot.
 *
 * If we did not find a slot then simply move all the partials to the
 * per node partial list.
 */
static int put_cpu_partial(struct kmem_cache *s, struct page *page, int drain)
{
	struct page *oldpage;
	int pages;
	int pobjects;

	do {
		pages = 0;
		pobjects = 0;
		oldpage = this_cpu_read(s->cpu_slab->partial);

		if (oldpage) {
			pobjects = oldpage->pobjects;
			pages = oldpage->pages;
			if (drain && pobjects > s->cpu_partial) {
				unsigned long flags;
				/*
				 * partial array is full. Move the existing
				 * set to the per node partial list.
				 */
				local_irq_save(flags);
				unfreeze_partials(s);
				local_irq_restore(flags);
				oldpage = NULL;
				pobjects = 0;
				pages = 0;
				stat(s, CPU_PARTIAL_DRAIN);
			}
		}

		pages++;
		pobjects += page->objects - page->inuse;

		page->pages = pages;
		page->pobjects = pobjects;
		page->next = oldpage;

	} while (this_cpu_cmpxchg(s->cpu_slab->partial, oldpage, page) != oldpage);
	return pobjects;
}

static inline void flush_slab(struct kmem_cache *s, struct kmem_cache_cpu *c)
{
	stat(s, CPUSLAB_FLUSH);
	deactivate_slab(s, c->page, c->freelist);

	c->tid = next_tid(c->tid);
	c->page = NULL;
	c->freelist = NULL;
}

/*
 * Flush cpu slab.
 *
 * Called from IPI handler with interrupts disabled.
 */
static inline void __flush_cpu_slab(struct kmem_cache *s, int cpu)
{
	struct kmem_cache_cpu *c = per_cpu_ptr(s->cpu_slab, cpu);

	if (likely(c)) {
		if (c->page)
			flush_slab(s, c);

		unfreeze_partials(s);
	}
}

static void flush_cpu_slab(void *d)
{
	struct kmem_cache *s = d;

	__flush_cpu_slab(s, smp_processor_id());
}

static bool has_cpu_slab(int cpu, void *info)
{
	struct kmem_cache *s = info;
	struct kmem_cache_cpu *c = per_cpu_ptr(s->cpu_slab, cpu);

	return c->page || c->partial;
}

static void flush_all(struct kmem_cache *s)
{
	on_each_cpu_cond(has_cpu_slab, flush_cpu_slab, s, 1, GFP_ATOMIC);
}

/*
 * Check if the objects in a per cpu structure fit numa
 * locality expectations.
 */
static inline int node_match(struct page *page, int node)
{
#ifdef CONFIG_NUMA
	if (node != NUMA_NO_NODE && page_to_nid(page) != node)
		return 0;
#endif
	return 1;
}

static int count_free(struct page *page)
{
	return page->objects - page->inuse;
}

static unsigned long count_partial(struct kmem_cache_node *n,
					int (*get_count)(struct page *))
{
	unsigned long flags;
	unsigned long x = 0;
	struct page *page;

	spin_lock_irqsave(&n->list_lock, flags);
	list_for_each_entry(page, &n->partial, lru)
		x += get_count(page);
	spin_unlock_irqrestore(&n->list_lock, flags);
	return x;
}

static inline unsigned long node_nr_objs(struct kmem_cache_node *n)
{
#ifdef CONFIG_SLUB_DEBUG
	return atomic_long_read(&n->total_objects);
#else
	return 0;
#endif
}

static noinline void
slab_out_of_memory(struct kmem_cache *s, gfp_t gfpflags, int nid)
{
	int node;

	printk(KERN_WARNING
		"SLUB: Unable to allocate memory on node %d (gfp=0x%x)\n",
		nid, gfpflags);
	printk(KERN_WARNING "  cache: %s, object size: %d, buffer size: %d, "
		"default order: %d, min order: %d\n", s->name, s->object_size,
		s->size, oo_order(s->oo), oo_order(s->min));

	if (oo_order(s->min) > get_order(s->object_size))
		printk(KERN_WARNING "  %s debugging increased min order, use "
		       "slub_debug=O to disable.\n", s->name);

	for_each_online_node(node) {
		struct kmem_cache_node *n = get_node(s, node);
		unsigned long nr_slabs;
		unsigned long nr_objs;
		unsigned long nr_free;

		if (!n)
			continue;

		nr_free  = count_partial(n, count_free);
		nr_slabs = node_nr_slabs(n);
		nr_objs  = node_nr_objs(n);

		printk(KERN_WARNING
			"  node %d: slabs: %ld, objs: %ld, free: %ld\n",
			node, nr_slabs, nr_objs, nr_free);
	}
}

static inline void *new_slab_objects(struct kmem_cache *s, gfp_t flags,
			int node, struct kmem_cache_cpu **pc)
{
	void *freelist;
	struct kmem_cache_cpu *c = *pc;
	struct page *page;
<<<<<<< HEAD

	freelist = get_partial(s, flags, node, c);

	if (freelist)
		return freelist;

=======

	freelist = get_partial(s, flags, node, c);

	if (freelist)
		return freelist;

>>>>>>> 4a8e43fe
	page = new_slab(s, flags, node);
	if (page) {
		c = __this_cpu_ptr(s->cpu_slab);
		if (c->page)
			flush_slab(s, c);

		/*
		 * No other reference to the page yet so we can
		 * muck around with it freely without cmpxchg
		 */
		freelist = page->freelist;
		page->freelist = NULL;

		stat(s, ALLOC_SLAB);
		c->page = page;
		*pc = c;
	} else
		freelist = NULL;

	return freelist;
}

static inline bool pfmemalloc_match(struct page *page, gfp_t gfpflags)
{
	if (unlikely(PageSlabPfmemalloc(page)))
		return gfp_pfmemalloc_allowed(gfpflags);

	return true;
}

/*
 * Check the page->freelist of a page and either transfer the freelist to the per cpu freelist
 * or deactivate the page.
 *
 * The page is still frozen if the return value is not NULL.
 *
 * If this function returns NULL then the page has been unfrozen.
 *
 * This function must be called with interrupt disabled.
 */
static inline void *get_freelist(struct kmem_cache *s, struct page *page)
{
	struct page new;
	unsigned long counters;
	void *freelist;

	do {
		freelist = page->freelist;
		counters = page->counters;

		new.counters = counters;
		VM_BUG_ON(!new.frozen);

		new.inuse = page->objects;
		new.frozen = freelist != NULL;

	} while (!__cmpxchg_double_slab(s, page,
		freelist, counters,
		NULL, new.counters,
		"get_freelist"));

	return freelist;
}

/*
 * Slow path. The lockless freelist is empty or we need to perform
 * debugging duties.
 *
 * Processing is still very fast if new objects have been freed to the
 * regular freelist. In that case we simply take over the regular freelist
 * as the lockless freelist and zap the regular freelist.
 *
 * If that is not working then we fall back to the partial lists. We take the
 * first element of the freelist as the object to allocate now and move the
 * rest of the freelist to the lockless freelist.
 *
 * And if we were unable to get a new slab from the partial slab lists then
 * we need to allocate a new slab. This is the slowest path since it involves
 * a call to the page allocator and the setup of a new slab.
 */
static void *__slab_alloc(struct kmem_cache *s, gfp_t gfpflags, int node,
			  unsigned long addr, struct kmem_cache_cpu *c)
{
	void *freelist;
	struct page *page;
	unsigned long flags;

	local_irq_save(flags);
#ifdef CONFIG_PREEMPT
	/*
	 * We may have been preempted and rescheduled on a different
	 * cpu before disabling interrupts. Need to reload cpu area
	 * pointer.
	 */
	c = this_cpu_ptr(s->cpu_slab);
#endif

	page = c->page;
	if (!page)
		goto new_slab;
redo:

	if (unlikely(!node_match(page, node))) {
		stat(s, ALLOC_NODE_MISMATCH);
		deactivate_slab(s, page, c->freelist);
		c->page = NULL;
		c->freelist = NULL;
		goto new_slab;
	}

	/*
	 * By rights, we should be searching for a slab page that was
	 * PFMEMALLOC but right now, we are losing the pfmemalloc
	 * information when the page leaves the per-cpu allocator
	 */
	if (unlikely(!pfmemalloc_match(page, gfpflags))) {
		deactivate_slab(s, page, c->freelist);
		c->page = NULL;
		c->freelist = NULL;
		goto new_slab;
	}

	/* must check again c->freelist in case of cpu migration or IRQ */
	freelist = c->freelist;
	if (freelist)
		goto load_freelist;

	stat(s, ALLOC_SLOWPATH);

	freelist = get_freelist(s, page);

	if (!freelist) {
		c->page = NULL;
		stat(s, DEACTIVATE_BYPASS);
		goto new_slab;
	}

	stat(s, ALLOC_REFILL);

load_freelist:
	/*
	 * freelist is pointing to the list of objects to be used.
	 * page is pointing to the page from which the objects are obtained.
	 * That page must be frozen for per cpu allocations to work.
	 */
	VM_BUG_ON(!c->page->frozen);
	c->freelist = get_freepointer(s, freelist);
	c->tid = next_tid(c->tid);
	local_irq_restore(flags);
	return freelist;

new_slab:

	if (c->partial) {
		page = c->page = c->partial;
		c->partial = page->next;
		stat(s, CPU_PARTIAL_ALLOC);
		c->freelist = NULL;
		goto redo;
	}

	freelist = new_slab_objects(s, gfpflags, node, &c);
<<<<<<< HEAD

	if (unlikely(!freelist)) {
		if (!(gfpflags & __GFP_NOWARN) && printk_ratelimit())
			slab_out_of_memory(s, gfpflags, node);

=======

	if (unlikely(!freelist)) {
		if (!(gfpflags & __GFP_NOWARN) && printk_ratelimit())
			slab_out_of_memory(s, gfpflags, node);

>>>>>>> 4a8e43fe
		local_irq_restore(flags);
		return NULL;
	}

	page = c->page;
	if (likely(!kmem_cache_debug(s) && pfmemalloc_match(page, gfpflags)))
		goto load_freelist;

	/* Only entered in the debug case */
	if (kmem_cache_debug(s) && !alloc_debug_processing(s, page, freelist, addr))
		goto new_slab;	/* Slab failed checks. Next slab needed */

	deactivate_slab(s, page, get_freepointer(s, freelist));
	c->page = NULL;
	c->freelist = NULL;
	local_irq_restore(flags);
	return freelist;
}

/*
 * Inlined fastpath so that allocation functions (kmalloc, kmem_cache_alloc)
 * have the fastpath folded into their functions. So no function call
 * overhead for requests that can be satisfied on the fastpath.
 *
 * The fastpath works by first checking if the lockless freelist can be used.
 * If not then __slab_alloc is called for slow processing.
 *
 * Otherwise we can simply pick the next object from the lockless free list.
 */
static __always_inline void *slab_alloc_node(struct kmem_cache *s,
		gfp_t gfpflags, int node, unsigned long addr)
{
	void **object;
	struct kmem_cache_cpu *c;
	struct page *page;
	unsigned long tid;

	if (slab_pre_alloc_hook(s, gfpflags))
		return NULL;

redo:

	/*
	 * Must read kmem_cache cpu data via this cpu ptr. Preemption is
	 * enabled. We may switch back and forth between cpus while
	 * reading from one cpu area. That does not matter as long
	 * as we end up on the original cpu again when doing the cmpxchg.
	 */
	c = __this_cpu_ptr(s->cpu_slab);

	/*
	 * The transaction ids are globally unique per cpu and per operation on
	 * a per cpu queue. Thus they can be guarantee that the cmpxchg_double
	 * occurs on the right processor and that there was no operation on the
	 * linked list in between.
	 */
	tid = c->tid;
	barrier();

	object = c->freelist;
	page = c->page;
	if (unlikely(!object || !node_match(page, node)))
		object = __slab_alloc(s, gfpflags, node, addr, c);

	else {
		void *next_object = get_freepointer_safe(s, object);

		/*
		 * The cmpxchg will only match if there was no additional
		 * operation and if we are on the right processor.
		 *
		 * The cmpxchg does the following atomically (without lock semantics!)
		 * 1. Relocate first pointer to the current per cpu area.
		 * 2. Verify that tid and freelist have not been changed
		 * 3. If they were not changed replace tid and freelist
		 *
		 * Since this is without lock semantics the protection is only against
		 * code executing on this cpu *not* from access by other cpus.
		 */
		if (unlikely(!this_cpu_cmpxchg_double(
				s->cpu_slab->freelist, s->cpu_slab->tid,
				object, tid,
				next_object, next_tid(tid)))) {

			note_cmpxchg_failure("slab_alloc", s, tid);
			goto redo;
		}
		prefetch_freepointer(s, next_object);
		stat(s, ALLOC_FASTPATH);
	}

	if (unlikely(gfpflags & __GFP_ZERO) && object)
		memset(object, 0, s->object_size);

	slab_post_alloc_hook(s, gfpflags, object);

	return object;
}

static __always_inline void *slab_alloc(struct kmem_cache *s,
		gfp_t gfpflags, unsigned long addr)
{
	return slab_alloc_node(s, gfpflags, NUMA_NO_NODE, addr);
}

void *kmem_cache_alloc(struct kmem_cache *s, gfp_t gfpflags)
{
	void *ret = slab_alloc(s, gfpflags, _RET_IP_);

	trace_kmem_cache_alloc(_RET_IP_, ret, s->object_size, s->size, gfpflags);

	return ret;
}
EXPORT_SYMBOL(kmem_cache_alloc);

#ifdef CONFIG_TRACING
void *kmem_cache_alloc_trace(struct kmem_cache *s, gfp_t gfpflags, size_t size)
{
	void *ret = slab_alloc(s, gfpflags, _RET_IP_);
	trace_kmalloc(_RET_IP_, ret, size, s->size, gfpflags);
	return ret;
}
EXPORT_SYMBOL(kmem_cache_alloc_trace);

void *kmalloc_order_trace(size_t size, gfp_t flags, unsigned int order)
{
	void *ret = kmalloc_order(size, flags, order);
	trace_kmalloc(_RET_IP_, ret, size, PAGE_SIZE << order, flags);
	return ret;
}
EXPORT_SYMBOL(kmalloc_order_trace);
#endif

#ifdef CONFIG_NUMA
void *kmem_cache_alloc_node(struct kmem_cache *s, gfp_t gfpflags, int node)
{
	void *ret = slab_alloc_node(s, gfpflags, node, _RET_IP_);

	trace_kmem_cache_alloc_node(_RET_IP_, ret,
				    s->object_size, s->size, gfpflags, node);

	return ret;
}
EXPORT_SYMBOL(kmem_cache_alloc_node);

#ifdef CONFIG_TRACING
void *kmem_cache_alloc_node_trace(struct kmem_cache *s,
				    gfp_t gfpflags,
				    int node, size_t size)
{
	void *ret = slab_alloc_node(s, gfpflags, node, _RET_IP_);

	trace_kmalloc_node(_RET_IP_, ret,
			   size, s->size, gfpflags, node);
	return ret;
}
EXPORT_SYMBOL(kmem_cache_alloc_node_trace);
#endif
#endif

/*
 * Slow patch handling. This may still be called frequently since objects
 * have a longer lifetime than the cpu slabs in most processing loads.
 *
 * So we still attempt to reduce cache line usage. Just take the slab
 * lock and free the item. If there is no additional partial page
 * handling required then we can return immediately.
 */
static void __slab_free(struct kmem_cache *s, struct page *page,
			void *x, unsigned long addr)
{
	void *prior;
	void **object = (void *)x;
	int was_frozen;
	int inuse;
	struct page new;
	unsigned long counters;
	struct kmem_cache_node *n = NULL;
	unsigned long uninitialized_var(flags);

	stat(s, FREE_SLOWPATH);

	if (kmem_cache_debug(s) &&
		!(n = free_debug_processing(s, page, x, addr, &flags)))
		return;

	do {
		prior = page->freelist;
		counters = page->counters;
		set_freepointer(s, object, prior);
		new.counters = counters;
		was_frozen = new.frozen;
		new.inuse--;
		if ((!new.inuse || !prior) && !was_frozen && !n) {

			if (!kmem_cache_debug(s) && !prior)

				/*
				 * Slab was on no list before and will be partially empty
				 * We can defer the list move and instead freeze it.
				 */
				new.frozen = 1;

			else { /* Needs to be taken off a list */

	                        n = get_node(s, page_to_nid(page));
				/*
				 * Speculatively acquire the list_lock.
				 * If the cmpxchg does not succeed then we may
				 * drop the list_lock without any processing.
				 *
				 * Otherwise the list_lock will synchronize with
				 * other processors updating the list of slabs.
				 */
				spin_lock_irqsave(&n->list_lock, flags);

			}
		}
		inuse = new.inuse;

	} while (!cmpxchg_double_slab(s, page,
		prior, counters,
		object, new.counters,
		"__slab_free"));

	if (likely(!n)) {

		/*
		 * If we just froze the page then put it onto the
		 * per cpu partial list.
		 */
		if (new.frozen && !was_frozen) {
			put_cpu_partial(s, page, 1);
			stat(s, CPU_PARTIAL_FREE);
		}
		/*
		 * The list lock was not taken therefore no list
		 * activity can be necessary.
		 */
                if (was_frozen)
                        stat(s, FREE_FROZEN);
                return;
        }

	/*
	 * was_frozen may have been set after we acquired the list_lock in
	 * an earlier loop. So we need to check it here again.
	 */
	if (was_frozen)
		stat(s, FREE_FROZEN);
	else {
		if (unlikely(!inuse && n->nr_partial > s->min_partial))
                        goto slab_empty;

		/*
		 * Objects left in the slab. If it was not on the partial list before
		 * then add it.
		 */
		if (unlikely(!prior)) {
			remove_full(s, page);
			add_partial(n, page, DEACTIVATE_TO_TAIL);
			stat(s, FREE_ADD_PARTIAL);
		}
	}
	spin_unlock_irqrestore(&n->list_lock, flags);
	return;

slab_empty:
	if (prior) {
		/*
		 * Slab on the partial list.
		 */
		remove_partial(n, page);
		stat(s, FREE_REMOVE_PARTIAL);
	} else
		/* Slab must be on the full list */
		remove_full(s, page);

	spin_unlock_irqrestore(&n->list_lock, flags);
	stat(s, FREE_SLAB);
	discard_slab(s, page);
}

/*
 * Fastpath with forced inlining to produce a kfree and kmem_cache_free that
 * can perform fastpath freeing without additional function calls.
 *
 * The fastpath is only possible if we are freeing to the current cpu slab
 * of this processor. This typically the case if we have just allocated
 * the item before.
 *
 * If fastpath is not possible then fall back to __slab_free where we deal
 * with all sorts of special processing.
 */
static __always_inline void slab_free(struct kmem_cache *s,
			struct page *page, void *x, unsigned long addr)
{
	void **object = (void *)x;
	struct kmem_cache_cpu *c;
	unsigned long tid;

	slab_free_hook(s, x);

redo:
	/*
	 * Determine the currently cpus per cpu slab.
	 * The cpu may change afterward. However that does not matter since
	 * data is retrieved via this pointer. If we are on the same cpu
	 * during the cmpxchg then the free will succedd.
	 */
	c = __this_cpu_ptr(s->cpu_slab);

	tid = c->tid;
	barrier();

	if (likely(page == c->page)) {
		set_freepointer(s, object, c->freelist);

		if (unlikely(!this_cpu_cmpxchg_double(
				s->cpu_slab->freelist, s->cpu_slab->tid,
				c->freelist, tid,
				object, next_tid(tid)))) {

			note_cmpxchg_failure("slab_free", s, tid);
			goto redo;
		}
		stat(s, FREE_FASTPATH);
	} else
		__slab_free(s, page, x, addr);

}

void kmem_cache_free(struct kmem_cache *s, void *x)
{
	struct page *page;

	page = virt_to_head_page(x);

	if (kmem_cache_debug(s) && page->slab != s) {
		pr_err("kmem_cache_free: Wrong slab cache. %s but object"
			" is from  %s\n", page->slab->name, s->name);
		WARN_ON_ONCE(1);
		return;
	}

	slab_free(s, page, x, _RET_IP_);

	trace_kmem_cache_free(_RET_IP_, x);
}
EXPORT_SYMBOL(kmem_cache_free);

/*
 * Object placement in a slab is made very easy because we always start at
 * offset 0. If we tune the size of the object to the alignment then we can
 * get the required alignment by putting one properly sized object after
 * another.
 *
 * Notice that the allocation order determines the sizes of the per cpu
 * caches. Each processor has always one slab available for allocations.
 * Increasing the allocation order reduces the number of times that slabs
 * must be moved on and off the partial lists and is therefore a factor in
 * locking overhead.
 */

/*
 * Mininum / Maximum order of slab pages. This influences locking overhead
 * and slab fragmentation. A higher order reduces the number of partial slabs
 * and increases the number of allocations possible without having to
 * take the list_lock.
 */
static int slub_min_order;
static int slub_max_order = PAGE_ALLOC_COSTLY_ORDER;
static int slub_min_objects;

/*
 * Merge control. If this is set then no merging of slab caches will occur.
 * (Could be removed. This was introduced to pacify the merge skeptics.)
 */
static int slub_nomerge;

/*
 * Calculate the order of allocation given an slab object size.
 *
 * The order of allocation has significant impact on performance and other
 * system components. Generally order 0 allocations should be preferred since
 * order 0 does not cause fragmentation in the page allocator. Larger objects
 * be problematic to put into order 0 slabs because there may be too much
 * unused space left. We go to a higher order if more than 1/16th of the slab
 * would be wasted.
 *
 * In order to reach satisfactory performance we must ensure that a minimum
 * number of objects is in one slab. Otherwise we may generate too much
 * activity on the partial lists which requires taking the list_lock. This is
 * less a concern for large slabs though which are rarely used.
 *
 * slub_max_order specifies the order where we begin to stop considering the
 * number of objects in a slab as critical. If we reach slub_max_order then
 * we try to keep the page order as low as possible. So we accept more waste
 * of space in favor of a small page order.
 *
 * Higher order allocations also allow the placement of more objects in a
 * slab and thereby reduce object handling overhead. If the user has
 * requested a higher mininum order then we start with that one instead of
 * the smallest order which will fit the object.
 */
static inline int slab_order(int size, int min_objects,
				int max_order, int fract_leftover, int reserved)
{
	int order;
	int rem;
	int min_order = slub_min_order;

	if (order_objects(min_order, size, reserved) > MAX_OBJS_PER_PAGE)
		return get_order(size * MAX_OBJS_PER_PAGE) - 1;

	for (order = max(min_order,
				fls(min_objects * size - 1) - PAGE_SHIFT);
			order <= max_order; order++) {

		unsigned long slab_size = PAGE_SIZE << order;

		if (slab_size < min_objects * size + reserved)
			continue;

		rem = (slab_size - reserved) % size;

		if (rem <= slab_size / fract_leftover)
			break;

	}

	return order;
}

static inline int calculate_order(int size, int reserved)
{
	int order;
	int min_objects;
	int fraction;
	int max_objects;

	/*
	 * Attempt to find best configuration for a slab. This
	 * works by first attempting to generate a layout with
	 * the best configuration and backing off gradually.
	 *
	 * First we reduce the acceptable waste in a slab. Then
	 * we reduce the minimum objects required in a slab.
	 */
	min_objects = slub_min_objects;
	if (!min_objects)
		min_objects = 4 * (fls(nr_cpu_ids) + 1);
	max_objects = order_objects(slub_max_order, size, reserved);
	min_objects = min(min_objects, max_objects);

	while (min_objects > 1) {
		fraction = 16;
		while (fraction >= 4) {
			order = slab_order(size, min_objects,
					slub_max_order, fraction, reserved);
			if (order <= slub_max_order)
				return order;
			fraction /= 2;
		}
		min_objects--;
	}

	/*
	 * We were unable to place multiple objects in a slab. Now
	 * lets see if we can place a single object there.
	 */
	order = slab_order(size, 1, slub_max_order, 1, reserved);
	if (order <= slub_max_order)
		return order;

	/*
	 * Doh this slab cannot be placed using slub_max_order.
	 */
	order = slab_order(size, 1, MAX_ORDER, 1, reserved);
	if (order < MAX_ORDER)
		return order;
	return -ENOSYS;
}

/*
 * Figure out what the alignment of the objects will be.
 */
static unsigned long calculate_alignment(unsigned long flags,
		unsigned long align, unsigned long size)
{
	/*
	 * If the user wants hardware cache aligned objects then follow that
	 * suggestion if the object is sufficiently large.
	 *
	 * The hardware cache alignment cannot override the specified
	 * alignment though. If that is greater then use it.
	 */
	if (flags & SLAB_HWCACHE_ALIGN) {
		unsigned long ralign = cache_line_size();
		while (size <= ralign / 2)
			ralign /= 2;
		align = max(align, ralign);
	}

	if (align < ARCH_SLAB_MINALIGN)
		align = ARCH_SLAB_MINALIGN;

	return ALIGN(align, sizeof(void *));
}

static void
init_kmem_cache_node(struct kmem_cache_node *n)
{
	n->nr_partial = 0;
	spin_lock_init(&n->list_lock);
	INIT_LIST_HEAD(&n->partial);
#ifdef CONFIG_SLUB_DEBUG
	atomic_long_set(&n->nr_slabs, 0);
	atomic_long_set(&n->total_objects, 0);
	INIT_LIST_HEAD(&n->full);
#endif
}

static inline int alloc_kmem_cache_cpus(struct kmem_cache *s)
{
	BUILD_BUG_ON(PERCPU_DYNAMIC_EARLY_SIZE <
			SLUB_PAGE_SHIFT * sizeof(struct kmem_cache_cpu));

	/*
	 * Must align to double word boundary for the double cmpxchg
	 * instructions to work; see __pcpu_double_call_return_bool().
	 */
	s->cpu_slab = __alloc_percpu(sizeof(struct kmem_cache_cpu),
				     2 * sizeof(void *));

	if (!s->cpu_slab)
		return 0;

	init_kmem_cache_cpus(s);

	return 1;
}

static struct kmem_cache *kmem_cache_node;

/*
 * No kmalloc_node yet so do it by hand. We know that this is the first
 * slab on the node for this slabcache. There are no concurrent accesses
 * possible.
 *
 * Note that this function only works on the kmalloc_node_cache
 * when allocating for the kmalloc_node_cache. This is used for bootstrapping
 * memory on a fresh node that has no slab structures yet.
 */
static void early_kmem_cache_node_alloc(int node)
{
	struct page *page;
	struct kmem_cache_node *n;

	BUG_ON(kmem_cache_node->size < sizeof(struct kmem_cache_node));

	page = new_slab(kmem_cache_node, GFP_NOWAIT, node);

	BUG_ON(!page);
	if (page_to_nid(page) != node) {
		printk(KERN_ERR "SLUB: Unable to allocate memory from "
				"node %d\n", node);
		printk(KERN_ERR "SLUB: Allocating a useless per node structure "
				"in order to be able to continue\n");
	}

	n = page->freelist;
	BUG_ON(!n);
	page->freelist = get_freepointer(kmem_cache_node, n);
	page->inuse = 1;
	page->frozen = 0;
	kmem_cache_node->node[node] = n;
#ifdef CONFIG_SLUB_DEBUG
	init_object(kmem_cache_node, n, SLUB_RED_ACTIVE);
	init_tracking(kmem_cache_node, n);
#endif
	init_kmem_cache_node(n);
	inc_slabs_node(kmem_cache_node, node, page->objects);

	add_partial(n, page, DEACTIVATE_TO_HEAD);
}

static void free_kmem_cache_nodes(struct kmem_cache *s)
{
	int node;

	for_each_node_state(node, N_NORMAL_MEMORY) {
		struct kmem_cache_node *n = s->node[node];

		if (n)
			kmem_cache_free(kmem_cache_node, n);

		s->node[node] = NULL;
	}
}

static int init_kmem_cache_nodes(struct kmem_cache *s)
{
	int node;

	for_each_node_state(node, N_NORMAL_MEMORY) {
		struct kmem_cache_node *n;

		if (slab_state == DOWN) {
			early_kmem_cache_node_alloc(node);
			continue;
		}
		n = kmem_cache_alloc_node(kmem_cache_node,
						GFP_KERNEL, node);

		if (!n) {
			free_kmem_cache_nodes(s);
			return 0;
		}

		s->node[node] = n;
		init_kmem_cache_node(n);
	}
	return 1;
}

static void set_min_partial(struct kmem_cache *s, unsigned long min)
{
	if (min < MIN_PARTIAL)
		min = MIN_PARTIAL;
	else if (min > MAX_PARTIAL)
		min = MAX_PARTIAL;
	s->min_partial = min;
}

/*
 * calculate_sizes() determines the order and the distribution of data within
 * a slab object.
 */
static int calculate_sizes(struct kmem_cache *s, int forced_order)
{
	unsigned long flags = s->flags;
	unsigned long size = s->object_size;
	unsigned long align = s->align;
	int order;

	/*
	 * Round up object size to the next word boundary. We can only
	 * place the free pointer at word boundaries and this determines
	 * the possible location of the free pointer.
	 */
	size = ALIGN(size, sizeof(void *));

#ifdef CONFIG_SLUB_DEBUG
	/*
	 * Determine if we can poison the object itself. If the user of
	 * the slab may touch the object after free or before allocation
	 * then we should never poison the object itself.
	 */
	if ((flags & SLAB_POISON) && !(flags & SLAB_DESTROY_BY_RCU) &&
			!s->ctor)
		s->flags |= __OBJECT_POISON;
	else
		s->flags &= ~__OBJECT_POISON;


	/*
	 * If we are Redzoning then check if there is some space between the
	 * end of the object and the free pointer. If not then add an
	 * additional word to have some bytes to store Redzone information.
	 */
	if ((flags & SLAB_RED_ZONE) && size == s->object_size)
		size += sizeof(void *);
#endif

	/*
	 * With that we have determined the number of bytes in actual use
	 * by the object. This is the potential offset to the free pointer.
	 */
	s->inuse = size;

	if (((flags & (SLAB_DESTROY_BY_RCU | SLAB_POISON)) ||
		s->ctor)) {
		/*
		 * Relocate free pointer after the object if it is not
		 * permitted to overwrite the first word of the object on
		 * kmem_cache_free.
		 *
		 * This is the case if we do RCU, have a constructor or
		 * destructor or are poisoning the objects.
		 */
		s->offset = size;
		size += sizeof(void *);
	}

#ifdef CONFIG_SLUB_DEBUG
	if (flags & SLAB_STORE_USER)
		/*
		 * Need to store information about allocs and frees after
		 * the object.
		 */
		size += 2 * sizeof(struct track);

	if (flags & SLAB_RED_ZONE)
		/*
		 * Add some empty padding so that we can catch
		 * overwrites from earlier objects rather than let
		 * tracking information or the free pointer be
		 * corrupted if a user writes before the start
		 * of the object.
		 */
		size += sizeof(void *);
#endif

	/*
	 * Determine the alignment based on various parameters that the
	 * user specified and the dynamic determination of cache line size
	 * on bootup.
	 */
	align = calculate_alignment(flags, align, s->object_size);
	s->align = align;

	/*
	 * SLUB stores one object immediately after another beginning from
	 * offset 0. In order to align the objects we have to simply size
	 * each object to conform to the alignment.
	 */
	size = ALIGN(size, align);
	s->size = size;
	if (forced_order >= 0)
		order = forced_order;
	else
		order = calculate_order(size, s->reserved);

	if (order < 0)
		return 0;

	s->allocflags = 0;
	if (order)
		s->allocflags |= __GFP_COMP;

	if (s->flags & SLAB_CACHE_DMA)
		s->allocflags |= SLUB_DMA;

	if (s->flags & SLAB_RECLAIM_ACCOUNT)
		s->allocflags |= __GFP_RECLAIMABLE;

	/*
	 * Determine the number of objects per slab
	 */
	s->oo = oo_make(order, size, s->reserved);
	s->min = oo_make(get_order(size), size, s->reserved);
	if (oo_objects(s->oo) > oo_objects(s->max))
		s->max = s->oo;

	return !!oo_objects(s->oo);

}

static int kmem_cache_open(struct kmem_cache *s, unsigned long flags)
{
<<<<<<< HEAD
	memset(s, 0, kmem_size);
	s->name = name;
	s->ctor = ctor;
	s->object_size = size;
	s->align = align;
	s->flags = kmem_cache_flags(size, flags, name, ctor);
=======
	s->flags = kmem_cache_flags(s->size, flags, s->name, s->ctor);
>>>>>>> 4a8e43fe
	s->reserved = 0;

	if (need_reserve_slab_rcu && (s->flags & SLAB_DESTROY_BY_RCU))
		s->reserved = sizeof(struct rcu_head);

	if (!calculate_sizes(s, -1))
		goto error;
	if (disable_higher_order_debug) {
		/*
		 * Disable debugging flags that store metadata if the min slab
		 * order increased.
		 */
		if (get_order(s->size) > get_order(s->object_size)) {
			s->flags &= ~DEBUG_METADATA_FLAGS;
			s->offset = 0;
			if (!calculate_sizes(s, -1))
				goto error;
		}
	}

#if defined(CONFIG_HAVE_CMPXCHG_DOUBLE) && \
    defined(CONFIG_HAVE_ALIGNED_STRUCT_PAGE)
	if (system_has_cmpxchg_double() && (s->flags & SLAB_DEBUG_FLAGS) == 0)
		/* Enable fast mode */
		s->flags |= __CMPXCHG_DOUBLE;
#endif

	/*
	 * The larger the object size is, the more pages we want on the partial
	 * list to avoid pounding the page allocator excessively.
	 */
	set_min_partial(s, ilog2(s->size) / 2);

	/*
	 * cpu_partial determined the maximum number of objects kept in the
	 * per cpu partial lists of a processor.
	 *
	 * Per cpu partial lists mainly contain slabs that just have one
	 * object freed. If they are used for allocation then they can be
	 * filled up again with minimal effort. The slab will never hit the
	 * per node partial lists and therefore no locking will be required.
	 *
	 * This setting also determines
	 *
	 * A) The number of objects from per cpu partial slabs dumped to the
	 *    per node list when we reach the limit.
	 * B) The number of objects in cpu partial slabs to extract from the
	 *    per node list when we run out of per cpu objects. We only fetch 50%
	 *    to keep some capacity around for frees.
	 */
	if (kmem_cache_debug(s))
		s->cpu_partial = 0;
	else if (s->size >= PAGE_SIZE)
		s->cpu_partial = 2;
	else if (s->size >= 1024)
		s->cpu_partial = 6;
	else if (s->size >= 256)
		s->cpu_partial = 13;
	else
		s->cpu_partial = 30;

#ifdef CONFIG_NUMA
	s->remote_node_defrag_ratio = 1000;
#endif
	if (!init_kmem_cache_nodes(s))
		goto error;

	if (alloc_kmem_cache_cpus(s))
		return 0;

	free_kmem_cache_nodes(s);
error:
	if (flags & SLAB_PANIC)
		panic("Cannot create slab %s size=%lu realsize=%u "
			"order=%u offset=%u flags=%lx\n",
			s->name, (unsigned long)s->size, s->size, oo_order(s->oo),
			s->offset, flags);
	return -EINVAL;
}

/*
 * Determine the size of a slab object
 */
unsigned int kmem_cache_size(struct kmem_cache *s)
{
	return s->object_size;
}
EXPORT_SYMBOL(kmem_cache_size);

static void list_slab_objects(struct kmem_cache *s, struct page *page,
							const char *text)
{
#ifdef CONFIG_SLUB_DEBUG
	void *addr = page_address(page);
	void *p;
	unsigned long *map = kzalloc(BITS_TO_LONGS(page->objects) *
				     sizeof(long), GFP_ATOMIC);
	if (!map)
		return;
	slab_err(s, page, text, s->name);
	slab_lock(page);

	get_map(s, page, map);
	for_each_object(p, s, addr, page->objects) {

		if (!test_bit(slab_index(p, s, addr), map)) {
			printk(KERN_ERR "INFO: Object 0x%p @offset=%tu\n",
							p, p - addr);
			print_tracking(s, p);
		}
	}
	slab_unlock(page);
	kfree(map);
#endif
}

/*
 * Attempt to free all partial slabs on a node.
 * This is called from kmem_cache_close(). We must be the last thread
 * using the cache and therefore we do not need to lock anymore.
 */
static void free_partial(struct kmem_cache *s, struct kmem_cache_node *n)
{
	struct page *page, *h;

	list_for_each_entry_safe(page, h, &n->partial, lru) {
		if (!page->inuse) {
			remove_partial(n, page);
			discard_slab(s, page);
		} else {
			list_slab_objects(s, page,
			"Objects remaining in %s on kmem_cache_close()");
		}
	}
}

/*
 * Release all resources used by a slab cache.
 */
static inline int kmem_cache_close(struct kmem_cache *s)
{
	int node;

	flush_all(s);
	/* Attempt to free all objects */
	for_each_node_state(node, N_NORMAL_MEMORY) {
		struct kmem_cache_node *n = get_node(s, node);

		free_partial(s, n);
		if (n->nr_partial || slabs_node(s, node))
			return 1;
	}
	free_percpu(s->cpu_slab);
	free_kmem_cache_nodes(s);
	return 0;
}

<<<<<<< HEAD
/*
 * Close a cache and release the kmem_cache structure
 * (must be used for caches created using kmem_cache_create)
 */
void kmem_cache_destroy(struct kmem_cache *s)
{
	mutex_lock(&slab_mutex);
	s->refcount--;
	if (!s->refcount) {
		list_del(&s->list);
		mutex_unlock(&slab_mutex);
		if (kmem_cache_close(s)) {
			printk(KERN_ERR "SLUB %s: %s called for cache that "
				"still has objects.\n", s->name, __func__);
			dump_stack();
		}
		if (s->flags & SLAB_DESTROY_BY_RCU)
			rcu_barrier();
		sysfs_slab_remove(s);
	} else
		mutex_unlock(&slab_mutex);
=======
int __kmem_cache_shutdown(struct kmem_cache *s)
{
	int rc = kmem_cache_close(s);

	if (!rc)
		sysfs_slab_remove(s);

	return rc;
>>>>>>> 4a8e43fe
}

/********************************************************************
 *		Kmalloc subsystem
 *******************************************************************/

struct kmem_cache *kmalloc_caches[SLUB_PAGE_SHIFT];
EXPORT_SYMBOL(kmalloc_caches);

#ifdef CONFIG_ZONE_DMA
static struct kmem_cache *kmalloc_dma_caches[SLUB_PAGE_SHIFT];
#endif

static int __init setup_slub_min_order(char *str)
{
	get_option(&str, &slub_min_order);

	return 1;
}

__setup("slub_min_order=", setup_slub_min_order);

static int __init setup_slub_max_order(char *str)
{
	get_option(&str, &slub_max_order);
	slub_max_order = min(slub_max_order, MAX_ORDER - 1);

	return 1;
}

__setup("slub_max_order=", setup_slub_max_order);

static int __init setup_slub_min_objects(char *str)
{
	get_option(&str, &slub_min_objects);

	return 1;
}

__setup("slub_min_objects=", setup_slub_min_objects);

static int __init setup_slub_nomerge(char *str)
{
	slub_nomerge = 1;
	return 1;
}

__setup("slub_nomerge", setup_slub_nomerge);

static struct kmem_cache *__init create_kmalloc_cache(const char *name,
						int size, unsigned int flags)
{
	struct kmem_cache *s;

	s = kmem_cache_zalloc(kmem_cache, GFP_NOWAIT);

	s->name = name;
	s->size = s->object_size = size;
	s->align = ARCH_KMALLOC_MINALIGN;

	/*
	 * This function is called with IRQs disabled during early-boot on
	 * single CPU so there's no need to take slab_mutex here.
	 */
	if (kmem_cache_open(s, flags))
		goto panic;

	list_add(&s->list, &slab_caches);
	return s;

panic:
	panic("Creation of kmalloc slab %s size=%d failed.\n", name, size);
	return NULL;
}

/*
 * Conversion table for small slabs sizes / 8 to the index in the
 * kmalloc array. This is necessary for slabs < 192 since we have non power
 * of two cache sizes there. The size of larger slabs can be determined using
 * fls.
 */
static s8 size_index[24] = {
	3,	/* 8 */
	4,	/* 16 */
	5,	/* 24 */
	5,	/* 32 */
	6,	/* 40 */
	6,	/* 48 */
	6,	/* 56 */
	6,	/* 64 */
	1,	/* 72 */
	1,	/* 80 */
	1,	/* 88 */
	1,	/* 96 */
	7,	/* 104 */
	7,	/* 112 */
	7,	/* 120 */
	7,	/* 128 */
	2,	/* 136 */
	2,	/* 144 */
	2,	/* 152 */
	2,	/* 160 */
	2,	/* 168 */
	2,	/* 176 */
	2,	/* 184 */
	2	/* 192 */
};

static inline int size_index_elem(size_t bytes)
{
	return (bytes - 1) / 8;
}

static struct kmem_cache *get_slab(size_t size, gfp_t flags)
{
	int index;

	if (size <= 192) {
		if (!size)
			return ZERO_SIZE_PTR;

		index = size_index[size_index_elem(size)];
	} else
		index = fls(size - 1);

#ifdef CONFIG_ZONE_DMA
	if (unlikely((flags & SLUB_DMA)))
		return kmalloc_dma_caches[index];

#endif
	return kmalloc_caches[index];
}

void *__kmalloc(size_t size, gfp_t flags)
{
	struct kmem_cache *s;
	void *ret;

	if (unlikely(size > SLUB_MAX_SIZE))
		return kmalloc_large(size, flags);

	s = get_slab(size, flags);

	if (unlikely(ZERO_OR_NULL_PTR(s)))
		return s;

	ret = slab_alloc(s, flags, _RET_IP_);

	trace_kmalloc(_RET_IP_, ret, size, s->size, flags);

	return ret;
}
EXPORT_SYMBOL(__kmalloc);

#ifdef CONFIG_NUMA
static void *kmalloc_large_node(size_t size, gfp_t flags, int node)
{
	struct page *page;
	void *ptr = NULL;

	flags |= __GFP_COMP | __GFP_NOTRACK;
	page = alloc_pages_node(node, flags, get_order(size));
	if (page)
		ptr = page_address(page);

	kmemleak_alloc(ptr, size, 1, flags);
	return ptr;
}

void *__kmalloc_node(size_t size, gfp_t flags, int node)
{
	struct kmem_cache *s;
	void *ret;

	if (unlikely(size > SLUB_MAX_SIZE)) {
		ret = kmalloc_large_node(size, flags, node);

		trace_kmalloc_node(_RET_IP_, ret,
				   size, PAGE_SIZE << get_order(size),
				   flags, node);

		return ret;
	}

	s = get_slab(size, flags);

	if (unlikely(ZERO_OR_NULL_PTR(s)))
		return s;

	ret = slab_alloc_node(s, flags, node, _RET_IP_);

	trace_kmalloc_node(_RET_IP_, ret, size, s->size, flags, node);

	return ret;
}
EXPORT_SYMBOL(__kmalloc_node);
#endif

size_t ksize(const void *object)
{
	struct page *page;

	if (unlikely(object == ZERO_SIZE_PTR))
		return 0;

	page = virt_to_head_page(object);

	if (unlikely(!PageSlab(page))) {
		WARN_ON(!PageCompound(page));
		return PAGE_SIZE << compound_order(page);
	}

	return slab_ksize(page->slab);
}
EXPORT_SYMBOL(ksize);

#ifdef CONFIG_SLUB_DEBUG
bool verify_mem_not_deleted(const void *x)
{
	struct page *page;
	void *object = (void *)x;
	unsigned long flags;
	bool rv;

	if (unlikely(ZERO_OR_NULL_PTR(x)))
		return false;

	local_irq_save(flags);

	page = virt_to_head_page(x);
	if (unlikely(!PageSlab(page))) {
		/* maybe it was from stack? */
		rv = true;
		goto out_unlock;
	}

	slab_lock(page);
	if (on_freelist(page->slab, page, object)) {
		object_err(page->slab, page, object, "Object is on free-list");
		rv = false;
	} else {
		rv = true;
	}
	slab_unlock(page);

out_unlock:
	local_irq_restore(flags);
	return rv;
}
EXPORT_SYMBOL(verify_mem_not_deleted);
#endif

void kfree(const void *x)
{
	struct page *page;
	void *object = (void *)x;

	trace_kfree(_RET_IP_, x);

	if (unlikely(ZERO_OR_NULL_PTR(x)))
		return;

	page = virt_to_head_page(x);
	if (unlikely(!PageSlab(page))) {
		BUG_ON(!PageCompound(page));
		kmemleak_free(x);
		__free_pages(page, compound_order(page));
		return;
	}
	slab_free(page->slab, page, object, _RET_IP_);
}
EXPORT_SYMBOL(kfree);

/*
 * kmem_cache_shrink removes empty slabs from the partial lists and sorts
 * the remaining slabs by the number of items in use. The slabs with the
 * most items in use come first. New allocations will then fill those up
 * and thus they can be removed from the partial lists.
 *
 * The slabs with the least items are placed last. This results in them
 * being allocated from last increasing the chance that the last objects
 * are freed in them.
 */
int kmem_cache_shrink(struct kmem_cache *s)
{
	int node;
	int i;
	struct kmem_cache_node *n;
	struct page *page;
	struct page *t;
	int objects = oo_objects(s->max);
	struct list_head *slabs_by_inuse =
		kmalloc(sizeof(struct list_head) * objects, GFP_KERNEL);
	unsigned long flags;

	if (!slabs_by_inuse)
		return -ENOMEM;

	flush_all(s);
	for_each_node_state(node, N_NORMAL_MEMORY) {
		n = get_node(s, node);

		if (!n->nr_partial)
			continue;

		for (i = 0; i < objects; i++)
			INIT_LIST_HEAD(slabs_by_inuse + i);

		spin_lock_irqsave(&n->list_lock, flags);

		/*
		 * Build lists indexed by the items in use in each slab.
		 *
		 * Note that concurrent frees may occur while we hold the
		 * list_lock. page->inuse here is the upper limit.
		 */
		list_for_each_entry_safe(page, t, &n->partial, lru) {
			list_move(&page->lru, slabs_by_inuse + page->inuse);
			if (!page->inuse)
				n->nr_partial--;
		}

		/*
		 * Rebuild the partial list with the slabs filled up most
		 * first and the least used slabs at the end.
		 */
		for (i = objects - 1; i > 0; i--)
			list_splice(slabs_by_inuse + i, n->partial.prev);

		spin_unlock_irqrestore(&n->list_lock, flags);

		/* Release empty slabs */
		list_for_each_entry_safe(page, t, slabs_by_inuse, lru)
			discard_slab(s, page);
	}

	kfree(slabs_by_inuse);
	return 0;
}
EXPORT_SYMBOL(kmem_cache_shrink);

#if defined(CONFIG_MEMORY_HOTPLUG)
static int slab_mem_going_offline_callback(void *arg)
{
	struct kmem_cache *s;

	mutex_lock(&slab_mutex);
	list_for_each_entry(s, &slab_caches, list)
		kmem_cache_shrink(s);
	mutex_unlock(&slab_mutex);

	return 0;
}

static void slab_mem_offline_callback(void *arg)
{
	struct kmem_cache_node *n;
	struct kmem_cache *s;
	struct memory_notify *marg = arg;
	int offline_node;

	offline_node = marg->status_change_nid;

	/*
	 * If the node still has available memory. we need kmem_cache_node
	 * for it yet.
	 */
	if (offline_node < 0)
		return;

	mutex_lock(&slab_mutex);
	list_for_each_entry(s, &slab_caches, list) {
		n = get_node(s, offline_node);
		if (n) {
			/*
			 * if n->nr_slabs > 0, slabs still exist on the node
			 * that is going down. We were unable to free them,
			 * and offline_pages() function shouldn't call this
			 * callback. So, we must fail.
			 */
			BUG_ON(slabs_node(s, offline_node));

			s->node[offline_node] = NULL;
			kmem_cache_free(kmem_cache_node, n);
		}
	}
	mutex_unlock(&slab_mutex);
}

static int slab_mem_going_online_callback(void *arg)
{
	struct kmem_cache_node *n;
	struct kmem_cache *s;
	struct memory_notify *marg = arg;
	int nid = marg->status_change_nid;
	int ret = 0;

	/*
	 * If the node's memory is already available, then kmem_cache_node is
	 * already created. Nothing to do.
	 */
	if (nid < 0)
		return 0;

	/*
	 * We are bringing a node online. No memory is available yet. We must
	 * allocate a kmem_cache_node structure in order to bring the node
	 * online.
	 */
	mutex_lock(&slab_mutex);
	list_for_each_entry(s, &slab_caches, list) {
		/*
		 * XXX: kmem_cache_alloc_node will fallback to other nodes
		 *      since memory is not yet available from the node that
		 *      is brought up.
		 */
		n = kmem_cache_alloc(kmem_cache_node, GFP_KERNEL);
		if (!n) {
			ret = -ENOMEM;
			goto out;
		}
		init_kmem_cache_node(n);
		s->node[nid] = n;
	}
out:
	mutex_unlock(&slab_mutex);
	return ret;
}

static int slab_memory_callback(struct notifier_block *self,
				unsigned long action, void *arg)
{
	int ret = 0;

	switch (action) {
	case MEM_GOING_ONLINE:
		ret = slab_mem_going_online_callback(arg);
		break;
	case MEM_GOING_OFFLINE:
		ret = slab_mem_going_offline_callback(arg);
		break;
	case MEM_OFFLINE:
	case MEM_CANCEL_ONLINE:
		slab_mem_offline_callback(arg);
		break;
	case MEM_ONLINE:
	case MEM_CANCEL_OFFLINE:
		break;
	}
	if (ret)
		ret = notifier_from_errno(ret);
	else
		ret = NOTIFY_OK;
	return ret;
}

#endif /* CONFIG_MEMORY_HOTPLUG */

/********************************************************************
 *			Basic setup of slabs
 *******************************************************************/

/*
 * Used for early kmem_cache structures that were allocated using
 * the page allocator
 */

static void __init kmem_cache_bootstrap_fixup(struct kmem_cache *s)
{
	int node;

	list_add(&s->list, &slab_caches);
	s->refcount = -1;

	for_each_node_state(node, N_NORMAL_MEMORY) {
		struct kmem_cache_node *n = get_node(s, node);
		struct page *p;

		if (n) {
			list_for_each_entry(p, &n->partial, lru)
				p->slab = s;

#ifdef CONFIG_SLUB_DEBUG
			list_for_each_entry(p, &n->full, lru)
				p->slab = s;
#endif
		}
	}
}

void __init kmem_cache_init(void)
{
	int i;
	int caches = 0;
	struct kmem_cache *temp_kmem_cache;
	int order;
	struct kmem_cache *temp_kmem_cache_node;
	unsigned long kmalloc_size;

	if (debug_guardpage_minorder())
		slub_max_order = 0;

	kmem_size = offsetof(struct kmem_cache, node) +
			nr_node_ids * sizeof(struct kmem_cache_node *);

	/* Allocate two kmem_caches from the page allocator */
	kmalloc_size = ALIGN(kmem_size, cache_line_size());
	order = get_order(2 * kmalloc_size);
	kmem_cache = (void *)__get_free_pages(GFP_NOWAIT | __GFP_ZERO, order);

	/*
	 * Must first have the slab cache available for the allocations of the
	 * struct kmem_cache_node's. There is special bootstrap code in
	 * kmem_cache_open for slab_state == DOWN.
	 */
	kmem_cache_node = (void *)kmem_cache + kmalloc_size;

	kmem_cache_node->name = "kmem_cache_node";
	kmem_cache_node->size = kmem_cache_node->object_size =
		sizeof(struct kmem_cache_node);
	kmem_cache_open(kmem_cache_node, SLAB_HWCACHE_ALIGN | SLAB_PANIC);

	hotplug_memory_notifier(slab_memory_callback, SLAB_CALLBACK_PRI);

	/* Able to allocate the per node structures */
	slab_state = PARTIAL;

	temp_kmem_cache = kmem_cache;
	kmem_cache->name = "kmem_cache";
	kmem_cache->size = kmem_cache->object_size = kmem_size;
	kmem_cache_open(kmem_cache, SLAB_HWCACHE_ALIGN | SLAB_PANIC);

	kmem_cache = kmem_cache_alloc(kmem_cache, GFP_NOWAIT);
	memcpy(kmem_cache, temp_kmem_cache, kmem_size);

	/*
	 * Allocate kmem_cache_node properly from the kmem_cache slab.
	 * kmem_cache_node is separately allocated so no need to
	 * update any list pointers.
	 */
	temp_kmem_cache_node = kmem_cache_node;

	kmem_cache_node = kmem_cache_alloc(kmem_cache, GFP_NOWAIT);
	memcpy(kmem_cache_node, temp_kmem_cache_node, kmem_size);

	kmem_cache_bootstrap_fixup(kmem_cache_node);

	caches++;
	kmem_cache_bootstrap_fixup(kmem_cache);
	caches++;
	/* Free temporary boot structure */
	free_pages((unsigned long)temp_kmem_cache, order);

	/* Now we can use the kmem_cache to allocate kmalloc slabs */

	/*
	 * Patch up the size_index table if we have strange large alignment
	 * requirements for the kmalloc array. This is only the case for
	 * MIPS it seems. The standard arches will not generate any code here.
	 *
	 * Largest permitted alignment is 256 bytes due to the way we
	 * handle the index determination for the smaller caches.
	 *
	 * Make sure that nothing crazy happens if someone starts tinkering
	 * around with ARCH_KMALLOC_MINALIGN
	 */
	BUILD_BUG_ON(KMALLOC_MIN_SIZE > 256 ||
		(KMALLOC_MIN_SIZE & (KMALLOC_MIN_SIZE - 1)));

	for (i = 8; i < KMALLOC_MIN_SIZE; i += 8) {
		int elem = size_index_elem(i);
		if (elem >= ARRAY_SIZE(size_index))
			break;
		size_index[elem] = KMALLOC_SHIFT_LOW;
	}

	if (KMALLOC_MIN_SIZE == 64) {
		/*
		 * The 96 byte size cache is not used if the alignment
		 * is 64 byte.
		 */
		for (i = 64 + 8; i <= 96; i += 8)
			size_index[size_index_elem(i)] = 7;
	} else if (KMALLOC_MIN_SIZE == 128) {
		/*
		 * The 192 byte sized cache is not used if the alignment
		 * is 128 byte. Redirect kmalloc to use the 256 byte cache
		 * instead.
		 */
		for (i = 128 + 8; i <= 192; i += 8)
			size_index[size_index_elem(i)] = 8;
	}

	/* Caches that are not of the two-to-the-power-of size */
	if (KMALLOC_MIN_SIZE <= 32) {
		kmalloc_caches[1] = create_kmalloc_cache("kmalloc-96", 96, 0);
		caches++;
	}

	if (KMALLOC_MIN_SIZE <= 64) {
		kmalloc_caches[2] = create_kmalloc_cache("kmalloc-192", 192, 0);
		caches++;
	}

	for (i = KMALLOC_SHIFT_LOW; i < SLUB_PAGE_SHIFT; i++) {
		kmalloc_caches[i] = create_kmalloc_cache("kmalloc", 1 << i, 0);
		caches++;
	}

	slab_state = UP;

	/* Provide the correct kmalloc names now that the caches are up */
	if (KMALLOC_MIN_SIZE <= 32) {
		kmalloc_caches[1]->name = kstrdup(kmalloc_caches[1]->name, GFP_NOWAIT);
		BUG_ON(!kmalloc_caches[1]->name);
	}

	if (KMALLOC_MIN_SIZE <= 64) {
		kmalloc_caches[2]->name = kstrdup(kmalloc_caches[2]->name, GFP_NOWAIT);
		BUG_ON(!kmalloc_caches[2]->name);
	}

	for (i = KMALLOC_SHIFT_LOW; i < SLUB_PAGE_SHIFT; i++) {
		char *s = kasprintf(GFP_NOWAIT, "kmalloc-%d", 1 << i);

		BUG_ON(!s);
		kmalloc_caches[i]->name = s;
	}

#ifdef CONFIG_SMP
	register_cpu_notifier(&slab_notifier);
#endif

#ifdef CONFIG_ZONE_DMA
	for (i = 0; i < SLUB_PAGE_SHIFT; i++) {
		struct kmem_cache *s = kmalloc_caches[i];

		if (s && s->size) {
			char *name = kasprintf(GFP_NOWAIT,
				 "dma-kmalloc-%d", s->object_size);

			BUG_ON(!name);
			kmalloc_dma_caches[i] = create_kmalloc_cache(name,
				s->object_size, SLAB_CACHE_DMA);
		}
	}
#endif
	printk(KERN_INFO
		"SLUB: Genslabs=%d, HWalign=%d, Order=%d-%d, MinObjects=%d,"
		" CPUs=%d, Nodes=%d\n",
		caches, cache_line_size(),
		slub_min_order, slub_max_order, slub_min_objects,
		nr_cpu_ids, nr_node_ids);
}

void __init kmem_cache_init_late(void)
{
}

/*
 * Find a mergeable slab cache
 */
static int slab_unmergeable(struct kmem_cache *s)
{
	if (slub_nomerge || (s->flags & SLUB_NEVER_MERGE))
		return 1;

	if (s->ctor)
		return 1;

	/*
	 * We may have set a slab to be unmergeable during bootstrap.
	 */
	if (s->refcount < 0)
		return 1;

	return 0;
}

static struct kmem_cache *find_mergeable(size_t size,
		size_t align, unsigned long flags, const char *name,
		void (*ctor)(void *))
{
	struct kmem_cache *s;

	if (slub_nomerge || (flags & SLUB_NEVER_MERGE))
		return NULL;

	if (ctor)
		return NULL;

	size = ALIGN(size, sizeof(void *));
	align = calculate_alignment(flags, align, size);
	size = ALIGN(size, align);
	flags = kmem_cache_flags(size, flags, name, NULL);

	list_for_each_entry(s, &slab_caches, list) {
		if (slab_unmergeable(s))
			continue;

		if (size > s->size)
			continue;

		if ((flags & SLUB_MERGE_SAME) != (s->flags & SLUB_MERGE_SAME))
				continue;
		/*
		 * Check if alignment is compatible.
		 * Courtesy of Adrian Drzewiecki
		 */
		if ((s->size & ~(align - 1)) != s->size)
			continue;

		if (s->size - size >= sizeof(void *))
			continue;

		return s;
	}
	return NULL;
}

<<<<<<< HEAD
struct kmem_cache *__kmem_cache_create(const char *name, size_t size,
=======
struct kmem_cache *__kmem_cache_alias(const char *name, size_t size,
>>>>>>> 4a8e43fe
		size_t align, unsigned long flags, void (*ctor)(void *))
{
	struct kmem_cache *s;

	s = find_mergeable(size, align, flags, name, ctor);
	if (s) {
		s->refcount++;
		/*
		 * Adjust the object sizes so that we clear
		 * the complete object on kzalloc.
		 */
		s->object_size = max(s->object_size, (int)size);
		s->inuse = max_t(int, s->inuse, ALIGN(size, sizeof(void *)));

		if (sysfs_slab_alias(s, name)) {
			s->refcount--;
<<<<<<< HEAD
			return NULL;
		}
		return s;
	}

	n = kstrdup(name, GFP_KERNEL);
	if (!n)
		return NULL;

	s = kmalloc(kmem_size, GFP_KERNEL);
	if (s) {
		if (kmem_cache_open(s, n,
				size, align, flags, ctor)) {
			int r;

			list_add(&s->list, &slab_caches);
			mutex_unlock(&slab_mutex);
			r = sysfs_slab_add(s);
			mutex_lock(&slab_mutex);

			if (!r)
				return s;

			list_del(&s->list);
			kmem_cache_close(s);
		}
		kfree(s);
	}
	kfree(n);
	return NULL;
=======
			s = NULL;
		}
	}

	return s;
}

int __kmem_cache_create(struct kmem_cache *s, unsigned long flags)
{
	int err;

	err = kmem_cache_open(s, flags);
	if (err)
		return err;

	mutex_unlock(&slab_mutex);
	err = sysfs_slab_add(s);
	mutex_lock(&slab_mutex);

	if (err)
		kmem_cache_close(s);

	return err;
>>>>>>> 4a8e43fe
}

#ifdef CONFIG_SMP
/*
 * Use the cpu notifier to insure that the cpu slabs are flushed when
 * necessary.
 */
static int __cpuinit slab_cpuup_callback(struct notifier_block *nfb,
		unsigned long action, void *hcpu)
{
	long cpu = (long)hcpu;
	struct kmem_cache *s;
	unsigned long flags;

	switch (action) {
	case CPU_UP_CANCELED:
	case CPU_UP_CANCELED_FROZEN:
	case CPU_DEAD:
	case CPU_DEAD_FROZEN:
		mutex_lock(&slab_mutex);
		list_for_each_entry(s, &slab_caches, list) {
			local_irq_save(flags);
			__flush_cpu_slab(s, cpu);
			local_irq_restore(flags);
		}
		mutex_unlock(&slab_mutex);
		break;
	default:
		break;
	}
	return NOTIFY_OK;
}

static struct notifier_block __cpuinitdata slab_notifier = {
	.notifier_call = slab_cpuup_callback
};

#endif

void *__kmalloc_track_caller(size_t size, gfp_t gfpflags, unsigned long caller)
{
	struct kmem_cache *s;
	void *ret;

	if (unlikely(size > SLUB_MAX_SIZE))
		return kmalloc_large(size, gfpflags);

	s = get_slab(size, gfpflags);

	if (unlikely(ZERO_OR_NULL_PTR(s)))
		return s;

	ret = slab_alloc(s, gfpflags, caller);

	/* Honor the call site pointer we received. */
	trace_kmalloc(caller, ret, size, s->size, gfpflags);

	return ret;
}

#ifdef CONFIG_NUMA
void *__kmalloc_node_track_caller(size_t size, gfp_t gfpflags,
					int node, unsigned long caller)
{
	struct kmem_cache *s;
	void *ret;

	if (unlikely(size > SLUB_MAX_SIZE)) {
		ret = kmalloc_large_node(size, gfpflags, node);

		trace_kmalloc_node(caller, ret,
				   size, PAGE_SIZE << get_order(size),
				   gfpflags, node);

		return ret;
	}

	s = get_slab(size, gfpflags);

	if (unlikely(ZERO_OR_NULL_PTR(s)))
		return s;

	ret = slab_alloc_node(s, gfpflags, node, caller);

	/* Honor the call site pointer we received. */
	trace_kmalloc_node(caller, ret, size, s->size, gfpflags, node);

	return ret;
}
#endif

#ifdef CONFIG_SYSFS
static int count_inuse(struct page *page)
{
	return page->inuse;
}

static int count_total(struct page *page)
{
	return page->objects;
}
#endif

#ifdef CONFIG_SLUB_DEBUG
static int validate_slab(struct kmem_cache *s, struct page *page,
						unsigned long *map)
{
	void *p;
	void *addr = page_address(page);

	if (!check_slab(s, page) ||
			!on_freelist(s, page, NULL))
		return 0;

	/* Now we know that a valid freelist exists */
	bitmap_zero(map, page->objects);

	get_map(s, page, map);
	for_each_object(p, s, addr, page->objects) {
		if (test_bit(slab_index(p, s, addr), map))
			if (!check_object(s, page, p, SLUB_RED_INACTIVE))
				return 0;
	}

	for_each_object(p, s, addr, page->objects)
		if (!test_bit(slab_index(p, s, addr), map))
			if (!check_object(s, page, p, SLUB_RED_ACTIVE))
				return 0;
	return 1;
}

static void validate_slab_slab(struct kmem_cache *s, struct page *page,
						unsigned long *map)
{
	slab_lock(page);
	validate_slab(s, page, map);
	slab_unlock(page);
}

static int validate_slab_node(struct kmem_cache *s,
		struct kmem_cache_node *n, unsigned long *map)
{
	unsigned long count = 0;
	struct page *page;
	unsigned long flags;

	spin_lock_irqsave(&n->list_lock, flags);

	list_for_each_entry(page, &n->partial, lru) {
		validate_slab_slab(s, page, map);
		count++;
	}
	if (count != n->nr_partial)
		printk(KERN_ERR "SLUB %s: %ld partial slabs counted but "
			"counter=%ld\n", s->name, count, n->nr_partial);

	if (!(s->flags & SLAB_STORE_USER))
		goto out;

	list_for_each_entry(page, &n->full, lru) {
		validate_slab_slab(s, page, map);
		count++;
	}
	if (count != atomic_long_read(&n->nr_slabs))
		printk(KERN_ERR "SLUB: %s %ld slabs counted but "
			"counter=%ld\n", s->name, count,
			atomic_long_read(&n->nr_slabs));

out:
	spin_unlock_irqrestore(&n->list_lock, flags);
	return count;
}

static long validate_slab_cache(struct kmem_cache *s)
{
	int node;
	unsigned long count = 0;
	unsigned long *map = kmalloc(BITS_TO_LONGS(oo_objects(s->max)) *
				sizeof(unsigned long), GFP_KERNEL);

	if (!map)
		return -ENOMEM;

	flush_all(s);
	for_each_node_state(node, N_NORMAL_MEMORY) {
		struct kmem_cache_node *n = get_node(s, node);

		count += validate_slab_node(s, n, map);
	}
	kfree(map);
	return count;
}
/*
 * Generate lists of code addresses where slabcache objects are allocated
 * and freed.
 */

struct location {
	unsigned long count;
	unsigned long addr;
	long long sum_time;
	long min_time;
	long max_time;
	long min_pid;
	long max_pid;
	DECLARE_BITMAP(cpus, NR_CPUS);
	nodemask_t nodes;
};

struct loc_track {
	unsigned long max;
	unsigned long count;
	struct location *loc;
};

static void free_loc_track(struct loc_track *t)
{
	if (t->max)
		free_pages((unsigned long)t->loc,
			get_order(sizeof(struct location) * t->max));
}

static int alloc_loc_track(struct loc_track *t, unsigned long max, gfp_t flags)
{
	struct location *l;
	int order;

	order = get_order(sizeof(struct location) * max);

	l = (void *)__get_free_pages(flags, order);
	if (!l)
		return 0;

	if (t->count) {
		memcpy(l, t->loc, sizeof(struct location) * t->count);
		free_loc_track(t);
	}
	t->max = max;
	t->loc = l;
	return 1;
}

static int add_location(struct loc_track *t, struct kmem_cache *s,
				const struct track *track)
{
	long start, end, pos;
	struct location *l;
	unsigned long caddr;
	unsigned long age = jiffies - track->when;

	start = -1;
	end = t->count;

	for ( ; ; ) {
		pos = start + (end - start + 1) / 2;

		/*
		 * There is nothing at "end". If we end up there
		 * we need to add something to before end.
		 */
		if (pos == end)
			break;

		caddr = t->loc[pos].addr;
		if (track->addr == caddr) {

			l = &t->loc[pos];
			l->count++;
			if (track->when) {
				l->sum_time += age;
				if (age < l->min_time)
					l->min_time = age;
				if (age > l->max_time)
					l->max_time = age;

				if (track->pid < l->min_pid)
					l->min_pid = track->pid;
				if (track->pid > l->max_pid)
					l->max_pid = track->pid;

				cpumask_set_cpu(track->cpu,
						to_cpumask(l->cpus));
			}
			node_set(page_to_nid(virt_to_page(track)), l->nodes);
			return 1;
		}

		if (track->addr < caddr)
			end = pos;
		else
			start = pos;
	}

	/*
	 * Not found. Insert new tracking element.
	 */
	if (t->count >= t->max && !alloc_loc_track(t, 2 * t->max, GFP_ATOMIC))
		return 0;

	l = t->loc + pos;
	if (pos < t->count)
		memmove(l + 1, l,
			(t->count - pos) * sizeof(struct location));
	t->count++;
	l->count = 1;
	l->addr = track->addr;
	l->sum_time = age;
	l->min_time = age;
	l->max_time = age;
	l->min_pid = track->pid;
	l->max_pid = track->pid;
	cpumask_clear(to_cpumask(l->cpus));
	cpumask_set_cpu(track->cpu, to_cpumask(l->cpus));
	nodes_clear(l->nodes);
	node_set(page_to_nid(virt_to_page(track)), l->nodes);
	return 1;
}

static void process_slab(struct loc_track *t, struct kmem_cache *s,
		struct page *page, enum track_item alloc,
		unsigned long *map)
{
	void *addr = page_address(page);
	void *p;

	bitmap_zero(map, page->objects);
	get_map(s, page, map);

	for_each_object(p, s, addr, page->objects)
		if (!test_bit(slab_index(p, s, addr), map))
			add_location(t, s, get_track(s, p, alloc));
}

static int list_locations(struct kmem_cache *s, char *buf,
					enum track_item alloc)
{
	int len = 0;
	unsigned long i;
	struct loc_track t = { 0, 0, NULL };
	int node;
	unsigned long *map = kmalloc(BITS_TO_LONGS(oo_objects(s->max)) *
				     sizeof(unsigned long), GFP_KERNEL);

	if (!map || !alloc_loc_track(&t, PAGE_SIZE / sizeof(struct location),
				     GFP_TEMPORARY)) {
		kfree(map);
		return sprintf(buf, "Out of memory\n");
	}
	/* Push back cpu slabs */
	flush_all(s);

	for_each_node_state(node, N_NORMAL_MEMORY) {
		struct kmem_cache_node *n = get_node(s, node);
		unsigned long flags;
		struct page *page;

		if (!atomic_long_read(&n->nr_slabs))
			continue;

		spin_lock_irqsave(&n->list_lock, flags);
		list_for_each_entry(page, &n->partial, lru)
			process_slab(&t, s, page, alloc, map);
		list_for_each_entry(page, &n->full, lru)
			process_slab(&t, s, page, alloc, map);
		spin_unlock_irqrestore(&n->list_lock, flags);
	}

	for (i = 0; i < t.count; i++) {
		struct location *l = &t.loc[i];

		if (len > PAGE_SIZE - KSYM_SYMBOL_LEN - 100)
			break;
		len += sprintf(buf + len, "%7ld ", l->count);

		if (l->addr)
			len += sprintf(buf + len, "%pS", (void *)l->addr);
		else
			len += sprintf(buf + len, "<not-available>");

		if (l->sum_time != l->min_time) {
			len += sprintf(buf + len, " age=%ld/%ld/%ld",
				l->min_time,
				(long)div_u64(l->sum_time, l->count),
				l->max_time);
		} else
			len += sprintf(buf + len, " age=%ld",
				l->min_time);

		if (l->min_pid != l->max_pid)
			len += sprintf(buf + len, " pid=%ld-%ld",
				l->min_pid, l->max_pid);
		else
			len += sprintf(buf + len, " pid=%ld",
				l->min_pid);

		if (num_online_cpus() > 1 &&
				!cpumask_empty(to_cpumask(l->cpus)) &&
				len < PAGE_SIZE - 60) {
			len += sprintf(buf + len, " cpus=");
			len += cpulist_scnprintf(buf + len, PAGE_SIZE - len - 50,
						 to_cpumask(l->cpus));
		}

		if (nr_online_nodes > 1 && !nodes_empty(l->nodes) &&
				len < PAGE_SIZE - 60) {
			len += sprintf(buf + len, " nodes=");
			len += nodelist_scnprintf(buf + len, PAGE_SIZE - len - 50,
					l->nodes);
		}

		len += sprintf(buf + len, "\n");
	}

	free_loc_track(&t);
	kfree(map);
	if (!t.count)
		len += sprintf(buf, "No data\n");
	return len;
}
#endif

#ifdef SLUB_RESILIENCY_TEST
static void resiliency_test(void)
{
	u8 *p;

	BUILD_BUG_ON(KMALLOC_MIN_SIZE > 16 || SLUB_PAGE_SHIFT < 10);

	printk(KERN_ERR "SLUB resiliency testing\n");
	printk(KERN_ERR "-----------------------\n");
	printk(KERN_ERR "A. Corruption after allocation\n");

	p = kzalloc(16, GFP_KERNEL);
	p[16] = 0x12;
	printk(KERN_ERR "\n1. kmalloc-16: Clobber Redzone/next pointer"
			" 0x12->0x%p\n\n", p + 16);

	validate_slab_cache(kmalloc_caches[4]);

	/* Hmmm... The next two are dangerous */
	p = kzalloc(32, GFP_KERNEL);
	p[32 + sizeof(void *)] = 0x34;
	printk(KERN_ERR "\n2. kmalloc-32: Clobber next pointer/next slab"
			" 0x34 -> -0x%p\n", p);
	printk(KERN_ERR
		"If allocated object is overwritten then not detectable\n\n");

	validate_slab_cache(kmalloc_caches[5]);
	p = kzalloc(64, GFP_KERNEL);
	p += 64 + (get_cycles() & 0xff) * sizeof(void *);
	*p = 0x56;
	printk(KERN_ERR "\n3. kmalloc-64: corrupting random byte 0x56->0x%p\n",
									p);
	printk(KERN_ERR
		"If allocated object is overwritten then not detectable\n\n");
	validate_slab_cache(kmalloc_caches[6]);

	printk(KERN_ERR "\nB. Corruption after free\n");
	p = kzalloc(128, GFP_KERNEL);
	kfree(p);
	*p = 0x78;
	printk(KERN_ERR "1. kmalloc-128: Clobber first word 0x78->0x%p\n\n", p);
	validate_slab_cache(kmalloc_caches[7]);

	p = kzalloc(256, GFP_KERNEL);
	kfree(p);
	p[50] = 0x9a;
	printk(KERN_ERR "\n2. kmalloc-256: Clobber 50th byte 0x9a->0x%p\n\n",
			p);
	validate_slab_cache(kmalloc_caches[8]);

	p = kzalloc(512, GFP_KERNEL);
	kfree(p);
	p[512] = 0xab;
	printk(KERN_ERR "\n3. kmalloc-512: Clobber redzone 0xab->0x%p\n\n", p);
	validate_slab_cache(kmalloc_caches[9]);
}
#else
#ifdef CONFIG_SYSFS
static void resiliency_test(void) {};
#endif
#endif

#ifdef CONFIG_SYSFS
enum slab_stat_type {
	SL_ALL,			/* All slabs */
	SL_PARTIAL,		/* Only partially allocated slabs */
	SL_CPU,			/* Only slabs used for cpu caches */
	SL_OBJECTS,		/* Determine allocated objects not slabs */
	SL_TOTAL		/* Determine object capacity not slabs */
};

#define SO_ALL		(1 << SL_ALL)
#define SO_PARTIAL	(1 << SL_PARTIAL)
#define SO_CPU		(1 << SL_CPU)
#define SO_OBJECTS	(1 << SL_OBJECTS)
#define SO_TOTAL	(1 << SL_TOTAL)

static ssize_t show_slab_objects(struct kmem_cache *s,
			    char *buf, unsigned long flags)
{
	unsigned long total = 0;
	int node;
	int x;
	unsigned long *nodes;
	unsigned long *per_cpu;

	nodes = kzalloc(2 * sizeof(unsigned long) * nr_node_ids, GFP_KERNEL);
	if (!nodes)
		return -ENOMEM;
	per_cpu = nodes + nr_node_ids;

	if (flags & SO_CPU) {
		int cpu;

		for_each_possible_cpu(cpu) {
			struct kmem_cache_cpu *c = per_cpu_ptr(s->cpu_slab, cpu);
			int node;
			struct page *page;

			page = ACCESS_ONCE(c->page);
			if (!page)
				continue;

			node = page_to_nid(page);
			if (flags & SO_TOTAL)
				x = page->objects;
			else if (flags & SO_OBJECTS)
				x = page->inuse;
			else
				x = 1;
<<<<<<< HEAD

			total += x;
			nodes[node] += x;

=======

			total += x;
			nodes[node] += x;

>>>>>>> 4a8e43fe
			page = ACCESS_ONCE(c->partial);
			if (page) {
				x = page->pobjects;
				total += x;
				nodes[node] += x;
			}

			per_cpu[node]++;
		}
	}

	lock_memory_hotplug();
#ifdef CONFIG_SLUB_DEBUG
	if (flags & SO_ALL) {
		for_each_node_state(node, N_NORMAL_MEMORY) {
			struct kmem_cache_node *n = get_node(s, node);

		if (flags & SO_TOTAL)
			x = atomic_long_read(&n->total_objects);
		else if (flags & SO_OBJECTS)
			x = atomic_long_read(&n->total_objects) -
				count_partial(n, count_free);

			else
				x = atomic_long_read(&n->nr_slabs);
			total += x;
			nodes[node] += x;
		}

	} else
#endif
	if (flags & SO_PARTIAL) {
		for_each_node_state(node, N_NORMAL_MEMORY) {
			struct kmem_cache_node *n = get_node(s, node);

			if (flags & SO_TOTAL)
				x = count_partial(n, count_total);
			else if (flags & SO_OBJECTS)
				x = count_partial(n, count_inuse);
			else
				x = n->nr_partial;
			total += x;
			nodes[node] += x;
		}
	}
	x = sprintf(buf, "%lu", total);
#ifdef CONFIG_NUMA
	for_each_node_state(node, N_NORMAL_MEMORY)
		if (nodes[node])
			x += sprintf(buf + x, " N%d=%lu",
					node, nodes[node]);
#endif
	unlock_memory_hotplug();
	kfree(nodes);
	return x + sprintf(buf + x, "\n");
}

#ifdef CONFIG_SLUB_DEBUG
static int any_slab_objects(struct kmem_cache *s)
{
	int node;

	for_each_online_node(node) {
		struct kmem_cache_node *n = get_node(s, node);

		if (!n)
			continue;

		if (atomic_long_read(&n->total_objects))
			return 1;
	}
	return 0;
}
#endif

#define to_slab_attr(n) container_of(n, struct slab_attribute, attr)
#define to_slab(n) container_of(n, struct kmem_cache, kobj)

struct slab_attribute {
	struct attribute attr;
	ssize_t (*show)(struct kmem_cache *s, char *buf);
	ssize_t (*store)(struct kmem_cache *s, const char *x, size_t count);
};

#define SLAB_ATTR_RO(_name) \
	static struct slab_attribute _name##_attr = \
	__ATTR(_name, 0400, _name##_show, NULL)

#define SLAB_ATTR(_name) \
	static struct slab_attribute _name##_attr =  \
	__ATTR(_name, 0600, _name##_show, _name##_store)

static ssize_t slab_size_show(struct kmem_cache *s, char *buf)
{
	return sprintf(buf, "%d\n", s->size);
}
SLAB_ATTR_RO(slab_size);

static ssize_t align_show(struct kmem_cache *s, char *buf)
{
	return sprintf(buf, "%d\n", s->align);
}
SLAB_ATTR_RO(align);

static ssize_t object_size_show(struct kmem_cache *s, char *buf)
{
	return sprintf(buf, "%d\n", s->object_size);
}
SLAB_ATTR_RO(object_size);

static ssize_t objs_per_slab_show(struct kmem_cache *s, char *buf)
{
	return sprintf(buf, "%d\n", oo_objects(s->oo));
}
SLAB_ATTR_RO(objs_per_slab);

static ssize_t order_store(struct kmem_cache *s,
				const char *buf, size_t length)
{
	unsigned long order;
	int err;

	err = strict_strtoul(buf, 10, &order);
	if (err)
		return err;

	if (order > slub_max_order || order < slub_min_order)
		return -EINVAL;

	calculate_sizes(s, order);
	return length;
}

static ssize_t order_show(struct kmem_cache *s, char *buf)
{
	return sprintf(buf, "%d\n", oo_order(s->oo));
}
SLAB_ATTR(order);

static ssize_t min_partial_show(struct kmem_cache *s, char *buf)
{
	return sprintf(buf, "%lu\n", s->min_partial);
}

static ssize_t min_partial_store(struct kmem_cache *s, const char *buf,
				 size_t length)
{
	unsigned long min;
	int err;

	err = strict_strtoul(buf, 10, &min);
	if (err)
		return err;

	set_min_partial(s, min);
	return length;
}
SLAB_ATTR(min_partial);

static ssize_t cpu_partial_show(struct kmem_cache *s, char *buf)
{
	return sprintf(buf, "%u\n", s->cpu_partial);
}

static ssize_t cpu_partial_store(struct kmem_cache *s, const char *buf,
				 size_t length)
{
	unsigned long objects;
	int err;

	err = strict_strtoul(buf, 10, &objects);
	if (err)
		return err;
	if (objects && kmem_cache_debug(s))
		return -EINVAL;

	s->cpu_partial = objects;
	flush_all(s);
	return length;
}
SLAB_ATTR(cpu_partial);

static ssize_t ctor_show(struct kmem_cache *s, char *buf)
{
	if (!s->ctor)
		return 0;
	return sprintf(buf, "%pS\n", s->ctor);
}
SLAB_ATTR_RO(ctor);

static ssize_t aliases_show(struct kmem_cache *s, char *buf)
{
	return sprintf(buf, "%d\n", s->refcount - 1);
}
SLAB_ATTR_RO(aliases);

static ssize_t partial_show(struct kmem_cache *s, char *buf)
{
	return show_slab_objects(s, buf, SO_PARTIAL);
}
SLAB_ATTR_RO(partial);

static ssize_t cpu_slabs_show(struct kmem_cache *s, char *buf)
{
	return show_slab_objects(s, buf, SO_CPU);
}
SLAB_ATTR_RO(cpu_slabs);

static ssize_t objects_show(struct kmem_cache *s, char *buf)
{
	return show_slab_objects(s, buf, SO_ALL|SO_OBJECTS);
}
SLAB_ATTR_RO(objects);

static ssize_t objects_partial_show(struct kmem_cache *s, char *buf)
{
	return show_slab_objects(s, buf, SO_PARTIAL|SO_OBJECTS);
}
SLAB_ATTR_RO(objects_partial);

static ssize_t slabs_cpu_partial_show(struct kmem_cache *s, char *buf)
{
	int objects = 0;
	int pages = 0;
	int cpu;
	int len;

	for_each_online_cpu(cpu) {
		struct page *page = per_cpu_ptr(s->cpu_slab, cpu)->partial;

		if (page) {
			pages += page->pages;
			objects += page->pobjects;
		}
	}

	len = sprintf(buf, "%d(%d)", objects, pages);

#ifdef CONFIG_SMP
	for_each_online_cpu(cpu) {
		struct page *page = per_cpu_ptr(s->cpu_slab, cpu) ->partial;

		if (page && len < PAGE_SIZE - 20)
			len += sprintf(buf + len, " C%d=%d(%d)", cpu,
				page->pobjects, page->pages);
	}
#endif
	return len + sprintf(buf + len, "\n");
}
SLAB_ATTR_RO(slabs_cpu_partial);

static ssize_t reclaim_account_show(struct kmem_cache *s, char *buf)
{
	return sprintf(buf, "%d\n", !!(s->flags & SLAB_RECLAIM_ACCOUNT));
}

static ssize_t reclaim_account_store(struct kmem_cache *s,
				const char *buf, size_t length)
{
	s->flags &= ~SLAB_RECLAIM_ACCOUNT;
	if (buf[0] == '1')
		s->flags |= SLAB_RECLAIM_ACCOUNT;
	return length;
}
SLAB_ATTR(reclaim_account);

static ssize_t hwcache_align_show(struct kmem_cache *s, char *buf)
{
	return sprintf(buf, "%d\n", !!(s->flags & SLAB_HWCACHE_ALIGN));
}
SLAB_ATTR_RO(hwcache_align);

#ifdef CONFIG_ZONE_DMA
static ssize_t cache_dma_show(struct kmem_cache *s, char *buf)
{
	return sprintf(buf, "%d\n", !!(s->flags & SLAB_CACHE_DMA));
}
SLAB_ATTR_RO(cache_dma);
#endif

static ssize_t destroy_by_rcu_show(struct kmem_cache *s, char *buf)
{
	return sprintf(buf, "%d\n", !!(s->flags & SLAB_DESTROY_BY_RCU));
}
SLAB_ATTR_RO(destroy_by_rcu);

static ssize_t reserved_show(struct kmem_cache *s, char *buf)
{
	return sprintf(buf, "%d\n", s->reserved);
}
SLAB_ATTR_RO(reserved);

#ifdef CONFIG_SLUB_DEBUG
static ssize_t slabs_show(struct kmem_cache *s, char *buf)
{
	return show_slab_objects(s, buf, SO_ALL);
}
SLAB_ATTR_RO(slabs);

static ssize_t total_objects_show(struct kmem_cache *s, char *buf)
{
	return show_slab_objects(s, buf, SO_ALL|SO_TOTAL);
}
SLAB_ATTR_RO(total_objects);

static ssize_t sanity_checks_show(struct kmem_cache *s, char *buf)
{
	return sprintf(buf, "%d\n", !!(s->flags & SLAB_DEBUG_FREE));
}

static ssize_t sanity_checks_store(struct kmem_cache *s,
				const char *buf, size_t length)
{
	s->flags &= ~SLAB_DEBUG_FREE;
	if (buf[0] == '1') {
		s->flags &= ~__CMPXCHG_DOUBLE;
		s->flags |= SLAB_DEBUG_FREE;
	}
	return length;
}
SLAB_ATTR(sanity_checks);

static ssize_t trace_show(struct kmem_cache *s, char *buf)
{
	return sprintf(buf, "%d\n", !!(s->flags & SLAB_TRACE));
}

static ssize_t trace_store(struct kmem_cache *s, const char *buf,
							size_t length)
{
	s->flags &= ~SLAB_TRACE;
	if (buf[0] == '1') {
		s->flags &= ~__CMPXCHG_DOUBLE;
		s->flags |= SLAB_TRACE;
	}
	return length;
}
SLAB_ATTR(trace);

static ssize_t red_zone_show(struct kmem_cache *s, char *buf)
{
	return sprintf(buf, "%d\n", !!(s->flags & SLAB_RED_ZONE));
}

static ssize_t red_zone_store(struct kmem_cache *s,
				const char *buf, size_t length)
{
	if (any_slab_objects(s))
		return -EBUSY;

	s->flags &= ~SLAB_RED_ZONE;
	if (buf[0] == '1') {
		s->flags &= ~__CMPXCHG_DOUBLE;
		s->flags |= SLAB_RED_ZONE;
	}
	calculate_sizes(s, -1);
	return length;
}
SLAB_ATTR(red_zone);

static ssize_t poison_show(struct kmem_cache *s, char *buf)
{
	return sprintf(buf, "%d\n", !!(s->flags & SLAB_POISON));
}

static ssize_t poison_store(struct kmem_cache *s,
				const char *buf, size_t length)
{
	if (any_slab_objects(s))
		return -EBUSY;

	s->flags &= ~SLAB_POISON;
	if (buf[0] == '1') {
		s->flags &= ~__CMPXCHG_DOUBLE;
		s->flags |= SLAB_POISON;
	}
	calculate_sizes(s, -1);
	return length;
}
SLAB_ATTR(poison);

static ssize_t store_user_show(struct kmem_cache *s, char *buf)
{
	return sprintf(buf, "%d\n", !!(s->flags & SLAB_STORE_USER));
}

static ssize_t store_user_store(struct kmem_cache *s,
				const char *buf, size_t length)
{
	if (any_slab_objects(s))
		return -EBUSY;

	s->flags &= ~SLAB_STORE_USER;
	if (buf[0] == '1') {
		s->flags &= ~__CMPXCHG_DOUBLE;
		s->flags |= SLAB_STORE_USER;
	}
	calculate_sizes(s, -1);
	return length;
}
SLAB_ATTR(store_user);

static ssize_t validate_show(struct kmem_cache *s, char *buf)
{
	return 0;
}

static ssize_t validate_store(struct kmem_cache *s,
			const char *buf, size_t length)
{
	int ret = -EINVAL;

	if (buf[0] == '1') {
		ret = validate_slab_cache(s);
		if (ret >= 0)
			ret = length;
	}
	return ret;
}
SLAB_ATTR(validate);

static ssize_t alloc_calls_show(struct kmem_cache *s, char *buf)
{
	if (!(s->flags & SLAB_STORE_USER))
		return -ENOSYS;
	return list_locations(s, buf, TRACK_ALLOC);
}
SLAB_ATTR_RO(alloc_calls);

static ssize_t free_calls_show(struct kmem_cache *s, char *buf)
{
	if (!(s->flags & SLAB_STORE_USER))
		return -ENOSYS;
	return list_locations(s, buf, TRACK_FREE);
}
SLAB_ATTR_RO(free_calls);
#endif /* CONFIG_SLUB_DEBUG */

#ifdef CONFIG_FAILSLAB
static ssize_t failslab_show(struct kmem_cache *s, char *buf)
{
	return sprintf(buf, "%d\n", !!(s->flags & SLAB_FAILSLAB));
}

static ssize_t failslab_store(struct kmem_cache *s, const char *buf,
							size_t length)
{
	s->flags &= ~SLAB_FAILSLAB;
	if (buf[0] == '1')
		s->flags |= SLAB_FAILSLAB;
	return length;
}
SLAB_ATTR(failslab);
#endif

static ssize_t shrink_show(struct kmem_cache *s, char *buf)
{
	return 0;
}

static ssize_t shrink_store(struct kmem_cache *s,
			const char *buf, size_t length)
{
	if (buf[0] == '1') {
		int rc = kmem_cache_shrink(s);

		if (rc)
			return rc;
	} else
		return -EINVAL;
	return length;
}
SLAB_ATTR(shrink);

#ifdef CONFIG_NUMA
static ssize_t remote_node_defrag_ratio_show(struct kmem_cache *s, char *buf)
{
	return sprintf(buf, "%d\n", s->remote_node_defrag_ratio / 10);
}

static ssize_t remote_node_defrag_ratio_store(struct kmem_cache *s,
				const char *buf, size_t length)
{
	unsigned long ratio;
	int err;

	err = strict_strtoul(buf, 10, &ratio);
	if (err)
		return err;

	if (ratio <= 100)
		s->remote_node_defrag_ratio = ratio * 10;

	return length;
}
SLAB_ATTR(remote_node_defrag_ratio);
#endif

#ifdef CONFIG_SLUB_STATS
static int show_stat(struct kmem_cache *s, char *buf, enum stat_item si)
{
	unsigned long sum  = 0;
	int cpu;
	int len;
	int *data = kmalloc(nr_cpu_ids * sizeof(int), GFP_KERNEL);

	if (!data)
		return -ENOMEM;

	for_each_online_cpu(cpu) {
		unsigned x = per_cpu_ptr(s->cpu_slab, cpu)->stat[si];

		data[cpu] = x;
		sum += x;
	}

	len = sprintf(buf, "%lu", sum);

#ifdef CONFIG_SMP
	for_each_online_cpu(cpu) {
		if (data[cpu] && len < PAGE_SIZE - 20)
			len += sprintf(buf + len, " C%d=%u", cpu, data[cpu]);
	}
#endif
	kfree(data);
	return len + sprintf(buf + len, "\n");
}

static void clear_stat(struct kmem_cache *s, enum stat_item si)
{
	int cpu;

	for_each_online_cpu(cpu)
		per_cpu_ptr(s->cpu_slab, cpu)->stat[si] = 0;
}

#define STAT_ATTR(si, text) 					\
static ssize_t text##_show(struct kmem_cache *s, char *buf)	\
{								\
	return show_stat(s, buf, si);				\
}								\
static ssize_t text##_store(struct kmem_cache *s,		\
				const char *buf, size_t length)	\
{								\
	if (buf[0] != '0')					\
		return -EINVAL;					\
	clear_stat(s, si);					\
	return length;						\
}								\
SLAB_ATTR(text);						\

STAT_ATTR(ALLOC_FASTPATH, alloc_fastpath);
STAT_ATTR(ALLOC_SLOWPATH, alloc_slowpath);
STAT_ATTR(FREE_FASTPATH, free_fastpath);
STAT_ATTR(FREE_SLOWPATH, free_slowpath);
STAT_ATTR(FREE_FROZEN, free_frozen);
STAT_ATTR(FREE_ADD_PARTIAL, free_add_partial);
STAT_ATTR(FREE_REMOVE_PARTIAL, free_remove_partial);
STAT_ATTR(ALLOC_FROM_PARTIAL, alloc_from_partial);
STAT_ATTR(ALLOC_SLAB, alloc_slab);
STAT_ATTR(ALLOC_REFILL, alloc_refill);
STAT_ATTR(ALLOC_NODE_MISMATCH, alloc_node_mismatch);
STAT_ATTR(FREE_SLAB, free_slab);
STAT_ATTR(CPUSLAB_FLUSH, cpuslab_flush);
STAT_ATTR(DEACTIVATE_FULL, deactivate_full);
STAT_ATTR(DEACTIVATE_EMPTY, deactivate_empty);
STAT_ATTR(DEACTIVATE_TO_HEAD, deactivate_to_head);
STAT_ATTR(DEACTIVATE_TO_TAIL, deactivate_to_tail);
STAT_ATTR(DEACTIVATE_REMOTE_FREES, deactivate_remote_frees);
STAT_ATTR(DEACTIVATE_BYPASS, deactivate_bypass);
STAT_ATTR(ORDER_FALLBACK, order_fallback);
STAT_ATTR(CMPXCHG_DOUBLE_CPU_FAIL, cmpxchg_double_cpu_fail);
STAT_ATTR(CMPXCHG_DOUBLE_FAIL, cmpxchg_double_fail);
STAT_ATTR(CPU_PARTIAL_ALLOC, cpu_partial_alloc);
STAT_ATTR(CPU_PARTIAL_FREE, cpu_partial_free);
STAT_ATTR(CPU_PARTIAL_NODE, cpu_partial_node);
STAT_ATTR(CPU_PARTIAL_DRAIN, cpu_partial_drain);
#endif

static struct attribute *slab_attrs[] = {
	&slab_size_attr.attr,
	&object_size_attr.attr,
	&objs_per_slab_attr.attr,
	&order_attr.attr,
	&min_partial_attr.attr,
	&cpu_partial_attr.attr,
	&objects_attr.attr,
	&objects_partial_attr.attr,
	&partial_attr.attr,
	&cpu_slabs_attr.attr,
	&ctor_attr.attr,
	&aliases_attr.attr,
	&align_attr.attr,
	&hwcache_align_attr.attr,
	&reclaim_account_attr.attr,
	&destroy_by_rcu_attr.attr,
	&shrink_attr.attr,
	&reserved_attr.attr,
	&slabs_cpu_partial_attr.attr,
#ifdef CONFIG_SLUB_DEBUG
	&total_objects_attr.attr,
	&slabs_attr.attr,
	&sanity_checks_attr.attr,
	&trace_attr.attr,
	&red_zone_attr.attr,
	&poison_attr.attr,
	&store_user_attr.attr,
	&validate_attr.attr,
	&alloc_calls_attr.attr,
	&free_calls_attr.attr,
#endif
#ifdef CONFIG_ZONE_DMA
	&cache_dma_attr.attr,
#endif
#ifdef CONFIG_NUMA
	&remote_node_defrag_ratio_attr.attr,
#endif
#ifdef CONFIG_SLUB_STATS
	&alloc_fastpath_attr.attr,
	&alloc_slowpath_attr.attr,
	&free_fastpath_attr.attr,
	&free_slowpath_attr.attr,
	&free_frozen_attr.attr,
	&free_add_partial_attr.attr,
	&free_remove_partial_attr.attr,
	&alloc_from_partial_attr.attr,
	&alloc_slab_attr.attr,
	&alloc_refill_attr.attr,
	&alloc_node_mismatch_attr.attr,
	&free_slab_attr.attr,
	&cpuslab_flush_attr.attr,
	&deactivate_full_attr.attr,
	&deactivate_empty_attr.attr,
	&deactivate_to_head_attr.attr,
	&deactivate_to_tail_attr.attr,
	&deactivate_remote_frees_attr.attr,
	&deactivate_bypass_attr.attr,
	&order_fallback_attr.attr,
	&cmpxchg_double_fail_attr.attr,
	&cmpxchg_double_cpu_fail_attr.attr,
	&cpu_partial_alloc_attr.attr,
	&cpu_partial_free_attr.attr,
	&cpu_partial_node_attr.attr,
	&cpu_partial_drain_attr.attr,
#endif
#ifdef CONFIG_FAILSLAB
	&failslab_attr.attr,
#endif

	NULL
};

static struct attribute_group slab_attr_group = {
	.attrs = slab_attrs,
};

static ssize_t slab_attr_show(struct kobject *kobj,
				struct attribute *attr,
				char *buf)
{
	struct slab_attribute *attribute;
	struct kmem_cache *s;
	int err;

	attribute = to_slab_attr(attr);
	s = to_slab(kobj);

	if (!attribute->show)
		return -EIO;

	err = attribute->show(s, buf);

	return err;
}

static ssize_t slab_attr_store(struct kobject *kobj,
				struct attribute *attr,
				const char *buf, size_t len)
{
	struct slab_attribute *attribute;
	struct kmem_cache *s;
	int err;

	attribute = to_slab_attr(attr);
	s = to_slab(kobj);

	if (!attribute->store)
		return -EIO;

	err = attribute->store(s, buf, len);

	return err;
}

static const struct sysfs_ops slab_sysfs_ops = {
	.show = slab_attr_show,
	.store = slab_attr_store,
};

static struct kobj_type slab_ktype = {
	.sysfs_ops = &slab_sysfs_ops,
};

static int uevent_filter(struct kset *kset, struct kobject *kobj)
{
	struct kobj_type *ktype = get_ktype(kobj);

	if (ktype == &slab_ktype)
		return 1;
	return 0;
}

static const struct kset_uevent_ops slab_uevent_ops = {
	.filter = uevent_filter,
};

static struct kset *slab_kset;

#define ID_STR_LENGTH 64

/* Create a unique string id for a slab cache:
 *
 * Format	:[flags-]size
 */
static char *create_unique_id(struct kmem_cache *s)
{
	char *name = kmalloc(ID_STR_LENGTH, GFP_KERNEL);
	char *p = name;

	BUG_ON(!name);

	*p++ = ':';
	/*
	 * First flags affecting slabcache operations. We will only
	 * get here for aliasable slabs so we do not need to support
	 * too many flags. The flags here must cover all flags that
	 * are matched during merging to guarantee that the id is
	 * unique.
	 */
	if (s->flags & SLAB_CACHE_DMA)
		*p++ = 'd';
	if (s->flags & SLAB_RECLAIM_ACCOUNT)
		*p++ = 'a';
	if (s->flags & SLAB_DEBUG_FREE)
		*p++ = 'F';
	if (!(s->flags & SLAB_NOTRACK))
		*p++ = 't';
	if (p != name + 1)
		*p++ = '-';
	p += sprintf(p, "%07d", s->size);
	BUG_ON(p > name + ID_STR_LENGTH - 1);
	return name;
}

static int sysfs_slab_add(struct kmem_cache *s)
{
	int err;
	const char *name;
	int unmergeable;

	if (slab_state < FULL)
		/* Defer until later */
		return 0;

	unmergeable = slab_unmergeable(s);
	if (unmergeable) {
		/*
		 * Slabcache can never be merged so we can use the name proper.
		 * This is typically the case for debug situations. In that
		 * case we can catch duplicate names easily.
		 */
		sysfs_remove_link(&slab_kset->kobj, s->name);
		name = s->name;
	} else {
		/*
		 * Create a unique name for the slab as a target
		 * for the symlinks.
		 */
		name = create_unique_id(s);
	}

	s->kobj.kset = slab_kset;
	err = kobject_init_and_add(&s->kobj, &slab_ktype, NULL, name);
	if (err) {
		kobject_put(&s->kobj);
		return err;
	}

	err = sysfs_create_group(&s->kobj, &slab_attr_group);
	if (err) {
		kobject_del(&s->kobj);
		kobject_put(&s->kobj);
		return err;
	}
	kobject_uevent(&s->kobj, KOBJ_ADD);
	if (!unmergeable) {
		/* Setup first alias */
		sysfs_slab_alias(s, s->name);
		kfree(name);
	}
	return 0;
}

static void sysfs_slab_remove(struct kmem_cache *s)
{
	if (slab_state < FULL)
		/*
		 * Sysfs has not been setup yet so no need to remove the
		 * cache from sysfs.
		 */
		return;

	kobject_uevent(&s->kobj, KOBJ_REMOVE);
	kobject_del(&s->kobj);
	kobject_put(&s->kobj);
}

/*
 * Need to buffer aliases during bootup until sysfs becomes
 * available lest we lose that information.
 */
struct saved_alias {
	struct kmem_cache *s;
	const char *name;
	struct saved_alias *next;
};

static struct saved_alias *alias_list;

static int sysfs_slab_alias(struct kmem_cache *s, const char *name)
{
	struct saved_alias *al;

	if (slab_state == FULL) {
		/*
		 * If we have a leftover link then remove it.
		 */
		sysfs_remove_link(&slab_kset->kobj, name);
		return sysfs_create_link(&slab_kset->kobj, &s->kobj, name);
	}

	al = kmalloc(sizeof(struct saved_alias), GFP_KERNEL);
	if (!al)
		return -ENOMEM;

	al->s = s;
	al->name = name;
	al->next = alias_list;
	alias_list = al;
	return 0;
}

static int __init slab_sysfs_init(void)
{
	struct kmem_cache *s;
	int err;

	mutex_lock(&slab_mutex);

	slab_kset = kset_create_and_add("slab", &slab_uevent_ops, kernel_kobj);
	if (!slab_kset) {
		mutex_unlock(&slab_mutex);
		printk(KERN_ERR "Cannot register slab subsystem.\n");
		return -ENOSYS;
	}

	slab_state = FULL;

	list_for_each_entry(s, &slab_caches, list) {
		err = sysfs_slab_add(s);
		if (err)
			printk(KERN_ERR "SLUB: Unable to add boot slab %s"
						" to sysfs\n", s->name);
	}

	while (alias_list) {
		struct saved_alias *al = alias_list;

		alias_list = alias_list->next;
		err = sysfs_slab_alias(al->s, al->name);
		if (err)
			printk(KERN_ERR "SLUB: Unable to add boot slab alias"
					" %s to sysfs\n", al->name);
		kfree(al);
	}

	mutex_unlock(&slab_mutex);
	resiliency_test();
	return 0;
}

__initcall(slab_sysfs_init);
#endif /* CONFIG_SYSFS */

/*
 * The /proc/slabinfo ABI
 */
#ifdef CONFIG_SLABINFO
static void print_slabinfo_header(struct seq_file *m)
{
	seq_puts(m, "slabinfo - version: 2.1\n");
	seq_puts(m, "# name            <active_objs> <num_objs> <object_size> "
		 "<objperslab> <pagesperslab>");
	seq_puts(m, " : tunables <limit> <batchcount> <sharedfactor>");
	seq_puts(m, " : slabdata <active_slabs> <num_slabs> <sharedavail>");
	seq_putc(m, '\n');
}

static void *s_start(struct seq_file *m, loff_t *pos)
{
	loff_t n = *pos;

	mutex_lock(&slab_mutex);
	if (!n)
		print_slabinfo_header(m);

	return seq_list_start(&slab_caches, *pos);
}

static void *s_next(struct seq_file *m, void *p, loff_t *pos)
{
	return seq_list_next(p, &slab_caches, pos);
}

static void s_stop(struct seq_file *m, void *p)
{
	mutex_unlock(&slab_mutex);
}

static int s_show(struct seq_file *m, void *p)
{
	unsigned long nr_partials = 0;
	unsigned long nr_slabs = 0;
	unsigned long nr_inuse = 0;
	unsigned long nr_objs = 0;
	unsigned long nr_free = 0;
	struct kmem_cache *s;
	int node;

	s = list_entry(p, struct kmem_cache, list);

	for_each_online_node(node) {
		struct kmem_cache_node *n = get_node(s, node);

		if (!n)
			continue;

		nr_partials += n->nr_partial;
		nr_slabs += atomic_long_read(&n->nr_slabs);
		nr_objs += atomic_long_read(&n->total_objects);
		nr_free += count_partial(n, count_free);
	}

	nr_inuse = nr_objs - nr_free;

	seq_printf(m, "%-17s %6lu %6lu %6u %4u %4d", s->name, nr_inuse,
		   nr_objs, s->size, oo_objects(s->oo),
		   (1 << oo_order(s->oo)));
	seq_printf(m, " : tunables %4u %4u %4u", 0, 0, 0);
	seq_printf(m, " : slabdata %6lu %6lu %6lu", nr_slabs, nr_slabs,
		   0UL);
	seq_putc(m, '\n');
	return 0;
}

static const struct seq_operations slabinfo_op = {
	.start = s_start,
	.next = s_next,
	.stop = s_stop,
	.show = s_show,
};

static int slabinfo_open(struct inode *inode, struct file *file)
{
	return seq_open(file, &slabinfo_op);
}

static const struct file_operations proc_slabinfo_operations = {
	.open		= slabinfo_open,
	.read		= seq_read,
	.llseek		= seq_lseek,
	.release	= seq_release,
};

static int __init slab_proc_init(void)
{
	proc_create("slabinfo", S_IRUSR, NULL, &proc_slabinfo_operations);
	return 0;
}
module_init(slab_proc_init);
#endif /* CONFIG_SLABINFO */<|MERGE_RESOLUTION|>--- conflicted
+++ resolved
@@ -2112,21 +2112,12 @@
 	void *freelist;
 	struct kmem_cache_cpu *c = *pc;
 	struct page *page;
-<<<<<<< HEAD
 
 	freelist = get_partial(s, flags, node, c);
 
 	if (freelist)
 		return freelist;
 
-=======
-
-	freelist = get_partial(s, flags, node, c);
-
-	if (freelist)
-		return freelist;
-
->>>>>>> 4a8e43fe
 	page = new_slab(s, flags, node);
 	if (page) {
 		c = __this_cpu_ptr(s->cpu_slab);
@@ -2289,19 +2280,11 @@
 	}
 
 	freelist = new_slab_objects(s, gfpflags, node, &c);
-<<<<<<< HEAD
 
 	if (unlikely(!freelist)) {
 		if (!(gfpflags & __GFP_NOWARN) && printk_ratelimit())
 			slab_out_of_memory(s, gfpflags, node);
 
-=======
-
-	if (unlikely(!freelist)) {
-		if (!(gfpflags & __GFP_NOWARN) && printk_ratelimit())
-			slab_out_of_memory(s, gfpflags, node);
-
->>>>>>> 4a8e43fe
 		local_irq_restore(flags);
 		return NULL;
 	}
@@ -3063,16 +3046,7 @@
 
 static int kmem_cache_open(struct kmem_cache *s, unsigned long flags)
 {
-<<<<<<< HEAD
-	memset(s, 0, kmem_size);
-	s->name = name;
-	s->ctor = ctor;
-	s->object_size = size;
-	s->align = align;
-	s->flags = kmem_cache_flags(size, flags, name, ctor);
-=======
 	s->flags = kmem_cache_flags(s->size, flags, s->name, s->ctor);
->>>>>>> 4a8e43fe
 	s->reserved = 0;
 
 	if (need_reserve_slab_rcu && (s->flags & SLAB_DESTROY_BY_RCU))
@@ -3230,29 +3204,6 @@
 	return 0;
 }
 
-<<<<<<< HEAD
-/*
- * Close a cache and release the kmem_cache structure
- * (must be used for caches created using kmem_cache_create)
- */
-void kmem_cache_destroy(struct kmem_cache *s)
-{
-	mutex_lock(&slab_mutex);
-	s->refcount--;
-	if (!s->refcount) {
-		list_del(&s->list);
-		mutex_unlock(&slab_mutex);
-		if (kmem_cache_close(s)) {
-			printk(KERN_ERR "SLUB %s: %s called for cache that "
-				"still has objects.\n", s->name, __func__);
-			dump_stack();
-		}
-		if (s->flags & SLAB_DESTROY_BY_RCU)
-			rcu_barrier();
-		sysfs_slab_remove(s);
-	} else
-		mutex_unlock(&slab_mutex);
-=======
 int __kmem_cache_shutdown(struct kmem_cache *s)
 {
 	int rc = kmem_cache_close(s);
@@ -3261,7 +3212,6 @@
 		sysfs_slab_remove(s);
 
 	return rc;
->>>>>>> 4a8e43fe
 }
 
 /********************************************************************
@@ -3982,11 +3932,7 @@
 	return NULL;
 }
 
-<<<<<<< HEAD
-struct kmem_cache *__kmem_cache_create(const char *name, size_t size,
-=======
 struct kmem_cache *__kmem_cache_alias(const char *name, size_t size,
->>>>>>> 4a8e43fe
 		size_t align, unsigned long flags, void (*ctor)(void *))
 {
 	struct kmem_cache *s;
@@ -4003,38 +3949,6 @@
 
 		if (sysfs_slab_alias(s, name)) {
 			s->refcount--;
-<<<<<<< HEAD
-			return NULL;
-		}
-		return s;
-	}
-
-	n = kstrdup(name, GFP_KERNEL);
-	if (!n)
-		return NULL;
-
-	s = kmalloc(kmem_size, GFP_KERNEL);
-	if (s) {
-		if (kmem_cache_open(s, n,
-				size, align, flags, ctor)) {
-			int r;
-
-			list_add(&s->list, &slab_caches);
-			mutex_unlock(&slab_mutex);
-			r = sysfs_slab_add(s);
-			mutex_lock(&slab_mutex);
-
-			if (!r)
-				return s;
-
-			list_del(&s->list);
-			kmem_cache_close(s);
-		}
-		kfree(s);
-	}
-	kfree(n);
-	return NULL;
-=======
 			s = NULL;
 		}
 	}
@@ -4058,7 +3972,6 @@
 		kmem_cache_close(s);
 
 	return err;
->>>>>>> 4a8e43fe
 }
 
 #ifdef CONFIG_SMP
@@ -4590,17 +4503,10 @@
 				x = page->inuse;
 			else
 				x = 1;
-<<<<<<< HEAD
 
 			total += x;
 			nodes[node] += x;
 
-=======
-
-			total += x;
-			nodes[node] += x;
-
->>>>>>> 4a8e43fe
 			page = ACCESS_ONCE(c->partial);
 			if (page) {
 				x = page->pobjects;
