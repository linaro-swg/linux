ifeq ($(CONFIG_OF),y)

dtb-$(CONFIG_ARCH_BCM2708) += bcm2708-rpi-b.dtb
dtb-$(CONFIG_ARCH_BCM2708) += bcm2708-rpi-b-plus.dtb
dtb-$(CONFIG_ARCH_BCM2708) += bcm2708-rpi-cm.dtb
dtb-$(CONFIG_ARCH_BCM2835) += bcm2835-rpi-cm.dtb
dtb-$(CONFIG_ARCH_BCM2709) += bcm2709-rpi-2-b.dtb
dtb-$(CONFIG_ARCH_BCM2709) += bcm2710-rpi-3-b.dtb

# Raspberry Pi
ifeq ($(CONFIG_ARCH_BCM2708),y)
   RPI_DT_OVERLAYS=y
endif
ifeq ($(CONFIG_ARCH_BCM2709),y)
   RPI_DT_OVERLAYS=y
endif
ifeq ($(CONFIG_ARCH_BCM2835),y)
   RPI_DT_OVERLAYS=y
endif
ifeq ($(RPI_DT_OVERLAYS),y)
    dts-dirs += overlays
endif

dtb-$(CONFIG_ARCH_ALPINE) += \
	alpine-db.dtb
dtb-$(CONFIG_MACH_ARTPEC6) += \
	artpec6-devboard.dtb
dtb-$(CONFIG_MACH_ASM9260) += \
	alphascale-asm9260-devkit.dtb
# Keep at91 dtb files sorted alphabetically for each SoC
dtb-$(CONFIG_SOC_SAM_V4_V5) += \
	at91rm9200ek.dtb \
	mpa1600.dtb \
	animeo_ip.dtb \
	at91-qil_a9260.dtb \
	aks-cdu.dtb \
	ethernut5.dtb \
	evk-pro3.dtb \
	tny_a9260.dtb \
	usb_a9260.dtb \
	at91sam9261ek.dtb \
	at91sam9263ek.dtb \
	tny_a9263.dtb \
	usb_a9263.dtb \
	at91-foxg20.dtb \
	at91-kizbox.dtb \
	at91sam9g20ek.dtb \
	at91sam9g20ek_2mmc.dtb \
	tny_a9g20.dtb \
	usb_a9g20.dtb \
	usb_a9g20_lpw.dtb \
	at91sam9m10g45ek.dtb \
	pm9g45.dtb \
	at91sam9n12ek.dtb \
	at91sam9rlek.dtb \
	at91-ariag25.dtb \
	at91-ariettag25.dtb \
	at91-cosino_mega2560.dtb \
	at91-kizboxmini.dtb \
	at91sam9g15ek.dtb \
	at91sam9g25ek.dtb \
	at91sam9g35ek.dtb \
	at91sam9x25ek.dtb \
	at91sam9x35ek.dtb
dtb-$(CONFIG_SOC_SAM_V7) += \
	at91-kizbox2.dtb \
	at91-sama5d2_xplained.dtb \
	at91-sama5d3_xplained.dtb \
	sama5d31ek.dtb \
	sama5d33ek.dtb \
	sama5d34ek.dtb \
	sama5d35ek.dtb \
	sama5d36ek.dtb \
	at91-sama5d4_ma5d4evk.dtb \
	at91-sama5d4_xplained.dtb \
	at91-sama5d4ek.dtb \
	at91-vinco.dtb
dtb-$(CONFIG_ARCH_ATLAS6) += \
	atlas6-evb.dtb
dtb-$(CONFIG_ARCH_ATLAS7) += \
	atlas7-evb.dtb
dtb-$(CONFIG_ARCH_AXXIA) += \
	axm5516-amarillo.dtb
dtb-$(CONFIG_ARCH_BCM2835) += \
	bcm2835-rpi-b.dtb \
	bcm2835-rpi-a.dtb \
	bcm2835-rpi-b-rev2.dtb \
	bcm2835-rpi-b-plus.dtb \
	bcm2835-rpi-a-plus.dtb \
	bcm2836-rpi-2-b.dtb
dtb-$(CONFIG_ARCH_BCM_5301X) += \
	bcm4708-asus-rt-ac56u.dtb \
	bcm4708-asus-rt-ac68u.dtb \
	bcm4708-buffalo-wzr-1750dhp.dtb \
	bcm4708-luxul-xwc-1000.dtb \
	bcm4708-netgear-r6250.dtb \
	bcm4708-netgear-r6300-v2.dtb \
	bcm4708-smartrg-sr400ac.dtb \
	bcm47081-asus-rt-n18u.dtb \
	bcm47081-buffalo-wzr-600dhp2.dtb \
	bcm47081-buffalo-wzr-900dhp.dtb \
	bcm4709-asus-rt-ac87u.dtb \
	bcm4709-buffalo-wxr-1900dhp.dtb \
	bcm4709-netgear-r7000.dtb \
	bcm4709-netgear-r8000.dtb \
	bcm47094-dlink-dir-885l.dtb \
	bcm94708.dtb \
	bcm94709.dtb \
	bcm953012k.dtb
dtb-$(CONFIG_ARCH_BCM_63XX) += \
	bcm963138dvt.dtb
dtb-$(CONFIG_ARCH_BCM_CYGNUS) += \
	bcm911360_entphn.dtb \
	bcm911360k.dtb \
	bcm958300k.dtb \
	bcm958305k.dtb
dtb-$(CONFIG_ARCH_BCM_MOBILE) += \
	bcm28155-ap.dtb \
	bcm21664-garnet.dtb
dtb-$(CONFIG_ARCH_BCM_NSP) += \
	bcm958625k.dtb
dtb-$(CONFIG_ARCH_BERLIN) += \
	berlin2-sony-nsz-gs7.dtb \
	berlin2cd-google-chromecast.dtb \
	berlin2q-marvell-dmp.dtb
dtb-$(CONFIG_ARCH_BRCMSTB) += \
	bcm7445-bcm97445svmb.dtb
dtb-$(CONFIG_ARCH_DAVINCI) += \
	da850-enbw-cmc.dtb \
	da850-evm.dtb
dtb-$(CONFIG_ARCH_DIGICOLOR) += \
	cx92755_equinox.dtb
dtb-$(CONFIG_ARCH_EFM32) += \
	efm32gg-dk3750.dtb
dtb-$(CONFIG_ARCH_EXYNOS3) += \
	exynos3250-monk.dtb \
	exynos3250-rinato.dtb
dtb-$(CONFIG_ARCH_EXYNOS4) += \
	exynos4210-origen.dtb \
	exynos4210-smdkv310.dtb \
	exynos4210-trats.dtb \
	exynos4210-universal_c210.dtb \
	exynos4412-odroidu3.dtb \
	exynos4412-odroidx.dtb \
	exynos4412-odroidx2.dtb \
	exynos4412-origen.dtb \
	exynos4412-smdk4412.dtb \
	exynos4412-tiny4412.dtb \
	exynos4412-trats2.dtb
dtb-$(CONFIG_ARCH_EXYNOS5) += \
	exynos5250-arndale.dtb \
	exynos5250-smdk5250.dtb \
	exynos5250-snow.dtb \
	exynos5250-snow-rev5.dtb \
	exynos5250-spring.dtb \
	exynos5260-xyref5260.dtb \
	exynos5410-smdk5410.dtb \
	exynos5420-arndale-octa.dtb \
	exynos5420-peach-pit.dtb \
	exynos5420-smdk5420.dtb \
	exynos5422-odroidxu3.dtb \
	exynos5422-odroidxu3-lite.dtb \
	exynos5422-odroidxu4.dtb \
	exynos5440-sd5v1.dtb \
	exynos5440-ssdk5440.dtb \
	exynos5800-peach-pi.dtb
dtb-$(CONFIG_ARCH_HI3xxx) += \
	hi3620-hi4511.dtb
dtb-$(CONFIG_ARCH_HIX5HD2) += \
	hisi-x5hd2-dkb.dtb
dtb-$(CONFIG_ARCH_HIGHBANK) += \
	highbank.dtb \
	ecx-2000.dtb
dtb-$(CONFIG_ARCH_HIP01) += \
	hip01-ca9x2.dtb
dtb-$(CONFIG_ARCH_HIP04) += \
	hip04-d01.dtb
dtb-$(CONFIG_ARCH_INTEGRATOR) += \
	integratorap.dtb \
	integratorcp.dtb
dtb-$(CONFIG_ARCH_KEYSTONE) += \
	k2hk-evm.dtb \
	k2l-evm.dtb \
	k2e-evm.dtb \
	keystone-k2g-evm.dtb
dtb-$(CONFIG_MACH_KIRKWOOD) += \
	kirkwood-b3.dtb \
	kirkwood-blackarmor-nas220.dtb \
	kirkwood-cloudbox.dtb \
	kirkwood-d2net.dtb \
	kirkwood-db-88f6281.dtb \
	kirkwood-db-88f6282.dtb \
	kirkwood-dir665.dtb \
	kirkwood-dns320.dtb \
	kirkwood-dns325.dtb \
	kirkwood-dockstar.dtb \
	kirkwood-dreamplug.dtb \
	kirkwood-ds109.dtb \
	kirkwood-ds110jv10.dtb \
	kirkwood-ds111.dtb \
	kirkwood-ds209.dtb \
	kirkwood-ds210.dtb \
	kirkwood-ds212.dtb \
	kirkwood-ds212j.dtb \
	kirkwood-ds409.dtb \
	kirkwood-ds409slim.dtb \
	kirkwood-ds411.dtb \
	kirkwood-ds411j.dtb \
	kirkwood-ds411slim.dtb \
	kirkwood-goflexnet.dtb \
	kirkwood-guruplug-server-plus.dtb \
	kirkwood-ib62x0.dtb \
	kirkwood-iconnect.dtb \
	kirkwood-iomega_ix2_200.dtb \
	kirkwood-is2.dtb \
	kirkwood-km_kirkwood.dtb \
	kirkwood-laplug.dtb \
	kirkwood-linkstation-lsqvl.dtb \
	kirkwood-linkstation-lsvl.dtb \
	kirkwood-linkstation-lswsxl.dtb \
	kirkwood-linkstation-lswvl.dtb \
	kirkwood-linkstation-lswxl.dtb \
	kirkwood-lschlv2.dtb \
	kirkwood-lsxhl.dtb \
	kirkwood-mplcec4.dtb \
	kirkwood-mv88f6281gtw-ge.dtb \
	kirkwood-nas2big.dtb \
	kirkwood-net2big.dtb \
	kirkwood-net5big.dtb \
	kirkwood-netgear_readynas_duo_v2.dtb \
	kirkwood-netgear_readynas_nv+_v2.dtb \
	kirkwood-ns2.dtb \
	kirkwood-ns2lite.dtb \
	kirkwood-ns2max.dtb \
	kirkwood-ns2mini.dtb \
	kirkwood-nsa310.dtb \
	kirkwood-nsa310a.dtb \
	kirkwood-nsa325.dtb \
	kirkwood-openblocks_a6.dtb \
	kirkwood-openblocks_a7.dtb \
	kirkwood-openrd-base.dtb \
	kirkwood-openrd-client.dtb \
	kirkwood-openrd-ultimate.dtb \
	kirkwood-pogo_e02.dtb \
	kirkwood-pogoplug-series-4.dtb \
	kirkwood-rd88f6192.dtb \
	kirkwood-rd88f6281-z0.dtb \
	kirkwood-rd88f6281-a.dtb \
	kirkwood-rs212.dtb \
	kirkwood-rs409.dtb \
	kirkwood-rs411.dtb \
	kirkwood-sheevaplug.dtb \
	kirkwood-sheevaplug-esata.dtb \
	kirkwood-t5325.dtb \
	kirkwood-topkick.dtb \
	kirkwood-ts219-6281.dtb \
	kirkwood-ts219-6282.dtb \
	kirkwood-ts419-6281.dtb \
	kirkwood-ts419-6282.dtb
dtb-$(CONFIG_ARCH_LPC18XX) += \
	lpc4337-ciaa.dtb \
	lpc4350-hitex-eval.dtb \
	lpc4357-ea4357-devkit.dtb
dtb-$(CONFIG_ARCH_LPC32XX) += \
	ea3250.dtb phy3250.dtb
dtb-$(CONFIG_MACH_MESON6) += \
	meson6-atv1200.dtb
dtb-$(CONFIG_MACH_MESON8) += \
	meson8-minix-neo-x8.dtb
dtb-$(CONFIG_ARCH_MMP) += \
	pxa168-aspenite.dtb \
	pxa910-dkb.dtb \
	mmp2-brownstone.dtb
dtb-$(CONFIG_MACH_MESON8B) += \
	meson8b-mxq.dtb \
	meson8b-odroidc1.dtb
dtb-$(CONFIG_ARCH_MOXART) += \
	moxart-uc7112lx.dtb
dtb-$(CONFIG_SOC_IMX1) += \
	imx1-ads.dtb \
	imx1-apf9328.dtb
dtb-$(CONFIG_SOC_IMX25) += \
	imx25-eukrea-mbimxsd25-baseboard.dtb \
	imx25-eukrea-mbimxsd25-baseboard-cmo-qvga.dtb \
	imx25-eukrea-mbimxsd25-baseboard-dvi-svga.dtb \
	imx25-eukrea-mbimxsd25-baseboard-dvi-vga.dtb \
	imx25-karo-tx25.dtb \
	imx25-pdk.dtb
dtb-$(CONFIG_SOC_IMX27) += \
	imx27-apf27.dtb \
	imx27-apf27dev.dtb \
	imx27-eukrea-mbimxsd27-baseboard.dtb \
	imx27-pdk.dtb \
	imx27-phytec-phycore-rdk.dtb \
	imx27-phytec-phycard-s-rdk.dtb
dtb-$(CONFIG_SOC_IMX31) += \
	imx31-bug.dtb
dtb-$(CONFIG_SOC_IMX35) += \
	imx35-eukrea-mbimxsd35-baseboard.dtb \
	imx35-pdk.dtb
dtb-$(CONFIG_SOC_IMX50) += \
	imx50-evk.dtb
dtb-$(CONFIG_SOC_IMX51) += \
	imx51-apf51.dtb \
	imx51-apf51dev.dtb \
	imx51-babbage.dtb \
	imx51-digi-connectcore-jsk.dtb \
	imx51-eukrea-mbimxsd51-baseboard.dtb \
	imx51-ts4800.dtb
dtb-$(CONFIG_SOC_IMX53) += \
	imx53-ard.dtb \
	imx53-m53evk.dtb \
	imx53-mba53.dtb \
	imx53-qsb.dtb \
	imx53-qsrb.dtb \
	imx53-smd.dtb \
	imx53-tx53-x03x.dtb \
	imx53-tx53-x13x.dtb \
	imx53-voipac-bsb.dtb
dtb-$(CONFIG_SOC_IMX6Q) += \
	imx6dl-apf6dev.dtb \
	imx6dl-aristainetos_4.dtb \
	imx6dl-aristainetos_7.dtb \
	imx6dl-aristainetos2_4.dtb \
	imx6dl-aristainetos2_7.dtb \
	imx6dl-cubox-i.dtb \
	imx6dl-dfi-fs700-m60.dtb \
	imx6dl-gw51xx.dtb \
	imx6dl-gw52xx.dtb \
	imx6dl-gw53xx.dtb \
	imx6dl-gw54xx.dtb \
	imx6dl-gw551x.dtb \
	imx6dl-gw552x.dtb \
	imx6dl-hummingboard.dtb \
	imx6dl-nit6xlite.dtb \
	imx6dl-nitrogen6x.dtb \
	imx6dl-phytec-pbab01.dtb \
	imx6dl-rex-basic.dtb \
	imx6dl-riotboard.dtb \
	imx6dl-sabreauto.dtb \
	imx6dl-sabrelite.dtb \
	imx6dl-sabresd.dtb \
	imx6dl-tx6dl-comtft.dtb \
	imx6dl-tx6u-801x.dtb \
	imx6dl-tx6u-811x.dtb \
	imx6dl-udoo.dtb \
	imx6dl-wandboard.dtb \
	imx6dl-wandboard-revb1.dtb \
	imx6q-apalis-ixora.dtb \
	imx6q-apf6dev.dtb \
	imx6q-arm2.dtb \
	imx6q-b450v3.dtb \
	imx6q-b650v3.dtb \
	imx6q-b850v3.dtb \
	imx6q-cm-fx6.dtb \
	imx6q-cubox-i.dtb \
	imx6q-dfi-fs700-m60.dtb \
	imx6q-dmo-edmqmx6.dtb \
	imx6q-evi.dtb \
	imx6q-gk802.dtb \
	imx6q-gw51xx.dtb \
	imx6q-gw52xx.dtb \
	imx6q-gw53xx.dtb \
	imx6q-gw5400-a.dtb \
	imx6q-gw54xx.dtb \
	imx6q-gw551x.dtb \
	imx6q-gw552x.dtb \
	imx6q-hummingboard.dtb \
	imx6q-icore-rqs.dtb \
	imx6q-nitrogen6x.dtb \
	imx6q-nitrogen6_max.dtb \
	imx6q-novena.dtb \
	imx6q-phytec-pbab01.dtb \
	imx6q-rex-pro.dtb \
	imx6q-sabreauto.dtb \
	imx6q-sabrelite.dtb \
	imx6q-sabresd.dtb \
	imx6q-sbc6x.dtb \
	imx6q-tbs2910.dtb \
	imx6q-tx6q-1010.dtb \
	imx6q-tx6q-1010-comtft.dtb \
	imx6q-tx6q-1020.dtb \
	imx6q-tx6q-1020-comtft.dtb \
	imx6q-tx6q-1110.dtb \
	imx6q-udoo.dtb \
	imx6q-wandboard.dtb \
	imx6q-wandboard-revb1.dtb \
	imx6qp-sabreauto.dtb \
	imx6qp-sabresd.dtb
dtb-$(CONFIG_SOC_IMX6SL) += \
	imx6sl-evk.dtb \
	imx6sl-warp.dtb
dtb-$(CONFIG_SOC_IMX6SX) += \
	imx6sx-sabreauto.dtb \
	imx6sx-sdb-reva.dtb \
	imx6sx-sdb.dtb
dtb-$(CONFIG_SOC_IMX6UL) += \
	imx6ul-14x14-evk.dtb
dtb-$(CONFIG_SOC_IMX7D) += \
	imx7d-cl-som-imx7.dtb \
	imx7d-sbc-imx7.dtb \
	imx7d-sdb.dtb
dtb-$(CONFIG_SOC_LS1021A) += \
	ls1021a-qds.dtb \
	ls1021a-twr.dtb
dtb-$(CONFIG_SOC_VF610) += \
	vf500-colibri-eval-v3.dtb \
	vf610-colibri-eval-v3.dtb \
	vf610m4-colibri.dtb \
	vf610-cosmic.dtb \
	vf610m4-cosmic.dtb \
	vf610-twr.dtb
dtb-$(CONFIG_ARCH_MXS) += \
	imx23-evk.dtb \
	imx23-olinuxino.dtb \
	imx23-stmp378x_devb.dtb \
	imx28-apf28.dtb \
	imx28-apf28dev.dtb \
	imx28-apx4devkit.dtb \
	imx28-cfa10036.dtb \
	imx28-cfa10037.dtb \
	imx28-cfa10049.dtb \
	imx28-cfa10055.dtb \
	imx28-cfa10056.dtb \
	imx28-cfa10057.dtb \
	imx28-cfa10058.dtb \
	imx28-duckbill.dtb \
	imx28-eukrea-mbmx283lc.dtb \
	imx28-eukrea-mbmx287lc.dtb \
	imx28-evk.dtb \
	imx28-m28cu3.dtb \
	imx28-m28evk.dtb \
	imx28-sps1.dtb \
	imx28-tx28.dtb
dtb-$(CONFIG_ARCH_NOMADIK) += \
	ste-nomadik-s8815.dtb \
	ste-nomadik-nhk15.dtb
dtb-$(CONFIG_ARCH_NSPIRE) += \
	nspire-cx.dtb \
	nspire-tp.dtb \
	nspire-clp.dtb
dtb-$(CONFIG_ARCH_OMAP2) += \
	omap2420-h4.dtb \
	omap2420-n800.dtb \
	omap2420-n810.dtb \
	omap2420-n810-wimax.dtb \
	omap2430-sdp.dtb
dtb-$(CONFIG_ARCH_OMAP3) += \
	am3517-craneboard.dtb \
	am3517-evm.dtb \
	am3517_mt_ventoux.dtb \
	logicpd-torpedo-37xx-devkit.dtb \
	omap3430-sdp.dtb \
	omap3-beagle.dtb \
	omap3-beagle-xm.dtb \
	omap3-beagle-xm-ab.dtb \
	omap3-cm-t3517.dtb \
	omap3-cm-t3530.dtb \
	omap3-cm-t3730.dtb \
	omap3-devkit8000.dtb \
	omap3-devkit8000-lcd43.dtb \
	omap3-devkit8000-lcd70.dtb \
	omap3-evm.dtb \
	omap3-evm-37xx.dtb \
	omap3-gta04a3.dtb \
	omap3-gta04a4.dtb \
	omap3-gta04a5.dtb \
	omap3-ha.dtb \
	omap3-ha-lcd.dtb \
	omap3-igep0020.dtb \
	omap3-igep0020-rev-f.dtb \
	omap3-igep0030.dtb \
	omap3-igep0030-rev-g.dtb \
	omap3-ldp.dtb \
	omap3-lilly-dbb056.dtb \
	omap3-n900.dtb \
	omap3-n9.dtb \
	omap3-n950.dtb \
	omap3-overo-alto35.dtb \
	omap3-overo-chestnut43.dtb \
	omap3-overo-gallop43.dtb \
	omap3-overo-palo35.dtb \
	omap3-overo-palo43.dtb \
	omap3-overo-storm-alto35.dtb \
	omap3-overo-storm-chestnut43.dtb \
	omap3-overo-storm-gallop43.dtb \
	omap3-overo-storm-palo35.dtb \
	omap3-overo-storm-palo43.dtb \
	omap3-overo-storm-summit.dtb \
	omap3-overo-storm-tobi.dtb \
	omap3-overo-storm-tobiduo.dtb \
	omap3-overo-summit.dtb \
	omap3-overo-tobi.dtb \
	omap3-overo-tobiduo.dtb \
	omap3-pandora-600mhz.dtb \
	omap3-pandora-1ghz.dtb \
	omap3-sbc-t3517.dtb \
	omap3-sbc-t3530.dtb \
	omap3-sbc-t3730.dtb \
	omap3-sniper.dtb \
	omap3-thunder.dtb \
	omap3-zoom3.dtb
dtb-$(CONFIG_SOC_TI81XX) += \
	dm8148-evm.dtb \
	dm8148-t410.dtb \
	dm8168-evm.dtb \
	dra62x-j5eco-evm.dtb
dtb-$(CONFIG_SOC_AM33XX) += \
	am335x-baltos-ir5221.dtb \
	am335x-base0033.dtb \
	am335x-bone.dtb \
	am335x-boneblack.dtb \
	am335x-bonegreen.dtb \
	am335x-chiliboard.dtb \
	am335x-cm-t335.dtb \
	am335x-evm.dtb \
	am335x-evmsk.dtb \
	am335x-lxm.dtb \
	am335x-nano.dtb \
	am335x-pepper.dtb \
	am335x-shc.dtb \
	am335x-sbc-t335.dtb \
	am335x-sl50.dtb \
	am335x-wega-rdk.dtb
dtb-$(CONFIG_ARCH_OMAP4) += \
	omap4-duovero-parlor.dtb \
	omap4-panda.dtb \
	omap4-panda-a4.dtb \
	omap4-panda-es.dtb \
	omap4-sdp.dtb \
	omap4-sdp-es23plus.dtb \
	omap4-var-dvk-om44.dtb \
	omap4-var-stk-om44.dtb
dtb-$(CONFIG_SOC_AM43XX) += \
	am43x-epos-evm.dtb \
	am437x-cm-t43.dtb \
	am437x-gp-evm.dtb \
	am437x-idk-evm.dtb \
	am437x-sbc-t43.dtb \
	am437x-sk-evm.dtb
dtb-$(CONFIG_SOC_OMAP5) += \
	omap5-cm-t54.dtb \
	omap5-igep0050.dtb \
	omap5-sbc-t54.dtb \
	omap5-uevm.dtb
dtb-$(CONFIG_SOC_DRA7XX) += \
	am57xx-beagle-x15.dtb \
	am57xx-cl-som-am57x.dtb \
	am57xx-sbc-am57x.dtb \
	dra7-evm.dtb \
	dra72-evm.dtb
dtb-$(CONFIG_ARCH_ORION5X) += \
	orion5x-lacie-d2-network.dtb \
	orion5x-lacie-ethernet-disk-mini-v2.dtb \
	orion5x-linkstation-lsgl.dtb \
	orion5x-linkstation-lswtgl.dtb \
	orion5x-lswsgl.dtb \
	orion5x-maxtor-shared-storage-2.dtb \
	orion5x-rd88f5182-nas.dtb
dtb-$(CONFIG_ARCH_PRIMA2) += \
	prima2-evb.dtb
dtb-$(CONFIG_ARCH_QCOM) += \
	qcom-apq8064-cm-qs600.dtb \
	qcom-apq8064-ifc6410.dtb \
	qcom-apq8064-sony-xperia-yuga.dtb \
	qcom-apq8064-asus-nexus7-flo.dtb \
	qcom-apq8074-dragonboard.dtb \
	qcom-apq8084-ifc6540.dtb \
	qcom-apq8084-mtp.dtb \
	qcom-ipq8064-ap148.dtb \
	qcom-msm8660-surf.dtb \
	qcom-msm8960-cdp.dtb \
	qcom-msm8974-sony-xperia-honami.dtb
dtb-$(CONFIG_ARCH_REALVIEW) += \
	arm-realview-pb1176.dtb \
	arm-realview-pb11mp.dtb
dtb-$(CONFIG_ARCH_ROCKCHIP) += \
	rk3036-evb.dtb \
	rk3036-kylin.dtb \
	rk3066a-bqcurie2.dtb \
	rk3066a-marsboard.dtb \
	rk3066a-rayeager.dtb \
	rk3188-radxarock.dtb \
	rk3228-evb.dtb \
	rk3288-evb-act8846.dtb \
	rk3288-evb-rk808.dtb \
	rk3288-firefly-beta.dtb \
	rk3288-firefly.dtb \
	rk3288-popmetal.dtb \
	rk3288-r89.dtb \
	rk3288-rock2-square.dtb \
	rk3288-veyron-brain.dtb \
	rk3288-veyron-jaq.dtb \
	rk3288-veyron-jerry.dtb \
	rk3288-veyron-mickey.dtb \
	rk3288-veyron-minnie.dtb \
	rk3288-veyron-pinky.dtb \
	rk3288-veyron-speedy.dtb
dtb-$(CONFIG_ARCH_S3C24XX) += \
	s3c2416-smdk2416.dtb
dtb-$(CONFIG_ARCH_S3C64XX) += \
	s3c6410-mini6410.dtb \
	s3c6410-smdk6410.dtb
dtb-$(CONFIG_ARCH_S5PV210) += \
	s5pv210-aquila.dtb \
	s5pv210-goni.dtb \
	s5pv210-smdkc110.dtb \
	s5pv210-smdkv210.dtb \
	s5pv210-torbreck.dtb
dtb-$(CONFIG_ARCH_SHMOBILE_MULTI) += \
	emev2-kzm9d.dtb \
	r7s72100-genmai.dtb \
	r8a73a4-ape6evm.dtb \
	r8a7740-armadillo800eva.dtb \
	r8a7778-bockw.dtb \
	r8a7779-marzen.dtb \
	r8a7790-lager.dtb \
	r8a7791-koelsch.dtb \
	r8a7791-porter.dtb \
	r8a7793-gose.dtb \
	r8a7794-alt.dtb \
	r8a7794-silk.dtb \
	sh73a0-kzm9g.dtb
dtb-$(CONFIG_ARCH_SOCFPGA) += \
	socfpga_arria5_socdk.dtb \
	socfpga_arria10_socdk_sdmmc.dtb \
	socfpga_cyclone5_mcvevk.dtb \
	socfpga_cyclone5_socdk.dtb \
	socfpga_cyclone5_de0_sockit.dtb \
	socfpga_cyclone5_sockit.dtb \
	socfpga_cyclone5_socrates.dtb \
	socfpga_vt.dtb
dtb-$(CONFIG_ARCH_SPEAR13XX) += \
	spear1310-evb.dtb \
	spear1340-evb.dtb
dtb-$(CONFIG_ARCH_SPEAR3XX) += \
	spear300-evb.dtb \
	spear310-evb.dtb \
	spear320-evb.dtb \
	spear320-hmi.dtb
dtb-$(CONFIG_ARCH_SPEAR6XX) += \
	spear600-evb.dtb
dtb-$(CONFIG_ARCH_STI) += \
	stih407-b2120.dtb \
	stih410-b2120.dtb \
	stih415-b2000.dtb \
	stih415-b2020.dtb \
	stih416-b2000.dtb \
	stih416-b2020.dtb \
	stih416-b2020e.dtb \
	stih418-b2199.dtb
dtb-$(CONFIG_ARCH_STM32)+= \
	stm32f429-disco.dtb \
	stm32f469-disco.dtb \
	stm32429i-eval.dtb
dtb-$(CONFIG_MACH_SUN4I) += \
	sun4i-a10-a1000.dtb \
	sun4i-a10-ba10-tvbox.dtb \
	sun4i-a10-chuwi-v7-cw0825.dtb \
	sun4i-a10-cubieboard.dtb \
	sun4i-a10-gemei-g9.dtb \
	sun4i-a10-hackberry.dtb \
	sun4i-a10-hyundai-a7hd.dtb \
	sun4i-a10-inet1.dtb \
	sun4i-a10-inet97fv2.dtb \
	sun4i-a10-inet9f-rev03.dtb \
	sun4i-a10-itead-iteaduino-plus.dtb \
	sun4i-a10-jesurun-q5.dtb \
	sun4i-a10-marsboard.dtb \
	sun4i-a10-mini-xplus.dtb \
	sun4i-a10-mk802.dtb \
	sun4i-a10-mk802ii.dtb \
	sun4i-a10-olinuxino-lime.dtb \
	sun4i-a10-pcduino.dtb \
	sun4i-a10-pcduino2.dtb \
	sun4i-a10-pov-protab2-ips9.dtb
dtb-$(CONFIG_MACH_SUN5I) += \
	sun5i-a10s-auxtek-t003.dtb \
	sun5i-a10s-auxtek-t004.dtb \
	sun5i-a10s-mk802.dtb \
	sun5i-a10s-olinuxino-micro.dtb \
	sun5i-a10s-r7-tv-dongle.dtb \
	sun5i-a10s-wobo-i5.dtb \
	sun5i-a13-empire-electronix-d709.dtb \
	sun5i-a13-hsg-h702.dtb \
	sun5i-a13-inet-98v-rev2.dtb \
	sun5i-a13-olinuxino.dtb \
	sun5i-a13-olinuxino-micro.dtb \
	sun5i-a13-q8-tablet.dtb \
	sun5i-a13-utoo-p66.dtb \
	sun5i-r8-chip.dtb
dtb-$(CONFIG_MACH_SUN6I) += \
	sun6i-a31-app4-evb1.dtb \
	sun6i-a31-colombus.dtb \
	sun6i-a31-hummingbird.dtb \
	sun6i-a31-i7.dtb \
	sun6i-a31-m9.dtb \
	sun6i-a31-mele-a1000g-quad.dtb \
	sun6i-a31s-cs908.dtb \
	sun6i-a31s-primo81.dtb \
	sun6i-a31s-sina31s.dtb \
	sun6i-a31s-sinovoip-bpi-m2.dtb \
	sun6i-a31s-yones-toptech-bs1078-v2.dtb
dtb-$(CONFIG_MACH_SUN7I) += \
	sun7i-a20-bananapi.dtb \
	sun7i-a20-bananapro.dtb \
	sun7i-a20-cubieboard2.dtb \
	sun7i-a20-cubietruck.dtb \
	sun7i-a20-hummingbird.dtb \
	sun7i-a20-itead-ibox.dtb \
	sun7i-a20-i12-tvbox.dtb \
	sun7i-a20-icnova-swac.dtb \
	sun7i-a20-lamobo-r1.dtb \
	sun7i-a20-m3.dtb \
	sun7i-a20-mk808c.dtb \
	sun7i-a20-olimex-som-evb.dtb \
	sun7i-a20-olinuxino-lime.dtb \
	sun7i-a20-olinuxino-lime2.dtb \
	sun7i-a20-olinuxino-micro.dtb \
	sun7i-a20-orangepi.dtb \
	sun7i-a20-orangepi-mini.dtb \
	sun7i-a20-pcduino3.dtb \
	sun7i-a20-pcduino3-nano.dtb \
	sun7i-a20-wexler-tab7200.dtb \
	sun7i-a20-wits-pro-a20-dkt.dtb
dtb-$(CONFIG_MACH_SUN8I) += \
	sun8i-a23-evb.dtb \
	sun8i-a23-gt90h-v4.dtb \
	sun8i-a23-ippo-q8h-v5.dtb \
	sun8i-a23-ippo-q8h-v1.2.dtb \
	sun8i-a23-q8-tablet.dtb \
	sun8i-a33-et-q8-v1.6.dtb \
	sun8i-a33-ga10h-v1.1.dtb \
	sun8i-a33-ippo-q8h-v1.2.dtb \
	sun8i-a33-q8-tablet.dtb \
	sun8i-a33-sinlinx-sina33.dtb \
	sun8i-a83t-allwinner-h8homlet-v2.dtb \
	sun8i-a83t-cubietruck-plus.dtb \
	sun8i-h3-orangepi-plus.dtb
dtb-$(CONFIG_MACH_SUN9I) += \
	sun9i-a80-optimus.dtb \
	sun9i-a80-cubieboard4.dtb
dtb-$(CONFIG_ARCH_TANGO) += \
	tango4-vantage-1172.dtb
dtb-$(CONFIG_ARCH_TEGRA_2x_SOC) += \
	tegra20-harmony.dtb \
	tegra20-iris-512.dtb \
	tegra20-medcom-wide.dtb \
	tegra20-paz00.dtb \
	tegra20-plutux.dtb \
	tegra20-seaboard.dtb \
	tegra20-tec.dtb \
	tegra20-trimslice.dtb \
	tegra20-ventana.dtb \
	tegra20-whistler.dtb
dtb-$(CONFIG_ARCH_TEGRA_3x_SOC) += \
	tegra30-apalis-eval.dtb \
	tegra30-beaver.dtb \
	tegra30-cardhu-a02.dtb \
	tegra30-cardhu-a04.dtb \
	tegra30-colibri-eval-v3.dtb
dtb-$(CONFIG_ARCH_TEGRA_114_SOC) += \
	tegra114-dalmore.dtb \
	tegra114-roth.dtb \
	tegra114-tn7.dtb
dtb-$(CONFIG_ARCH_TEGRA_124_SOC) += \
	tegra124-jetson-tk1.dtb \
	tegra124-nyan-big.dtb \
	tegra124-nyan-blaze.dtb \
	tegra124-venice2.dtb
dtb-$(CONFIG_ARCH_U300) += \
	ste-u300.dtb
dtb-$(CONFIG_ARCH_U8500) += \
	ste-snowball.dtb \
	ste-hrefprev60-stuib.dtb \
	ste-hrefprev60-tvk.dtb \
	ste-hrefv60plus-stuib.dtb \
	ste-hrefv60plus-tvk.dtb \
	ste-ccu8540.dtb \
	ste-ccu9540.dtb
dtb-$(CONFIG_ARCH_UNIPHIER) += \
	uniphier-ph1-ld4-ref.dtb \
	uniphier-ph1-ld6b-ref.dtb \
	uniphier-ph1-pro4-ace.dtb \
	uniphier-ph1-pro4-ref.dtb \
	uniphier-ph1-pro4-sanji.dtb \
	uniphier-ph1-sld3-ref.dtb \
	uniphier-ph1-sld8-ref.dtb \
	uniphier-proxstream2-gentil.dtb \
	uniphier-proxstream2-vodka.dtb
dtb-$(CONFIG_ARCH_VERSATILE) += \
	versatile-ab.dtb \
	versatile-pb.dtb
dtb-$(CONFIG_ARCH_VEXPRESS) += \
	vexpress-v2p-ca5s.dtb \
	vexpress-v2p-ca9.dtb \
	vexpress-v2p-ca15-tc1.dtb \
	vexpress-v2p-ca15_a7.dtb
dtb-$(CONFIG_ARCH_VIRT) += \
	xenvm-4.2.dtb
dtb-$(CONFIG_ARCH_VT8500) += \
	vt8500-bv07.dtb \
	wm8505-ref.dtb \
	wm8650-mid.dtb \
	wm8750-apc8750.dtb \
	wm8850-w70v2.dtb
dtb-$(CONFIG_ARCH_ZYNQ) += \
	zynq-parallella.dtb \
	zynq-zc702.dtb \
	zynq-zc706.dtb \
	zynq-zed.dtb \
	zynq-zybo.dtb
dtb-$(CONFIG_MACH_ARMADA_370) += \
	armada-370-db.dtb \
	armada-370-dlink-dns327l.dtb \
	armada-370-mirabox.dtb \
	armada-370-netgear-rn102.dtb \
	armada-370-netgear-rn104.dtb \
	armada-370-rd.dtb \
	armada-370-seagate-nas-2bay.dtb \
	armada-370-seagate-nas-4bay.dtb \
	armada-370-seagate-personal-cloud.dtb \
	armada-370-seagate-personal-cloud-2bay.dtb \
	armada-370-synology-ds213j.dtb
dtb-$(CONFIG_MACH_ARMADA_375) += \
	armada-375-db.dtb
dtb-$(CONFIG_MACH_ARMADA_38X) += \
	armada-385-db-ap.dtb \
	armada-385-linksys-caiman.dtb \
	armada-385-linksys-cobra.dtb \
	armada-388-clearfog.dtb \
	armada-388-db.dtb \
	armada-388-gp.dtb \
	armada-388-rd.dtb
dtb-$(CONFIG_MACH_ARMADA_39X) += \
	armada-398-db.dtb
dtb-$(CONFIG_MACH_ARMADA_XP) += \
	armada-xp-axpwifiap.dtb \
	armada-xp-db.dtb \
	armada-xp-gp.dtb \
	armada-xp-lenovo-ix4-300d.dtb \
	armada-xp-linksys-mamba.dtb \
	armada-xp-matrix.dtb \
	armada-xp-netgear-rn2120.dtb \
	armada-xp-openblocks-ax3-4.dtb \
	armada-xp-synology-ds414.dtb
dtb-$(CONFIG_MACH_DOVE) += \
	dove-cubox.dtb \
	dove-cubox-es.dtb \
	dove-d2plug.dtb \
	dove-d3plug.dtb \
	dove-dove-db.dtb \
	dove-sbc-a510.dtb
dtb-$(CONFIG_ARCH_MEDIATEK) += \
	mt2701-evb.dtb \
	mt6580-evbp1.dtb \
	mt6589-aquaris5.dtb \
	mt6592-evb.dtb \
	mt7623-evb.dtb \
	mt8127-moose.dtb \
	mt8135-evbp1.dtb
dtb-$(CONFIG_ARCH_ZX) += zx296702-ad1.dtb

targets += dtbs dtbs_install
targets += $(dtb-y)

endif

dtstree		:= $(srctree)/$(src)
dtb-$(CONFIG_OF_ALL_DTBS) := $(patsubst $(dtstree)/%.dts,%.dtb, $(wildcard $(dtstree)/*.dts))

always		:= $(dtb-y)
subdir-y	:= $(dts-dirs)
clean-files	:= *.dtb

# Enable fixups to support overlays on BCM2708 platforms
ifeq ($(RPI_DT_OVERLAYS),y)
<<<<<<< HEAD
	DTC_FLAGS ?= -@ -H epapr
=======
	DTC_FLAGS ?= -@
>>>>>>> 38bacfad
endif<|MERGE_RESOLUTION|>--- conflicted
+++ resolved
@@ -497,7 +497,6 @@
 	omap3-sbc-t3517.dtb \
 	omap3-sbc-t3530.dtb \
 	omap3-sbc-t3730.dtb \
-	omap3-sniper.dtb \
 	omap3-thunder.dtb \
 	omap3-zoom3.dtb
 dtb-$(CONFIG_SOC_TI81XX) += \
@@ -875,9 +874,5 @@
 
 # Enable fixups to support overlays on BCM2708 platforms
 ifeq ($(RPI_DT_OVERLAYS),y)
-<<<<<<< HEAD
 	DTC_FLAGS ?= -@ -H epapr
-=======
-	DTC_FLAGS ?= -@
->>>>>>> 38bacfad
 endif