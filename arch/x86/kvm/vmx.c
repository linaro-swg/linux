--- conflicted
+++ resolved
@@ -876,21 +876,8 @@
 	if (field >> 15)
 		return -ENOENT;
 
-<<<<<<< HEAD
-	if (field >= ARRAY_SIZE(vmcs_field_to_offset_table))
-		return -ENOENT;
-
-	/*
-	 * FIXME: Mitigation for CVE-2017-5753.  To be replaced with a
-	 * generic mechanism.
-	 */
-	asm("lfence");
-
-	if (vmcs_field_to_offset_table[field] == 0)
-=======
 	index = ROL16(field, 6);
 	if (index >= size)
->>>>>>> 03a0dded
 		return -ENOENT;
 
 	index = array_index_nospec(index, size);
@@ -6990,16 +6977,6 @@
 	memset(vmx_vmread_bitmap, 0xff, PAGE_SIZE);
 	memset(vmx_vmwrite_bitmap, 0xff, PAGE_SIZE);
 
-<<<<<<< HEAD
-	memset(vmx_io_bitmap_a, 0xff, PAGE_SIZE);
-
-	memset(vmx_io_bitmap_b, 0xff, PAGE_SIZE);
-
-	memset(vmx_msr_bitmap_legacy, 0xff, PAGE_SIZE);
-	memset(vmx_msr_bitmap_longmode, 0xff, PAGE_SIZE);
-
-=======
->>>>>>> 03a0dded
 	if (setup_vmcs_config(&vmcs_config) < 0) {
 		r = -EIO;
 		goto out;
@@ -9595,8 +9572,6 @@
 #endif
 	      );
 
-<<<<<<< HEAD
-=======
 	/*
 	 * We do not use IBRS in the kernel. If this vCPU has used the
 	 * SPEC_CTRL MSR it may have left it on; save the value and
@@ -9618,7 +9593,6 @@
 	if (vmx->spec_ctrl)
 		wrmsrl(MSR_IA32_SPEC_CTRL, 0);
 
->>>>>>> 03a0dded
 	/* Eliminate branch target predictions from guest mode */
 	vmexit_fill_RSB();
 
