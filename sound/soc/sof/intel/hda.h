/* SPDX-License-Identifier: (GPL-2.0-only OR BSD-3-Clause) */
/*
 * This file is provided under a dual BSD/GPLv2 license.  When using or
 * redistributing this file, you may do so under either license.
 *
 * Copyright(c) 2017 Intel Corporation
 *
 * Author: Liam Girdwood <liam.r.girdwood@linux.intel.com>
 */

#ifndef __SOF_INTEL_HDA_H
#define __SOF_INTEL_HDA_H

#include <linux/completion.h>
#include <linux/soundwire/sdw.h>
#include <linux/soundwire/sdw_intel.h>
#include <sound/compress_driver.h>
#include <sound/hda_codec.h>
#include <sound/hdaudio_ext.h>
#include "../sof-client-probes.h"
#include "../sof-audio.h"
#include "shim.h"

/* PCI registers */
#define PCI_TCSEL			0x44
#define PCI_PGCTL			PCI_TCSEL
#define PCI_CGCTL			0x48

/* PCI_PGCTL bits */
#define PCI_PGCTL_ADSPPGD               BIT(2)
#define PCI_PGCTL_LSRMD_MASK		BIT(4)

/* PCI_CGCTL bits */
#define PCI_CGCTL_MISCBDCGE_MASK	BIT(6)
#define PCI_CGCTL_ADSPDCGE              BIT(1)

/* Legacy HDA registers and bits used - widths are variable */
#define SOF_HDA_GCAP			0x0
#define SOF_HDA_GCTL			0x8
/* accept unsol. response enable */
#define SOF_HDA_GCTL_UNSOL		BIT(8)
#define SOF_HDA_LLCH			0x14
#define SOF_HDA_INTCTL			0x20
#define SOF_HDA_INTSTS			0x24
#define SOF_HDA_WAKESTS			0x0E
#define SOF_HDA_WAKESTS_INT_MASK	((1 << 8) - 1)
#define SOF_HDA_RIRBSTS			0x5d

/* SOF_HDA_GCTL register bist */
#define SOF_HDA_GCTL_RESET		BIT(0)

/* SOF_HDA_INCTL regs */
#define SOF_HDA_INT_GLOBAL_EN		BIT(31)
#define SOF_HDA_INT_CTRL_EN		BIT(30)
#define SOF_HDA_INT_ALL_STREAM		0xff

/* SOF_HDA_INTSTS regs */
#define SOF_HDA_INTSTS_GIS		BIT(31)

#define SOF_HDA_MAX_CAPS		10
#define SOF_HDA_CAP_ID_OFF		16
#define SOF_HDA_CAP_ID_MASK		GENMASK(SOF_HDA_CAP_ID_OFF + 11,\
						SOF_HDA_CAP_ID_OFF)
#define SOF_HDA_CAP_NEXT_MASK		0xFFFF

#define SOF_HDA_GTS_CAP_ID			0x1
#define SOF_HDA_ML_CAP_ID			0x2

#define SOF_HDA_PP_CAP_ID		0x3
#define SOF_HDA_REG_PP_PPCH		0x10
#define SOF_HDA_REG_PP_PPCTL		0x04
#define SOF_HDA_REG_PP_PPSTS		0x08
#define SOF_HDA_PPCTL_PIE		BIT(31)
#define SOF_HDA_PPCTL_GPROCEN		BIT(30)

/*Vendor Specific Registers*/
#define SOF_HDA_VS_D0I3C		0x104A

/* D0I3C Register fields */
#define SOF_HDA_VS_D0I3C_CIP		BIT(0) /* Command-In-Progress */
#define SOF_HDA_VS_D0I3C_I3		BIT(2) /* D0i3 enable bit */

/* DPIB entry size: 8 Bytes = 2 DWords */
#define SOF_HDA_DPIB_ENTRY_SIZE	0x8

#define SOF_HDA_SPIB_CAP_ID		0x4
#define SOF_HDA_DRSM_CAP_ID		0x5

#define SOF_HDA_SPIB_BASE		0x08
#define SOF_HDA_SPIB_INTERVAL		0x08
#define SOF_HDA_SPIB_SPIB		0x00
#define SOF_HDA_SPIB_MAXFIFO		0x04

#define SOF_HDA_PPHC_BASE		0x10
#define SOF_HDA_PPHC_INTERVAL		0x10

#define SOF_HDA_PPLC_BASE		0x10
#define SOF_HDA_PPLC_MULTI		0x10
#define SOF_HDA_PPLC_INTERVAL		0x10

#define SOF_HDA_DRSM_BASE		0x08
#define SOF_HDA_DRSM_INTERVAL		0x08

/* Descriptor error interrupt */
#define SOF_HDA_CL_DMA_SD_INT_DESC_ERR		0x10

/* FIFO error interrupt */
#define SOF_HDA_CL_DMA_SD_INT_FIFO_ERR		0x08

/* Buffer completion interrupt */
#define SOF_HDA_CL_DMA_SD_INT_COMPLETE		0x04

#define SOF_HDA_CL_DMA_SD_INT_MASK \
	(SOF_HDA_CL_DMA_SD_INT_DESC_ERR | \
	SOF_HDA_CL_DMA_SD_INT_FIFO_ERR | \
	SOF_HDA_CL_DMA_SD_INT_COMPLETE)
#define SOF_HDA_SD_CTL_DMA_START		0x02 /* Stream DMA start bit */

/* Intel HD Audio Code Loader DMA Registers */
#define SOF_HDA_ADSP_LOADER_BASE		0x80
#define SOF_HDA_ADSP_DPLBASE			0x70
#define SOF_HDA_ADSP_DPUBASE			0x74
#define SOF_HDA_ADSP_DPLBASE_ENABLE		0x01

/* Stream Registers */
#define SOF_HDA_ADSP_REG_SD_CTL			0x00
#define SOF_HDA_ADSP_REG_SD_STS			0x03
#define SOF_HDA_ADSP_REG_SD_LPIB		0x04
#define SOF_HDA_ADSP_REG_SD_CBL			0x08
#define SOF_HDA_ADSP_REG_SD_LVI			0x0C
#define SOF_HDA_ADSP_REG_SD_FIFOW		0x0E
#define SOF_HDA_ADSP_REG_SD_FIFOSIZE		0x10
#define SOF_HDA_ADSP_REG_SD_FORMAT		0x12
#define SOF_HDA_ADSP_REG_SD_FIFOL		0x14
#define SOF_HDA_ADSP_REG_SD_BDLPL		0x18
#define SOF_HDA_ADSP_REG_SD_BDLPU		0x1C
#define SOF_HDA_ADSP_SD_ENTRY_SIZE		0x20

/* SDxFIFOS FIFOS */
#define SOF_HDA_SD_FIFOSIZE_FIFOS_MASK		GENMASK(15, 0)

/* CL: Software Position Based FIFO Capability Registers */
#define SOF_DSP_REG_CL_SPBFIFO \
	(SOF_HDA_ADSP_LOADER_BASE + 0x20)
#define SOF_HDA_ADSP_REG_CL_SPBFIFO_SPBFCH	0x0
#define SOF_HDA_ADSP_REG_CL_SPBFIFO_SPBFCCTL	0x4
#define SOF_HDA_ADSP_REG_CL_SPBFIFO_SPIB	0x8
#define SOF_HDA_ADSP_REG_CL_SPBFIFO_MAXFIFOS	0xc

/* Stream Number */
#define SOF_HDA_CL_SD_CTL_STREAM_TAG_SHIFT	20
#define SOF_HDA_CL_SD_CTL_STREAM_TAG_MASK \
	GENMASK(SOF_HDA_CL_SD_CTL_STREAM_TAG_SHIFT + 3,\
		SOF_HDA_CL_SD_CTL_STREAM_TAG_SHIFT)

#define HDA_DSP_HDA_BAR				0
#define HDA_DSP_PP_BAR				1
#define HDA_DSP_SPIB_BAR			2
#define HDA_DSP_DRSM_BAR			3
#define HDA_DSP_BAR				4

#define SRAM_WINDOW_OFFSET(x)			(0x80000 + (x) * 0x20000)

#define HDA_DSP_MBOX_OFFSET			SRAM_WINDOW_OFFSET(0)

#define HDA_DSP_PANIC_OFFSET(x) \
	(((x) & 0xFFFFFF) + HDA_DSP_MBOX_OFFSET)

/* SRAM window 0 FW "registers" */
#define HDA_DSP_SRAM_REG_ROM_STATUS		(HDA_DSP_MBOX_OFFSET + 0x0)
#define HDA_DSP_SRAM_REG_ROM_ERROR		(HDA_DSP_MBOX_OFFSET + 0x4)
/* FW and ROM share offset 4 */
#define HDA_DSP_SRAM_REG_FW_STATUS		(HDA_DSP_MBOX_OFFSET + 0x4)
#define HDA_DSP_SRAM_REG_FW_TRACEP		(HDA_DSP_MBOX_OFFSET + 0x8)
#define HDA_DSP_SRAM_REG_FW_END			(HDA_DSP_MBOX_OFFSET + 0xc)

#define HDA_DSP_MBOX_UPLINK_OFFSET		0x81000

#define HDA_DSP_STREAM_RESET_TIMEOUT		300
/*
 * Timeout in us, for setting the stream RUN bit, during
 * start/stop the stream. The timeout expires if new RUN bit
 * value cannot be read back within the specified time.
 */
#define HDA_DSP_STREAM_RUN_TIMEOUT		300

#define HDA_DSP_SPIB_ENABLE			1
#define HDA_DSP_SPIB_DISABLE			0

#define SOF_HDA_MAX_BUFFER_SIZE			(32 * PAGE_SIZE)

#define HDA_DSP_STACK_DUMP_SIZE			32

/* ROM/FW status register */
#define FSR_STATE_MASK				GENMASK(23, 0)
#define FSR_WAIT_STATE_MASK			GENMASK(27, 24)
#define FSR_MODULE_MASK				GENMASK(30, 28)
#define FSR_HALTED				BIT(31)
#define FSR_TO_STATE_CODE(x)			((x) & FSR_STATE_MASK)
#define FSR_TO_WAIT_STATE_CODE(x)		(((x) & FSR_WAIT_STATE_MASK) >> 24)
#define FSR_TO_MODULE_CODE(x)			(((x) & FSR_MODULE_MASK) >> 28)

/* Wait states */
#define FSR_WAIT_FOR_IPC_BUSY			0x1
#define FSR_WAIT_FOR_IPC_DONE			0x2
#define FSR_WAIT_FOR_CACHE_INVALIDATION		0x3
#define FSR_WAIT_FOR_LP_SRAM_OFF		0x4
#define FSR_WAIT_FOR_DMA_BUFFER_FULL		0x5
#define FSR_WAIT_FOR_CSE_CSR			0x6

/* Module codes */
#define FSR_MOD_ROM				0x0
#define FSR_MOD_ROM_BYP				0x1
#define FSR_MOD_BASE_FW				0x2
#define FSR_MOD_LP_BOOT				0x3
#define FSR_MOD_BRNGUP				0x4
#define FSR_MOD_ROM_EXT				0x5

/* State codes (module dependent) */
/* Module independent states */
#define FSR_STATE_INIT				0x0
#define FSR_STATE_INIT_DONE			0x1
#define FSR_STATE_FW_ENTERED			0x5

/* ROM states */
#define FSR_STATE_ROM_INIT			FSR_STATE_INIT
#define FSR_STATE_ROM_INIT_DONE			FSR_STATE_INIT_DONE
#define FSR_STATE_ROM_CSE_MANIFEST_LOADED	0x2
#define FSR_STATE_ROM_FW_MANIFEST_LOADED	0x3
#define FSR_STATE_ROM_FW_FW_LOADED		0x4
#define FSR_STATE_ROM_FW_ENTERED		FSR_STATE_FW_ENTERED
#define FSR_STATE_ROM_VERIFY_FEATURE_MASK	0x6
#define FSR_STATE_ROM_GET_LOAD_OFFSET		0x7
#define FSR_STATE_ROM_FETCH_ROM_EXT		0x8
#define FSR_STATE_ROM_FETCH_ROM_EXT_DONE	0x9
#define FSR_STATE_ROM_BASEFW_ENTERED		0xf /* SKL */

/* (ROM) CSE states */
#define FSR_STATE_ROM_CSE_IMR_REQUEST			0x10
#define FSR_STATE_ROM_CSE_IMR_GRANTED			0x11
#define FSR_STATE_ROM_CSE_VALIDATE_IMAGE_REQUEST	0x12
#define FSR_STATE_ROM_CSE_IMAGE_VALIDATED		0x13

#define FSR_STATE_ROM_CSE_IPC_IFACE_INIT	0x20
#define FSR_STATE_ROM_CSE_IPC_RESET_PHASE_1	0x21
#define FSR_STATE_ROM_CSE_IPC_OPERATIONAL_ENTRY	0x22
#define FSR_STATE_ROM_CSE_IPC_OPERATIONAL	0x23
#define FSR_STATE_ROM_CSE_IPC_DOWN		0x24

/* BRINGUP (or BRNGUP) states */
#define FSR_STATE_BRINGUP_INIT			FSR_STATE_INIT
#define FSR_STATE_BRINGUP_INIT_DONE		FSR_STATE_INIT_DONE
#define FSR_STATE_BRINGUP_HPSRAM_LOAD		0x2
#define FSR_STATE_BRINGUP_UNPACK_START		0X3
#define FSR_STATE_BRINGUP_IMR_RESTORE		0x4
#define FSR_STATE_BRINGUP_FW_ENTERED		FSR_STATE_FW_ENTERED

/* ROM  status/error values */
#define HDA_DSP_ROM_CSE_ERROR			40
#define HDA_DSP_ROM_CSE_WRONG_RESPONSE		41
#define HDA_DSP_ROM_IMR_TO_SMALL		42
#define HDA_DSP_ROM_BASE_FW_NOT_FOUND		43
#define HDA_DSP_ROM_CSE_VALIDATION_FAILED	44
#define HDA_DSP_ROM_IPC_FATAL_ERROR		45
#define HDA_DSP_ROM_L2_CACHE_ERROR		46
#define HDA_DSP_ROM_LOAD_OFFSET_TO_SMALL	47
#define HDA_DSP_ROM_API_PTR_INVALID		50
#define HDA_DSP_ROM_BASEFW_INCOMPAT		51
#define HDA_DSP_ROM_UNHANDLED_INTERRUPT		0xBEE00000
#define HDA_DSP_ROM_MEMORY_HOLE_ECC		0xECC00000
#define HDA_DSP_ROM_KERNEL_EXCEPTION		0xCAFE0000
#define HDA_DSP_ROM_USER_EXCEPTION		0xBEEF0000
#define HDA_DSP_ROM_UNEXPECTED_RESET		0xDECAF000
#define HDA_DSP_ROM_NULL_FW_ENTRY		0x4c4c4e55

#define HDA_DSP_ROM_IPC_CONTROL			0x01000000
#define HDA_DSP_ROM_IPC_PURGE_FW		0x00004000

/* various timeout values */
#define HDA_DSP_PU_TIMEOUT		50
#define HDA_DSP_PD_TIMEOUT		50
#define HDA_DSP_RESET_TIMEOUT_US	50000
#define HDA_DSP_BASEFW_TIMEOUT_US       3000000
#define HDA_DSP_INIT_TIMEOUT_US	500000
#define HDA_DSP_CTRL_RESET_TIMEOUT		100
#define HDA_DSP_WAIT_TIMEOUT		500	/* 500 msec */
#define HDA_DSP_REG_POLL_INTERVAL_US		500	/* 0.5 msec */
#define HDA_DSP_REG_POLL_RETRY_COUNT		50

#define HDA_DSP_ADSPIC_IPC			BIT(0)
#define HDA_DSP_ADSPIS_IPC			BIT(0)

/* Intel HD Audio General DSP Registers */
#define HDA_DSP_GEN_BASE		0x0
#define HDA_DSP_REG_ADSPCS		(HDA_DSP_GEN_BASE + 0x04)
#define HDA_DSP_REG_ADSPIC		(HDA_DSP_GEN_BASE + 0x08)
#define HDA_DSP_REG_ADSPIS		(HDA_DSP_GEN_BASE + 0x0C)
#define HDA_DSP_REG_ADSPIC2		(HDA_DSP_GEN_BASE + 0x10)
#define HDA_DSP_REG_ADSPIS2		(HDA_DSP_GEN_BASE + 0x14)

#define HDA_DSP_REG_ADSPIC2_SNDW	BIT(5)
#define HDA_DSP_REG_ADSPIS2_SNDW	BIT(5)

/* Intel HD Audio Inter-Processor Communication Registers */
#define HDA_DSP_IPC_BASE		0x40
#define HDA_DSP_REG_HIPCT		(HDA_DSP_IPC_BASE + 0x00)
#define HDA_DSP_REG_HIPCTE		(HDA_DSP_IPC_BASE + 0x04)
#define HDA_DSP_REG_HIPCI		(HDA_DSP_IPC_BASE + 0x08)
#define HDA_DSP_REG_HIPCIE		(HDA_DSP_IPC_BASE + 0x0C)
#define HDA_DSP_REG_HIPCCTL		(HDA_DSP_IPC_BASE + 0x10)

/* Intel Vendor Specific Registers */
#define HDA_VS_INTEL_EM2		0x1030
#define HDA_VS_INTEL_EM2_L1SEN		BIT(13)
#define HDA_VS_INTEL_LTRP		0x1048
#define HDA_VS_INTEL_LTRP_GB_MASK	0x3F

/*  HIPCI */
#define HDA_DSP_REG_HIPCI_BUSY		BIT(31)
#define HDA_DSP_REG_HIPCI_MSG_MASK	0x7FFFFFFF

/* HIPCIE */
#define HDA_DSP_REG_HIPCIE_DONE	BIT(30)
#define HDA_DSP_REG_HIPCIE_MSG_MASK	0x3FFFFFFF

/* HIPCCTL */
#define HDA_DSP_REG_HIPCCTL_DONE	BIT(1)
#define HDA_DSP_REG_HIPCCTL_BUSY	BIT(0)

/* HIPCT */
#define HDA_DSP_REG_HIPCT_BUSY		BIT(31)
#define HDA_DSP_REG_HIPCT_MSG_MASK	0x7FFFFFFF

/* HIPCTE */
#define HDA_DSP_REG_HIPCTE_MSG_MASK	0x3FFFFFFF

#define HDA_DSP_ADSPIC_CL_DMA		BIT(1)
#define HDA_DSP_ADSPIS_CL_DMA		BIT(1)

/* Delay before scheduling D0i3 entry */
#define BXT_D0I3_DELAY 5000

#define FW_CL_STREAM_NUMBER		0x1
#define HDA_FW_BOOT_ATTEMPTS		3

/* ADSPCS - Audio DSP Control & Status */

/*
 * Core Reset - asserted high
 * CRST Mask for a given core mask pattern, cm
 */
#define HDA_DSP_ADSPCS_CRST_SHIFT	0
#define HDA_DSP_ADSPCS_CRST_MASK(cm)	((cm) << HDA_DSP_ADSPCS_CRST_SHIFT)

/*
 * Core run/stall - when set to '1' core is stalled
 * CSTALL Mask for a given core mask pattern, cm
 */
#define HDA_DSP_ADSPCS_CSTALL_SHIFT	8
#define HDA_DSP_ADSPCS_CSTALL_MASK(cm)	((cm) << HDA_DSP_ADSPCS_CSTALL_SHIFT)

/*
 * Set Power Active - when set to '1' turn cores on
 * SPA Mask for a given core mask pattern, cm
 */
#define HDA_DSP_ADSPCS_SPA_SHIFT	16
#define HDA_DSP_ADSPCS_SPA_MASK(cm)	((cm) << HDA_DSP_ADSPCS_SPA_SHIFT)

/*
 * Current Power Active - power status of cores, set by hardware
 * CPA Mask for a given core mask pattern, cm
 */
#define HDA_DSP_ADSPCS_CPA_SHIFT	24
#define HDA_DSP_ADSPCS_CPA_MASK(cm)	((cm) << HDA_DSP_ADSPCS_CPA_SHIFT)

/*
 * Mask for a given number of cores
 * nc = number of supported cores
 */
#define SOF_DSP_CORES_MASK(nc)	GENMASK(((nc) - 1), 0)

/* Intel HD Audio Inter-Processor Communication Registers for Cannonlake*/
#define CNL_DSP_IPC_BASE		0xc0
#define CNL_DSP_REG_HIPCTDR		(CNL_DSP_IPC_BASE + 0x00)
#define CNL_DSP_REG_HIPCTDA		(CNL_DSP_IPC_BASE + 0x04)
#define CNL_DSP_REG_HIPCTDD		(CNL_DSP_IPC_BASE + 0x08)
#define CNL_DSP_REG_HIPCIDR		(CNL_DSP_IPC_BASE + 0x10)
#define CNL_DSP_REG_HIPCIDA		(CNL_DSP_IPC_BASE + 0x14)
#define CNL_DSP_REG_HIPCIDD		(CNL_DSP_IPC_BASE + 0x18)
#define CNL_DSP_REG_HIPCCTL		(CNL_DSP_IPC_BASE + 0x28)

/*  HIPCI */
#define CNL_DSP_REG_HIPCIDR_BUSY		BIT(31)
#define CNL_DSP_REG_HIPCIDR_MSG_MASK	0x7FFFFFFF

/* HIPCIE */
#define CNL_DSP_REG_HIPCIDA_DONE	BIT(31)
#define CNL_DSP_REG_HIPCIDA_MSG_MASK	0x7FFFFFFF

/* HIPCCTL */
#define CNL_DSP_REG_HIPCCTL_DONE	BIT(1)
#define CNL_DSP_REG_HIPCCTL_BUSY	BIT(0)

/* HIPCT */
#define CNL_DSP_REG_HIPCTDR_BUSY		BIT(31)
#define CNL_DSP_REG_HIPCTDR_MSG_MASK	0x7FFFFFFF

/* HIPCTDA */
#define CNL_DSP_REG_HIPCTDA_DONE	BIT(31)
#define CNL_DSP_REG_HIPCTDA_MSG_MASK	0x7FFFFFFF

/* HIPCTDD */
#define CNL_DSP_REG_HIPCTDD_MSG_MASK	0x7FFFFFFF

/* BDL */
#define HDA_DSP_BDL_SIZE			4096
#define HDA_DSP_MAX_BDL_ENTRIES			\
	(HDA_DSP_BDL_SIZE / sizeof(struct sof_intel_dsp_bdl))

/* Number of DAIs */
#define SOF_SKL_NUM_DAIS_NOCODEC	8

#if IS_ENABLED(CONFIG_SND_SOC_SOF_HDA_AUDIO_CODEC)
#define SOF_SKL_NUM_DAIS		15
#else
#define SOF_SKL_NUM_DAIS		SOF_SKL_NUM_DAIS_NOCODEC
#endif

/* Intel HD Audio SRAM Window 0*/
#define HDA_DSP_SRAM_REG_ROM_STATUS_SKL	0x8000
#define HDA_ADSP_SRAM0_BASE_SKL		0x8000

/* Firmware status window */
#define HDA_ADSP_FW_STATUS_SKL		HDA_ADSP_SRAM0_BASE_SKL
#define HDA_ADSP_ERROR_CODE_SKL		(HDA_ADSP_FW_STATUS_SKL + 0x4)

/* Host Device Memory Space */
#define APL_SSP_BASE_OFFSET	0x2000
#define CNL_SSP_BASE_OFFSET	0x10000

/* Host Device Memory Size of a Single SSP */
#define SSP_DEV_MEM_SIZE	0x1000

/* SSP Count of the Platform */
#define APL_SSP_COUNT		6
#define CNL_SSP_COUNT		3
#define ICL_SSP_COUNT		6
#define TGL_SSP_COUNT		3
#define MTL_SSP_COUNT		3

/* SSP Registers */
#define SSP_SSC1_OFFSET		0x4
#define SSP_SET_SCLK_CONSUMER	BIT(25)
#define SSP_SET_SFRM_CONSUMER	BIT(24)
#define SSP_SET_CBP_CFP		(SSP_SET_SCLK_CONSUMER | SSP_SET_SFRM_CONSUMER)

#define HDA_EXT_ADDR		0
#define HDA_EXT_CODEC(x) ((x) & BIT(HDA_EXT_ADDR))
#define HDA_IDISP_ADDR		2
#define HDA_IDISP_CODEC(x) ((x) & BIT(HDA_IDISP_ADDR))

struct sof_intel_dsp_bdl {
	__le32 addr_l;
	__le32 addr_h;
	__le32 size;
	__le32 ioc;
} __attribute((packed));

#define SOF_HDA_PLAYBACK_STREAMS	16
#define SOF_HDA_CAPTURE_STREAMS		16
#define SOF_HDA_PLAYBACK		0
#define SOF_HDA_CAPTURE			1

/* stream flags */
#define SOF_HDA_STREAM_DMI_L1_COMPATIBLE	1

/*
 * Time in ms for opportunistic D0I3 entry delay.
 * This has been deliberately chosen to be long to avoid race conditions.
 * Could be optimized in future.
 */
#define SOF_HDA_D0I3_WORK_DELAY_MS	5000

/* HDA DSP D0 substate */
enum sof_hda_D0_substate {
	SOF_HDA_DSP_PM_D0I0,	/* default D0 substate */
	SOF_HDA_DSP_PM_D0I3,	/* low power D0 substate */
};

/* represents DSP HDA controller frontend - i.e. host facing control */
struct sof_intel_hda_dev {
	bool imrboot_supported;
	bool skip_imr_boot;
	bool booted_from_imr;

	int boot_iteration;

	struct hda_bus hbus;

	/* hw config */
	const struct sof_intel_dsp_desc *desc;

	/* trace */
	struct hdac_ext_stream *dtrace_stream;

	/* if position update IPC needed */
	u32 no_ipc_position;

	/* the maximum number of streams (playback + capture) supported */
	u32 stream_max;

	/* PM related */
	bool l1_disabled;/* is DMI link L1 disabled? */

	/* DMIC device */
	struct platform_device *dmic_dev;

	/* delayed work to enter D0I3 opportunistically */
	struct delayed_work d0i3_work;

	/* ACPI information stored between scan and probe steps */
	struct sdw_intel_acpi_info info;

	/* sdw context allocated by SoundWire driver */
	struct sdw_intel_ctx *sdw;

	/* FW clock config, 0:HPRO, 1:LPRO */
	bool clk_config_lpro;

	wait_queue_head_t waitq;
	bool code_loading;

	/* Intel NHLT information */
	struct nhlt_acpi_table *nhlt;

	/*
	 * Pointing to the IPC message if immediate sending was not possible
	 * because the downlink communication channel was BUSY at the time.
	 * The message will be re-tried when the channel becomes free (the ACK
	 * is received from the DSP for the previous message)
	 */
	struct snd_sof_ipc_msg *delayed_ipc_tx_msg;
};

static inline struct hdac_bus *sof_to_bus(struct snd_sof_dev *s)
{
	struct sof_intel_hda_dev *hda = s->pdata->hw_pdata;

	return &hda->hbus.core;
}

static inline struct hda_bus *sof_to_hbus(struct snd_sof_dev *s)
{
	struct sof_intel_hda_dev *hda = s->pdata->hw_pdata;

	return &hda->hbus;
}

struct sof_intel_hda_stream {
	struct snd_sof_dev *sdev;
	struct hdac_ext_stream hext_stream;
	struct sof_intel_stream sof_intel_stream;
	int host_reserved; /* reserve host DMA channel */
	u32 flags;
	struct completion ioc;
};

#define hstream_to_sof_hda_stream(hstream) \
	container_of(hstream, struct sof_intel_hda_stream, hext_stream)

#define bus_to_sof_hda(bus) \
	container_of(bus, struct sof_intel_hda_dev, hbus.core)

#define SOF_STREAM_SD_OFFSET(s) \
	(SOF_HDA_ADSP_SD_ENTRY_SIZE * ((s)->index) \
	 + SOF_HDA_ADSP_LOADER_BASE)

#define SOF_STREAM_SD_OFFSET_CRST 0x1

/*
 * DAI support
 */
bool hda_is_chain_dma_supported(struct snd_sof_dev *sdev, u32 dai_type);

/*
 * DSP Core services.
 */
int hda_dsp_probe_early(struct snd_sof_dev *sdev);
int hda_dsp_probe(struct snd_sof_dev *sdev);
void hda_dsp_remove(struct snd_sof_dev *sdev);
void hda_dsp_remove_late(struct snd_sof_dev *sdev);
int hda_dsp_core_power_up(struct snd_sof_dev *sdev, unsigned int core_mask);
int hda_dsp_core_run(struct snd_sof_dev *sdev, unsigned int core_mask);
int hda_dsp_enable_core(struct snd_sof_dev *sdev, unsigned int core_mask);
int hda_dsp_core_reset_power_down(struct snd_sof_dev *sdev,
				  unsigned int core_mask);
int hda_power_down_dsp(struct snd_sof_dev *sdev);
int hda_dsp_core_get(struct snd_sof_dev *sdev, int core);
void hda_dsp_ipc_int_enable(struct snd_sof_dev *sdev);
void hda_dsp_ipc_int_disable(struct snd_sof_dev *sdev);
bool hda_dsp_core_is_enabled(struct snd_sof_dev *sdev, unsigned int core_mask);

int hda_dsp_set_power_state_ipc3(struct snd_sof_dev *sdev,
				 const struct sof_dsp_power_state *target_state);
int hda_dsp_set_power_state_ipc4(struct snd_sof_dev *sdev,
				 const struct sof_dsp_power_state *target_state);

int hda_dsp_suspend(struct snd_sof_dev *sdev, u32 target_state);
int hda_dsp_resume(struct snd_sof_dev *sdev);
int hda_dsp_runtime_suspend(struct snd_sof_dev *sdev);
int hda_dsp_runtime_resume(struct snd_sof_dev *sdev);
int hda_dsp_runtime_idle(struct snd_sof_dev *sdev);
int hda_dsp_shutdown_dma_flush(struct snd_sof_dev *sdev);
int hda_dsp_shutdown(struct snd_sof_dev *sdev);
int hda_dsp_set_hw_params_upon_resume(struct snd_sof_dev *sdev);
void hda_dsp_dump(struct snd_sof_dev *sdev, u32 flags);
void hda_ipc4_dsp_dump(struct snd_sof_dev *sdev, u32 flags);
void hda_ipc_dump(struct snd_sof_dev *sdev);
void hda_ipc_irq_dump(struct snd_sof_dev *sdev);
void hda_dsp_d0i3_work(struct work_struct *work);
int hda_dsp_disable_interrupts(struct snd_sof_dev *sdev);
bool hda_check_ipc_irq(struct snd_sof_dev *sdev);
u32 hda_get_interface_mask(struct snd_sof_dev *sdev);

/*
 * DSP PCM Operations.
 */
u32 hda_dsp_get_mult_div(struct snd_sof_dev *sdev, int rate);
u32 hda_dsp_get_bits(struct snd_sof_dev *sdev, int sample_bits);
int hda_dsp_pcm_open(struct snd_sof_dev *sdev,
		     struct snd_pcm_substream *substream);
int hda_dsp_pcm_close(struct snd_sof_dev *sdev,
		      struct snd_pcm_substream *substream);
int hda_dsp_pcm_hw_params(struct snd_sof_dev *sdev,
			  struct snd_pcm_substream *substream,
			  struct snd_pcm_hw_params *params,
			  struct snd_sof_platform_stream_params *platform_params);
int hda_dsp_stream_hw_free(struct snd_sof_dev *sdev,
			   struct snd_pcm_substream *substream);
int hda_dsp_pcm_trigger(struct snd_sof_dev *sdev,
			struct snd_pcm_substream *substream, int cmd);
snd_pcm_uframes_t hda_dsp_pcm_pointer(struct snd_sof_dev *sdev,
				      struct snd_pcm_substream *substream);
int hda_dsp_pcm_ack(struct snd_sof_dev *sdev, struct snd_pcm_substream *substream);

/*
 * DSP Stream Operations.
 */

int hda_dsp_stream_init(struct snd_sof_dev *sdev);
void hda_dsp_stream_free(struct snd_sof_dev *sdev);
int hda_dsp_stream_hw_params(struct snd_sof_dev *sdev,
			     struct hdac_ext_stream *hext_stream,
			     struct snd_dma_buffer *dmab,
			     struct snd_pcm_hw_params *params);
int hda_dsp_iccmax_stream_hw_params(struct snd_sof_dev *sdev,
				    struct hdac_ext_stream *hext_stream,
				    struct snd_dma_buffer *dmab,
				    struct snd_pcm_hw_params *params);
int hda_dsp_stream_trigger(struct snd_sof_dev *sdev,
			   struct hdac_ext_stream *hext_stream, int cmd);
irqreturn_t hda_dsp_stream_threaded_handler(int irq, void *context);
int hda_dsp_stream_setup_bdl(struct snd_sof_dev *sdev,
			     struct snd_dma_buffer *dmab,
			     struct hdac_stream *hstream);
bool hda_dsp_check_ipc_irq(struct snd_sof_dev *sdev);
bool hda_dsp_check_stream_irq(struct snd_sof_dev *sdev);

snd_pcm_uframes_t hda_dsp_stream_get_position(struct hdac_stream *hstream,
					      int direction, bool can_sleep);
u64 hda_dsp_get_stream_llp(struct snd_sof_dev *sdev,
			   struct snd_soc_component *component,
			   struct snd_pcm_substream *substream);
u64 hda_dsp_get_stream_ldp(struct snd_sof_dev *sdev,
			   struct snd_soc_component *component,
			   struct snd_pcm_substream *substream);

struct hdac_ext_stream *
	hda_dsp_stream_get(struct snd_sof_dev *sdev, int direction, u32 flags);
int hda_dsp_stream_put(struct snd_sof_dev *sdev, int direction, int stream_tag);
int hda_dsp_stream_spib_config(struct snd_sof_dev *sdev,
			       struct hdac_ext_stream *hext_stream,
			       int enable, u32 size);

int hda_ipc_msg_data(struct snd_sof_dev *sdev,
		     struct snd_sof_pcm_stream *sps,
		     void *p, size_t sz);
int hda_set_stream_data_offset(struct snd_sof_dev *sdev,
			       struct snd_sof_pcm_stream *sps,
			       size_t posn_offset);

/*
 * DSP IPC Operations.
 */
int hda_dsp_ipc_send_msg(struct snd_sof_dev *sdev,
			 struct snd_sof_ipc_msg *msg);
void hda_dsp_ipc_get_reply(struct snd_sof_dev *sdev);
int hda_dsp_ipc_get_mailbox_offset(struct snd_sof_dev *sdev);
int hda_dsp_ipc_get_window_offset(struct snd_sof_dev *sdev, u32 id);

irqreturn_t hda_dsp_ipc_irq_thread(int irq, void *context);
int hda_dsp_ipc_cmd_done(struct snd_sof_dev *sdev, int dir);

void hda_dsp_get_state(struct snd_sof_dev *sdev, const char *level);
void hda_dsp_dump_ext_rom_status(struct snd_sof_dev *sdev, const char *level,
				 u32 flags);

/*
 * DSP Code loader.
 */
int hda_dsp_cl_boot_firmware(struct snd_sof_dev *sdev);
int hda_dsp_cl_boot_firmware_iccmax(struct snd_sof_dev *sdev);
int hda_cl_copy_fw(struct snd_sof_dev *sdev, struct hdac_ext_stream *hext_stream);

struct hdac_ext_stream *hda_cl_prepare(struct device *dev, unsigned int format,
				       unsigned int size, struct snd_dma_buffer *dmab,
				       int direction, bool is_iccmax);
int hda_cl_trigger(struct device *dev, struct hdac_ext_stream *hext_stream, int cmd);

int hda_cl_cleanup(struct device *dev, struct snd_dma_buffer *dmab,
		   struct hdac_ext_stream *hext_stream);
int cl_dsp_init(struct snd_sof_dev *sdev, int stream_tag, bool imr_boot);
#define HDA_CL_STREAM_FORMAT 0x40

/* pre and post fw run ops */
int hda_dsp_pre_fw_run(struct snd_sof_dev *sdev);
int hda_dsp_post_fw_run(struct snd_sof_dev *sdev);

/* parse platform specific ext manifest ops */
int hda_dsp_ext_man_get_cavs_config_data(struct snd_sof_dev *sdev,
					 const struct sof_ext_man_elem_header *hdr);

/*
 * HDA Controller Operations.
 */
int hda_dsp_ctrl_get_caps(struct snd_sof_dev *sdev);
void hda_dsp_ctrl_ppcap_enable(struct snd_sof_dev *sdev, bool enable);
void hda_dsp_ctrl_ppcap_int_enable(struct snd_sof_dev *sdev, bool enable);
int hda_dsp_ctrl_link_reset(struct snd_sof_dev *sdev, bool reset);
void hda_dsp_ctrl_misc_clock_gating(struct snd_sof_dev *sdev, bool enable);
int hda_dsp_ctrl_clock_power_gating(struct snd_sof_dev *sdev, bool enable);
int hda_dsp_ctrl_init_chip(struct snd_sof_dev *sdev);
void hda_dsp_ctrl_stop_chip(struct snd_sof_dev *sdev);
/*
 * HDA bus operations.
 */
void sof_hda_bus_init(struct snd_sof_dev *sdev, struct device *dev);
void sof_hda_bus_exit(struct snd_sof_dev *sdev);

#if IS_ENABLED(CONFIG_SND_SOC_SOF_HDA_AUDIO_CODEC)
/*
 * HDA Codec operations.
 */
void hda_codec_probe_bus(struct snd_sof_dev *sdev);
void hda_codec_jack_wake_enable(struct snd_sof_dev *sdev, bool enable);
void hda_codec_jack_check(struct snd_sof_dev *sdev);
void hda_codec_check_for_state_change(struct snd_sof_dev *sdev);
void hda_codec_init_cmd_io(struct snd_sof_dev *sdev);
void hda_codec_resume_cmd_io(struct snd_sof_dev *sdev);
void hda_codec_stop_cmd_io(struct snd_sof_dev *sdev);
void hda_codec_suspend_cmd_io(struct snd_sof_dev *sdev);
void hda_codec_detect_mask(struct snd_sof_dev *sdev);
void hda_codec_rirb_status_clear(struct snd_sof_dev *sdev);
bool hda_codec_check_rirb_status(struct snd_sof_dev *sdev);
void hda_codec_set_codec_wakeup(struct snd_sof_dev *sdev, bool status);
void hda_codec_device_remove(struct snd_sof_dev *sdev);

#else

static inline void hda_codec_probe_bus(struct snd_sof_dev *sdev) { }
static inline void hda_codec_jack_wake_enable(struct snd_sof_dev *sdev, bool enable) { }
static inline void hda_codec_jack_check(struct snd_sof_dev *sdev) { }
static inline void hda_codec_check_for_state_change(struct snd_sof_dev *sdev) { }
static inline void hda_codec_init_cmd_io(struct snd_sof_dev *sdev) { }
static inline void hda_codec_resume_cmd_io(struct snd_sof_dev *sdev) { }
static inline void hda_codec_stop_cmd_io(struct snd_sof_dev *sdev) { }
static inline void hda_codec_suspend_cmd_io(struct snd_sof_dev *sdev) { }
static inline void hda_codec_detect_mask(struct snd_sof_dev *sdev) { }
static inline void hda_codec_rirb_status_clear(struct snd_sof_dev *sdev) { }
static inline bool hda_codec_check_rirb_status(struct snd_sof_dev *sdev) { return false; }
static inline void hda_codec_set_codec_wakeup(struct snd_sof_dev *sdev, bool status) { }
static inline void hda_codec_device_remove(struct snd_sof_dev *sdev) { }

#endif /* CONFIG_SND_SOC_SOF_HDA_AUDIO_CODEC */

#if IS_ENABLED(CONFIG_SND_SOC_SOF_HDA_AUDIO_CODEC) && IS_ENABLED(CONFIG_SND_HDA_CODEC_HDMI)

void hda_codec_i915_display_power(struct snd_sof_dev *sdev, bool enable);
int hda_codec_i915_init(struct snd_sof_dev *sdev);
int hda_codec_i915_exit(struct snd_sof_dev *sdev);

#else

static inline void hda_codec_i915_display_power(struct snd_sof_dev *sdev, bool enable) { }
static inline int hda_codec_i915_init(struct snd_sof_dev *sdev) { return 0; }
static inline int hda_codec_i915_exit(struct snd_sof_dev *sdev) { return 0; }

#endif

/*
 * Trace Control.
 */
int hda_dsp_trace_init(struct snd_sof_dev *sdev, struct snd_dma_buffer *dmab,
		       struct sof_ipc_dma_trace_params_ext *dtrace_params);
int hda_dsp_trace_release(struct snd_sof_dev *sdev);
int hda_dsp_trace_trigger(struct snd_sof_dev *sdev, int cmd);

/*
 * SoundWire support
 */
#if IS_ENABLED(CONFIG_SND_SOC_SOF_INTEL_SOUNDWIRE)

int hda_sdw_check_lcount_common(struct snd_sof_dev *sdev);
int hda_sdw_check_lcount_ext(struct snd_sof_dev *sdev);
int hda_sdw_check_lcount(struct snd_sof_dev *sdev);
int hda_sdw_startup(struct snd_sof_dev *sdev);
void hda_common_enable_sdw_irq(struct snd_sof_dev *sdev, bool enable);
void hda_sdw_int_enable(struct snd_sof_dev *sdev, bool enable);
bool hda_sdw_check_wakeen_irq_common(struct snd_sof_dev *sdev);
<<<<<<< HEAD
=======
void hda_sdw_process_wakeen_common(struct snd_sof_dev *sdev);
>>>>>>> 0c383648
void hda_sdw_process_wakeen(struct snd_sof_dev *sdev);
bool hda_common_check_sdw_irq(struct snd_sof_dev *sdev);

#else

static inline int hda_sdw_check_lcount_common(struct snd_sof_dev *sdev)
{
	return 0;
}

static inline int hda_sdw_check_lcount_ext(struct snd_sof_dev *sdev)
{
	return 0;
}

static inline int hda_sdw_check_lcount(struct snd_sof_dev *sdev)
{
	return 0;
}

static inline int hda_sdw_startup(struct snd_sof_dev *sdev)
{
	return 0;
}

static inline void hda_common_enable_sdw_irq(struct snd_sof_dev *sdev, bool enable)
{
}

static inline void hda_sdw_int_enable(struct snd_sof_dev *sdev, bool enable)
{
}

static inline bool hda_sdw_check_wakeen_irq_common(struct snd_sof_dev *sdev)
{
	return false;
}

<<<<<<< HEAD
=======
static inline void hda_sdw_process_wakeen_common(struct snd_sof_dev *sdev)
{
}

>>>>>>> 0c383648
static inline void hda_sdw_process_wakeen(struct snd_sof_dev *sdev)
{
}

static inline bool hda_common_check_sdw_irq(struct snd_sof_dev *sdev)
{
	return false;
}

#endif

int sdw_hda_dai_hw_params(struct snd_pcm_substream *substream,
			  struct snd_pcm_hw_params *params,
			  struct snd_soc_dai *cpu_dai,
<<<<<<< HEAD
			  int link_id);
=======
			  int link_id,
			  int intel_alh_id);
>>>>>>> 0c383648

int sdw_hda_dai_hw_free(struct snd_pcm_substream *substream,
			struct snd_soc_dai *cpu_dai,
			int link_id);

int sdw_hda_dai_trigger(struct snd_pcm_substream *substream, int cmd,
			struct snd_soc_dai *cpu_dai);

/* common dai driver */
extern struct snd_soc_dai_driver skl_dai[];
int hda_dsp_dais_suspend(struct snd_sof_dev *sdev);

/*
 * Platform Specific HW abstraction Ops.
 */
extern const struct snd_sof_dsp_ops sof_hda_common_ops;

extern struct snd_sof_dsp_ops sof_skl_ops;
int sof_skl_ops_init(struct snd_sof_dev *sdev);
extern struct snd_sof_dsp_ops sof_apl_ops;
int sof_apl_ops_init(struct snd_sof_dev *sdev);
extern struct snd_sof_dsp_ops sof_cnl_ops;
int sof_cnl_ops_init(struct snd_sof_dev *sdev);
extern struct snd_sof_dsp_ops sof_tgl_ops;
int sof_tgl_ops_init(struct snd_sof_dev *sdev);
extern struct snd_sof_dsp_ops sof_icl_ops;
int sof_icl_ops_init(struct snd_sof_dev *sdev);
extern struct snd_sof_dsp_ops sof_mtl_ops;
int sof_mtl_ops_init(struct snd_sof_dev *sdev);
extern struct snd_sof_dsp_ops sof_lnl_ops;
int sof_lnl_ops_init(struct snd_sof_dev *sdev);

extern const struct sof_intel_dsp_desc skl_chip_info;
extern const struct sof_intel_dsp_desc apl_chip_info;
extern const struct sof_intel_dsp_desc cnl_chip_info;
extern const struct sof_intel_dsp_desc icl_chip_info;
extern const struct sof_intel_dsp_desc tgl_chip_info;
extern const struct sof_intel_dsp_desc tglh_chip_info;
extern const struct sof_intel_dsp_desc ehl_chip_info;
extern const struct sof_intel_dsp_desc jsl_chip_info;
extern const struct sof_intel_dsp_desc adls_chip_info;
extern const struct sof_intel_dsp_desc mtl_chip_info;
extern const struct sof_intel_dsp_desc arl_s_chip_info;
extern const struct sof_intel_dsp_desc lnl_chip_info;

/* Probes support */
#if IS_ENABLED(CONFIG_SND_SOC_SOF_HDA_PROBES)
int hda_probes_register(struct snd_sof_dev *sdev);
void hda_probes_unregister(struct snd_sof_dev *sdev);
#else
static inline int hda_probes_register(struct snd_sof_dev *sdev)
{
	return 0;
}

static inline void hda_probes_unregister(struct snd_sof_dev *sdev)
{
}
#endif /* CONFIG_SND_SOC_SOF_HDA_PROBES */

/* SOF client registration for HDA platforms */
int hda_register_clients(struct snd_sof_dev *sdev);
void hda_unregister_clients(struct snd_sof_dev *sdev);

/* machine driver select */
struct snd_soc_acpi_mach *hda_machine_select(struct snd_sof_dev *sdev);
void hda_set_mach_params(struct snd_soc_acpi_mach *mach,
			 struct snd_sof_dev *sdev);

/* PCI driver selection and probe */
int hda_pci_intel_probe(struct pci_dev *pci, const struct pci_device_id *pci_id);

struct snd_sof_dai;
struct sof_ipc_dai_config;

#define SOF_HDA_POSITION_QUIRK_USE_SKYLAKE_LEGACY	(0) /* previous implementation */
#define SOF_HDA_POSITION_QUIRK_USE_DPIB_REGISTERS	(1) /* recommended if VC0 only */
#define SOF_HDA_POSITION_QUIRK_USE_DPIB_DDR_UPDATE	(2) /* recommended with VC0 or VC1 */

extern int sof_hda_position_quirk;

void hda_set_dai_drv_ops(struct snd_sof_dev *sdev, struct snd_sof_dsp_ops *ops);
void hda_ops_free(struct snd_sof_dev *sdev);

/* SKL/KBL */
int hda_dsp_cl_boot_firmware_skl(struct snd_sof_dev *sdev);
int hda_dsp_core_stall_reset(struct snd_sof_dev *sdev, unsigned int core_mask);

/* IPC4 */
irqreturn_t cnl_ipc4_irq_thread(int irq, void *context);
int cnl_ipc4_send_msg(struct snd_sof_dev *sdev, struct snd_sof_ipc_msg *msg);
irqreturn_t hda_dsp_ipc4_irq_thread(int irq, void *context);
bool hda_ipc4_tx_is_busy(struct snd_sof_dev *sdev);
void hda_dsp_ipc4_schedule_d0i3_work(struct sof_intel_hda_dev *hdev,
				     struct snd_sof_ipc_msg *msg);
int hda_dsp_ipc4_send_msg(struct snd_sof_dev *sdev, struct snd_sof_ipc_msg *msg);
void hda_ipc4_dump(struct snd_sof_dev *sdev);
extern struct sdw_intel_ops sdw_callback;

struct sof_ipc4_fw_library;
int hda_dsp_ipc4_load_library(struct snd_sof_dev *sdev,
			      struct sof_ipc4_fw_library *fw_lib, bool reload);

/**
 * struct hda_dai_widget_dma_ops - DAI DMA ops optional by default unless specified otherwise
 * @get_hext_stream: Mandatory function pointer to get the saved pointer to struct hdac_ext_stream
 * @assign_hext_stream: Function pointer to assign a hdac_ext_stream
 * @release_hext_stream: Function pointer to release the hdac_ext_stream
 * @setup_hext_stream: Function pointer for hdac_ext_stream setup
 * @reset_hext_stream: Function pointer for hdac_ext_stream reset
 * @pre_trigger: Function pointer for DAI DMA pre-trigger actions
 * @trigger: Function pointer for DAI DMA trigger actions
 * @post_trigger: Function pointer for DAI DMA post-trigger actions
 * @codec_dai_set_stream: Function pointer to set codec-side stream information
 * @calc_stream_format: Function pointer to determine stream format from hw_params and
 * for HDaudio codec DAI from the .sig bits
 * @get_hlink: Mandatory function pointer to retrieve hlink, mainly to program LOSIDV
 * for legacy HDaudio links or program HDaudio Extended Link registers.
 */
struct hda_dai_widget_dma_ops {
	struct hdac_ext_stream *(*get_hext_stream)(struct snd_sof_dev *sdev,
						   struct snd_soc_dai *cpu_dai,
						   struct snd_pcm_substream *substream);
	struct hdac_ext_stream *(*assign_hext_stream)(struct snd_sof_dev *sdev,
						      struct snd_soc_dai *cpu_dai,
						      struct snd_pcm_substream *substream);
	void (*release_hext_stream)(struct snd_sof_dev *sdev, struct snd_soc_dai *cpu_dai,
				    struct snd_pcm_substream *substream);
	void (*setup_hext_stream)(struct snd_sof_dev *sdev, struct hdac_ext_stream *hext_stream,
				  unsigned int format_val);
	void (*reset_hext_stream)(struct snd_sof_dev *sdev, struct hdac_ext_stream *hext_sream);
	int (*pre_trigger)(struct snd_sof_dev *sdev, struct snd_soc_dai *cpu_dai,
			   struct snd_pcm_substream *substream, int cmd);
	int (*trigger)(struct snd_sof_dev *sdev, struct snd_soc_dai *cpu_dai,
		       struct snd_pcm_substream *substream, int cmd);
	int (*post_trigger)(struct snd_sof_dev *sdev, struct snd_soc_dai *cpu_dai,
			    struct snd_pcm_substream *substream, int cmd);
	void (*codec_dai_set_stream)(struct snd_sof_dev *sdev,
				     struct snd_pcm_substream *substream,
				     struct hdac_stream *hstream);
	unsigned int (*calc_stream_format)(struct snd_sof_dev *sdev,
					   struct snd_pcm_substream *substream,
					   struct snd_pcm_hw_params *params);
	struct hdac_ext_link * (*get_hlink)(struct snd_sof_dev *sdev,
					    struct snd_pcm_substream *substream);
};

const struct hda_dai_widget_dma_ops *
hda_select_dai_widget_ops(struct snd_sof_dev *sdev, struct snd_sof_widget *swidget);
int hda_dai_config(struct snd_soc_dapm_widget *w, unsigned int flags,
		   struct snd_sof_dai_config_data *data);
int hda_link_dma_cleanup(struct snd_pcm_substream *substream, struct hdac_ext_stream *hext_stream,
			 struct snd_soc_dai *cpu_dai);

static inline struct snd_sof_dev *widget_to_sdev(struct snd_soc_dapm_widget *w)
{
	struct snd_sof_widget *swidget = w->dobj.private;
	struct snd_soc_component *component = swidget->scomp;

	return snd_soc_component_get_drvdata(component);
}

#endif<|MERGE_RESOLUTION|>--- conflicted
+++ resolved
@@ -817,10 +817,7 @@
 void hda_common_enable_sdw_irq(struct snd_sof_dev *sdev, bool enable);
 void hda_sdw_int_enable(struct snd_sof_dev *sdev, bool enable);
 bool hda_sdw_check_wakeen_irq_common(struct snd_sof_dev *sdev);
-<<<<<<< HEAD
-=======
 void hda_sdw_process_wakeen_common(struct snd_sof_dev *sdev);
->>>>>>> 0c383648
 void hda_sdw_process_wakeen(struct snd_sof_dev *sdev);
 bool hda_common_check_sdw_irq(struct snd_sof_dev *sdev);
 
@@ -859,13 +856,10 @@
 	return false;
 }
 
-<<<<<<< HEAD
-=======
 static inline void hda_sdw_process_wakeen_common(struct snd_sof_dev *sdev)
 {
 }
 
->>>>>>> 0c383648
 static inline void hda_sdw_process_wakeen(struct snd_sof_dev *sdev)
 {
 }
@@ -880,12 +874,8 @@
 int sdw_hda_dai_hw_params(struct snd_pcm_substream *substream,
 			  struct snd_pcm_hw_params *params,
 			  struct snd_soc_dai *cpu_dai,
-<<<<<<< HEAD
-			  int link_id);
-=======
 			  int link_id,
 			  int intel_alh_id);
->>>>>>> 0c383648
 
 int sdw_hda_dai_hw_free(struct snd_pcm_substream *substream,
 			struct snd_soc_dai *cpu_dai,
