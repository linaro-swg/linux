--- conflicted
+++ resolved
@@ -194,20 +194,17 @@
 		u32 ipi = ffs(mbox_val) - 1;
 
 		writel(1 << ipi, mailbox0);
-<<<<<<< HEAD
-		dsb();
-=======
 #ifdef CONFIG_ARM64
-		dsb(ishst);
+	dsb(ishst);
 #else
-		dsb();
-#endif
->>>>>>> 38bacfad
+	dsb();
+#endif
 		handle_IPI(ipi, regs);
 #endif
 	} else if (stat) {
 		u32 hwirq = ffs(stat) - 1;
-		__handle_domain_irq(NULL, irq_linear_revmap(intc.domain, hwirq), false, regs);
+
+		handle_IRQ(irq_linear_revmap(intc.domain, hwirq), regs);
 	}
 }
 
@@ -285,7 +282,7 @@
 	/* Unmask IPIs to the boot CPU. */
 	bcm2836_arm_irqchip_cpu_notify(&bcm2836_arm_irqchip_cpu_notifier,
 				       CPU_STARTING,
-				       (void *)(ptrdiff_t)smp_processor_id());
+				       (void *)smp_processor_id());
 	register_cpu_notifier(&bcm2836_arm_irqchip_cpu_notifier);
 
 	set_smp_cross_call(bcm2836_arm_irqchip_send_ipi);
