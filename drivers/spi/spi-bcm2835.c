--- conflicted
+++ resolved
@@ -707,10 +707,7 @@
 		return -EINVAL;
 	}
 
-<<<<<<< HEAD
-=======
 #if 0
->>>>>>> c99c4d20
 	/* now translate native cs to GPIO */
 	/* first look for chip select pins in the devices pin groups */
 	for (pingroup_index = 0;
