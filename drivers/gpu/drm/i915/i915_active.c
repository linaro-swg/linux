--- conflicted
+++ resolved
@@ -416,15 +416,6 @@
 	if (err)
 		return err;
 
-<<<<<<< HEAD
-	if (!atomic_read(&ref->count) && ref->active)
-		err = ref->active(ref);
-	if (!err) {
-		spin_lock_irq(&ref->tree_lock); /* vs __active_retire() */
-		debug_active_activate(ref);
-		atomic_inc(&ref->count);
-		spin_unlock_irq(&ref->tree_lock);
-=======
 	if (likely(!i915_active_acquire_if_busy(ref))) {
 		if (ref->active)
 			err = ref->active(ref);
@@ -434,7 +425,6 @@
 			atomic_inc(&ref->count);
 			spin_unlock_irq(&ref->tree_lock);
 		}
->>>>>>> 2c523b34
 	}
 
 	mutex_unlock(&ref->mutex);
@@ -617,11 +607,7 @@
 					    struct intel_engine_cs *engine)
 {
 	intel_engine_mask_t tmp, mask = engine->mask;
-<<<<<<< HEAD
-	struct llist_node *pos = NULL, *next;
-=======
 	struct llist_node *first = NULL, *last = NULL;
->>>>>>> 2c523b34
 	struct intel_gt *gt = engine->gt;
 	int err;
 
@@ -673,41 +659,23 @@
 		GEM_BUG_ON(rcu_access_pointer(node->base.fence) != ERR_PTR(-EAGAIN));
 
 		GEM_BUG_ON(barrier_to_engine(node) != engine);
-<<<<<<< HEAD
-		next = barrier_to_ll(node);
-		next->next = pos;
-		if (!pos)
-			pos = next;
-=======
 		first = barrier_to_ll(node);
 		first->next = prev;
 		if (!last)
 			last = first;
->>>>>>> 2c523b34
 		intel_engine_pm_get(engine);
 	}
 
 	GEM_BUG_ON(!llist_empty(&ref->preallocated_barriers));
-<<<<<<< HEAD
-	llist_add_batch(next, pos, &ref->preallocated_barriers);
-=======
 	llist_add_batch(first, last, &ref->preallocated_barriers);
->>>>>>> 2c523b34
 
 	return 0;
 
 unwind:
-<<<<<<< HEAD
-	while (pos) {
-		struct active_node *node = barrier_from_ll(pos);
-=======
 	while (first) {
 		struct active_node *node = barrier_from_ll(first);
 
 		first = first->next;
->>>>>>> 2c523b34
-
-		pos = pos->next;
 
 		atomic_dec(&ref->count);
 		intel_engine_pm_put(barrier_to_engine(node));
