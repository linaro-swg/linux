/*
 * Copyright (c) 2008 Intel Corporation
 *
 * Permission is hereby granted, free of charge, to any person obtaining a
 * copy of this software and associated documentation files (the "Software"),
 * to deal in the Software without restriction, including without limitation
 * the rights to use, copy, modify, merge, publish, distribute, sublicense,
 * and/or sell copies of the Software, and to permit persons to whom the
 * Software is furnished to do so, subject to the following conditions:
 *
 * The above copyright notice and this permission notice (including the next
 * paragraph) shall be included in all copies or substantial portions of the
 * Software.
 *
 * THE SOFTWARE IS PROVIDED "AS IS", WITHOUT WARRANTY OF ANY KIND, EXPRESS OR
 * IMPLIED, INCLUDING BUT NOT LIMITED TO THE WARRANTIES OF MERCHANTABILITY,
 * FITNESS FOR A PARTICULAR PURPOSE AND NONINFRINGEMENT.  IN NO EVENT SHALL
 * THE AUTHORS OR COPYRIGHT HOLDERS BE LIABLE FOR ANY CLAIM, DAMAGES OR OTHER
 * LIABILITY, WHETHER IN AN ACTION OF CONTRACT, TORT OR OTHERWISE, ARISING
 * FROM, OUT OF OR IN CONNECTION WITH THE SOFTWARE OR THE USE OR OTHER DEALINGS
 * IN THE SOFTWARE.
 *
 * Authors:
 *    Eric Anholt <eric@anholt.net>
 *    Keith Packard <keithp@keithp.com>
 *    Mika Kuoppala <mika.kuoppala@intel.com>
 *
 */

#include <linux/ascii85.h>
#include <linux/debugfs.h>
#include <linux/highmem.h>
#include <linux/nmi.h>
#include <linux/pagevec.h>
#include <linux/scatterlist.h>
#include <linux/string_helpers.h>
#include <linux/utsname.h>
#include <linux/zlib.h>

#include <drm/drm_cache.h>
#include <drm/drm_print.h>

#include "display/intel_dmc.h"
#include "display/intel_overlay.h"

#include "gem/i915_gem_context.h"
#include "gem/i915_gem_lmem.h"
#include "gt/intel_engine_regs.h"
#include "gt/intel_gt.h"
#include "gt/intel_gt_mcr.h"
#include "gt/intel_gt_pm.h"
#include "gt/intel_gt_regs.h"
#include "gt/uc/intel_guc_capture.h"

#include "i915_driver.h"
#include "i915_drv.h"
#include "i915_gpu_error.h"
#include "i915_memcpy.h"
#include "i915_reg.h"
#include "i915_scatterlist.h"
#include "i915_sysfs.h"
#include "i915_utils.h"

#define ALLOW_FAIL (__GFP_KSWAPD_RECLAIM | __GFP_RETRY_MAYFAIL | __GFP_NOWARN)
#define ATOMIC_MAYFAIL (GFP_ATOMIC | __GFP_NOWARN)

static void __sg_set_buf(struct scatterlist *sg,
			 void *addr, unsigned int len, loff_t it)
{
	sg->page_link = (unsigned long)virt_to_page(addr);
	sg->offset = offset_in_page(addr);
	sg->length = len;
	sg->dma_address = it;
}

static bool __i915_error_grow(struct drm_i915_error_state_buf *e, size_t len)
{
	if (!len)
		return false;

	if (e->bytes + len + 1 <= e->size)
		return true;

	if (e->bytes) {
		__sg_set_buf(e->cur++, e->buf, e->bytes, e->iter);
		e->iter += e->bytes;
		e->buf = NULL;
		e->bytes = 0;
	}

	if (e->cur == e->end) {
		struct scatterlist *sgl;

		sgl = (typeof(sgl))__get_free_page(ALLOW_FAIL);
		if (!sgl) {
			e->err = -ENOMEM;
			return false;
		}

		if (e->cur) {
			e->cur->offset = 0;
			e->cur->length = 0;
			e->cur->page_link =
				(unsigned long)sgl | SG_CHAIN;
		} else {
			e->sgl = sgl;
		}

		e->cur = sgl;
		e->end = sgl + SG_MAX_SINGLE_ALLOC - 1;
	}

	e->size = ALIGN(len + 1, SZ_64K);
	e->buf = kmalloc(e->size, ALLOW_FAIL);
	if (!e->buf) {
		e->size = PAGE_ALIGN(len + 1);
		e->buf = kmalloc(e->size, GFP_KERNEL);
	}
	if (!e->buf) {
		e->err = -ENOMEM;
		return false;
	}

	return true;
}

__printf(2, 0)
static void i915_error_vprintf(struct drm_i915_error_state_buf *e,
			       const char *fmt, va_list args)
{
	va_list ap;
	int len;

	if (e->err)
		return;

	va_copy(ap, args);
	len = vsnprintf(NULL, 0, fmt, ap);
	va_end(ap);
	if (len <= 0) {
		e->err = len;
		return;
	}

	if (!__i915_error_grow(e, len))
		return;

	GEM_BUG_ON(e->bytes >= e->size);
	len = vscnprintf(e->buf + e->bytes, e->size - e->bytes, fmt, args);
	if (len < 0) {
		e->err = len;
		return;
	}
	e->bytes += len;
}

static void i915_error_puts(struct drm_i915_error_state_buf *e, const char *str)
{
	unsigned len;

	if (e->err || !str)
		return;

	len = strlen(str);
	if (!__i915_error_grow(e, len))
		return;

	GEM_BUG_ON(e->bytes + len > e->size);
	memcpy(e->buf + e->bytes, str, len);
	e->bytes += len;
}

#define err_printf(e, ...) i915_error_printf(e, __VA_ARGS__)
#define err_puts(e, s) i915_error_puts(e, s)

static void __i915_printfn_error(struct drm_printer *p, struct va_format *vaf)
{
	i915_error_vprintf(p->arg, vaf->fmt, *vaf->va);
}

static inline struct drm_printer
i915_error_printer(struct drm_i915_error_state_buf *e)
{
	struct drm_printer p = {
		.printfn = __i915_printfn_error,
		.arg = e,
	};
	return p;
}

/* single threaded page allocator with a reserved stash for emergencies */
static void pool_fini(struct folio_batch *fbatch)
{
	folio_batch_release(fbatch);
}

static int pool_refill(struct folio_batch *fbatch, gfp_t gfp)
{
	while (folio_batch_space(fbatch)) {
		struct folio *folio;

		folio = folio_alloc(gfp, 0);
		if (!folio)
			return -ENOMEM;

		folio_batch_add(fbatch, folio);
	}

	return 0;
}

static int pool_init(struct folio_batch *fbatch, gfp_t gfp)
{
	int err;

	folio_batch_init(fbatch);

	err = pool_refill(fbatch, gfp);
	if (err)
		pool_fini(fbatch);

	return err;
}

static void *pool_alloc(struct folio_batch *fbatch, gfp_t gfp)
{
	struct folio *folio;

	folio = folio_alloc(gfp, 0);
	if (!folio && folio_batch_count(fbatch))
		folio = fbatch->folios[--fbatch->nr];

	return folio ? folio_address(folio) : NULL;
}

static void pool_free(struct folio_batch *fbatch, void *addr)
{
	struct folio *folio = virt_to_folio(addr);

	if (folio_batch_space(fbatch))
		folio_batch_add(fbatch, folio);
	else
		folio_put(folio);
}

#ifdef CONFIG_DRM_I915_COMPRESS_ERROR

struct i915_vma_compress {
	struct folio_batch pool;
	struct z_stream_s zstream;
	void *tmp;
};

static bool compress_init(struct i915_vma_compress *c)
{
	struct z_stream_s *zstream = &c->zstream;

	if (pool_init(&c->pool, ALLOW_FAIL))
		return false;

	zstream->workspace =
		kmalloc(zlib_deflate_workspacesize(MAX_WBITS, MAX_MEM_LEVEL),
			ALLOW_FAIL);
	if (!zstream->workspace) {
		pool_fini(&c->pool);
		return false;
	}

	c->tmp = NULL;
	if (i915_has_memcpy_from_wc())
		c->tmp = pool_alloc(&c->pool, ALLOW_FAIL);

	return true;
}

static bool compress_start(struct i915_vma_compress *c)
{
	struct z_stream_s *zstream = &c->zstream;
	void *workspace = zstream->workspace;

	memset(zstream, 0, sizeof(*zstream));
	zstream->workspace = workspace;

	return zlib_deflateInit(zstream, Z_DEFAULT_COMPRESSION) == Z_OK;
}

static void *compress_next_page(struct i915_vma_compress *c,
				struct i915_vma_coredump *dst)
{
	void *page_addr;
	struct page *page;

	page_addr = pool_alloc(&c->pool, ALLOW_FAIL);
	if (!page_addr)
		return ERR_PTR(-ENOMEM);

	page = virt_to_page(page_addr);
	list_add_tail(&page->lru, &dst->page_list);
	return page_addr;
}

static int compress_page(struct i915_vma_compress *c,
			 void *src,
			 struct i915_vma_coredump *dst,
			 bool wc)
{
	struct z_stream_s *zstream = &c->zstream;

	zstream->next_in = src;
	if (wc && c->tmp && i915_memcpy_from_wc(c->tmp, src, PAGE_SIZE))
		zstream->next_in = c->tmp;
	zstream->avail_in = PAGE_SIZE;

	do {
		if (zstream->avail_out == 0) {
			zstream->next_out = compress_next_page(c, dst);
			if (IS_ERR(zstream->next_out))
				return PTR_ERR(zstream->next_out);

			zstream->avail_out = PAGE_SIZE;
		}

		if (zlib_deflate(zstream, Z_NO_FLUSH) != Z_OK)
			return -EIO;

		cond_resched();
	} while (zstream->avail_in);

	/* Fallback to uncompressed if we increase size? */
	if (0 && zstream->total_out > zstream->total_in)
		return -E2BIG;

	return 0;
}

static int compress_flush(struct i915_vma_compress *c,
			  struct i915_vma_coredump *dst)
{
	struct z_stream_s *zstream = &c->zstream;

	do {
		switch (zlib_deflate(zstream, Z_FINISH)) {
		case Z_OK: /* more space requested */
			zstream->next_out = compress_next_page(c, dst);
			if (IS_ERR(zstream->next_out))
				return PTR_ERR(zstream->next_out);

			zstream->avail_out = PAGE_SIZE;
			break;

		case Z_STREAM_END:
			goto end;

		default: /* any error */
			return -EIO;
		}
	} while (1);

end:
	memset(zstream->next_out, 0, zstream->avail_out);
	dst->unused = zstream->avail_out;
	return 0;
}

static void compress_finish(struct i915_vma_compress *c)
{
	zlib_deflateEnd(&c->zstream);
}

static void compress_fini(struct i915_vma_compress *c)
{
	kfree(c->zstream.workspace);
	if (c->tmp)
		pool_free(&c->pool, c->tmp);
	pool_fini(&c->pool);
}

static void err_compression_marker(struct drm_i915_error_state_buf *m)
{
	err_puts(m, ":");
}

#else

struct i915_vma_compress {
	struct folio_batch pool;
};

static bool compress_init(struct i915_vma_compress *c)
{
	return pool_init(&c->pool, ALLOW_FAIL) == 0;
}

static bool compress_start(struct i915_vma_compress *c)
{
	return true;
}

static int compress_page(struct i915_vma_compress *c,
			 void *src,
			 struct i915_vma_coredump *dst,
			 bool wc)
{
	void *ptr;

	ptr = pool_alloc(&c->pool, ALLOW_FAIL);
	if (!ptr)
		return -ENOMEM;

	if (!(wc && i915_memcpy_from_wc(ptr, src, PAGE_SIZE)))
		memcpy(ptr, src, PAGE_SIZE);
	list_add_tail(&virt_to_page(ptr)->lru, &dst->page_list);
	cond_resched();

	return 0;
}

static int compress_flush(struct i915_vma_compress *c,
			  struct i915_vma_coredump *dst)
{
	return 0;
}

static void compress_finish(struct i915_vma_compress *c)
{
}

static void compress_fini(struct i915_vma_compress *c)
{
	pool_fini(&c->pool);
}

static void err_compression_marker(struct drm_i915_error_state_buf *m)
{
	err_puts(m, "~");
}

#endif

static void error_print_instdone(struct drm_i915_error_state_buf *m,
				 const struct intel_engine_coredump *ee)
{
	int slice;
	int subslice;
	int iter;

	err_printf(m, "  INSTDONE: 0x%08x\n",
		   ee->instdone.instdone);

	if (ee->engine->class != RENDER_CLASS || GRAPHICS_VER(m->i915) <= 3)
		return;

	err_printf(m, "  SC_INSTDONE: 0x%08x\n",
		   ee->instdone.slice_common);

	if (GRAPHICS_VER(m->i915) <= 6)
		return;

	for_each_ss_steering(iter, ee->engine->gt, slice, subslice)
		err_printf(m, "  SAMPLER_INSTDONE[%d][%d]: 0x%08x\n",
			   slice, subslice,
			   ee->instdone.sampler[slice][subslice]);

	for_each_ss_steering(iter, ee->engine->gt, slice, subslice)
		err_printf(m, "  ROW_INSTDONE[%d][%d]: 0x%08x\n",
			   slice, subslice,
			   ee->instdone.row[slice][subslice]);

	if (GRAPHICS_VER(m->i915) < 12)
		return;

	if (GRAPHICS_VER_FULL(m->i915) >= IP_VER(12, 55)) {
		for_each_ss_steering(iter, ee->engine->gt, slice, subslice)
			err_printf(m, "  GEOM_SVGUNIT_INSTDONE[%d][%d]: 0x%08x\n",
				   slice, subslice,
				   ee->instdone.geom_svg[slice][subslice]);
	}

	err_printf(m, "  SC_INSTDONE_EXTRA: 0x%08x\n",
		   ee->instdone.slice_common_extra[0]);
	err_printf(m, "  SC_INSTDONE_EXTRA2: 0x%08x\n",
		   ee->instdone.slice_common_extra[1]);
}

static void error_print_request(struct drm_i915_error_state_buf *m,
				const char *prefix,
				const struct i915_request_coredump *erq)
{
	if (!erq->seqno)
		return;

	err_printf(m, "%s pid %d, seqno %8x:%08x%s%s, prio %d, head %08x, tail %08x\n",
		   prefix, erq->pid, erq->context, erq->seqno,
		   test_bit(DMA_FENCE_FLAG_SIGNALED_BIT,
			    &erq->flags) ? "!" : "",
		   test_bit(DMA_FENCE_FLAG_ENABLE_SIGNAL_BIT,
			    &erq->flags) ? "+" : "",
		   erq->sched_attr.priority,
		   erq->head, erq->tail);
}

static void error_print_context(struct drm_i915_error_state_buf *m,
				const char *header,
				const struct i915_gem_context_coredump *ctx)
{
	err_printf(m, "%s%s[%d] prio %d, guilty %d active %d, runtime total %lluns, avg %lluns\n",
		   header, ctx->comm, ctx->pid, ctx->sched_attr.priority,
		   ctx->guilty, ctx->active,
		   ctx->total_runtime, ctx->avg_runtime);
	err_printf(m, "  context timeline seqno %u\n", ctx->hwsp_seqno);
}

static struct i915_vma_coredump *
__find_vma(struct i915_vma_coredump *vma, const char *name)
{
	while (vma) {
		if (strcmp(vma->name, name) == 0)
			return vma;
		vma = vma->next;
	}

	return NULL;
}

static struct i915_vma_coredump *
intel_gpu_error_find_batch(const struct intel_engine_coredump *ee)
{
	return __find_vma(ee->vma, "batch");
}

static void error_print_engine(struct drm_i915_error_state_buf *m,
			       const struct intel_engine_coredump *ee)
{
	struct i915_vma_coredump *batch;
	int n;

	err_printf(m, "%s command stream:\n", ee->engine->name);
	err_printf(m, "  CCID:  0x%08x\n", ee->ccid);
	err_printf(m, "  START: 0x%08x\n", ee->start);
	err_printf(m, "  HEAD:  0x%08x [0x%08x]\n", ee->head, ee->rq_head);
	err_printf(m, "  TAIL:  0x%08x [0x%08x, 0x%08x]\n",
		   ee->tail, ee->rq_post, ee->rq_tail);
	err_printf(m, "  CTL:   0x%08x\n", ee->ctl);
	err_printf(m, "  MODE:  0x%08x\n", ee->mode);
	err_printf(m, "  HWS:   0x%08x\n", ee->hws);
	err_printf(m, "  ACTHD: 0x%08x %08x\n",
		   (u32)(ee->acthd>>32), (u32)ee->acthd);
	err_printf(m, "  IPEIR: 0x%08x\n", ee->ipeir);
	err_printf(m, "  IPEHR: 0x%08x\n", ee->ipehr);
	err_printf(m, "  ESR:   0x%08x\n", ee->esr);

	error_print_instdone(m, ee);

	batch = intel_gpu_error_find_batch(ee);
	if (batch) {
		u64 start = batch->gtt_offset;
		u64 end = start + batch->gtt_size;

		err_printf(m, "  batch: [0x%08x_%08x, 0x%08x_%08x]\n",
			   upper_32_bits(start), lower_32_bits(start),
			   upper_32_bits(end), lower_32_bits(end));
	}
	if (GRAPHICS_VER(m->i915) >= 4) {
		err_printf(m, "  BBADDR: 0x%08x_%08x\n",
			   (u32)(ee->bbaddr>>32), (u32)ee->bbaddr);
		err_printf(m, "  BB_STATE: 0x%08x\n", ee->bbstate);
		err_printf(m, "  INSTPS: 0x%08x\n", ee->instps);
	}
	err_printf(m, "  INSTPM: 0x%08x\n", ee->instpm);
	err_printf(m, "  FADDR: 0x%08x %08x\n", upper_32_bits(ee->faddr),
		   lower_32_bits(ee->faddr));
	if (GRAPHICS_VER(m->i915) >= 6) {
		err_printf(m, "  RC PSMI: 0x%08x\n", ee->rc_psmi);
		err_printf(m, "  FAULT_REG: 0x%08x\n", ee->fault_reg);
	}
	if (GRAPHICS_VER(m->i915) >= 11) {
		err_printf(m, "  NOPID: 0x%08x\n", ee->nopid);
		err_printf(m, "  EXCC: 0x%08x\n", ee->excc);
		err_printf(m, "  CMD_CCTL: 0x%08x\n", ee->cmd_cctl);
		err_printf(m, "  CSCMDOP: 0x%08x\n", ee->cscmdop);
		err_printf(m, "  CTX_SR_CTL: 0x%08x\n", ee->ctx_sr_ctl);
		err_printf(m, "  DMA_FADDR_HI: 0x%08x\n", ee->dma_faddr_hi);
		err_printf(m, "  DMA_FADDR_LO: 0x%08x\n", ee->dma_faddr_lo);
	}
	if (HAS_PPGTT(m->i915)) {
		err_printf(m, "  GFX_MODE: 0x%08x\n", ee->vm_info.gfx_mode);

		if (GRAPHICS_VER(m->i915) >= 8) {
			int i;
			for (i = 0; i < 4; i++)
				err_printf(m, "  PDP%d: 0x%016llx\n",
					   i, ee->vm_info.pdp[i]);
		} else {
			err_printf(m, "  PP_DIR_BASE: 0x%08x\n",
				   ee->vm_info.pp_dir_base);
		}
	}

	for (n = 0; n < ee->num_ports; n++) {
		err_printf(m, "  ELSP[%d]:", n);
		error_print_request(m, " ", &ee->execlist[n]);
	}
}

void i915_error_printf(struct drm_i915_error_state_buf *e, const char *f, ...)
{
	va_list args;

	va_start(args, f);
	i915_error_vprintf(e, f, args);
	va_end(args);
}

static void intel_gpu_error_print_vma(struct drm_i915_error_state_buf *m,
				      const struct intel_engine_cs *engine,
				      const struct i915_vma_coredump *vma)
{
	char out[ASCII85_BUFSZ];
	struct page *page;

	if (!vma)
		return;

	err_printf(m, "%s --- %s = 0x%08x %08x\n",
		   engine ? engine->name : "global", vma->name,
		   upper_32_bits(vma->gtt_offset),
		   lower_32_bits(vma->gtt_offset));

	if (vma->gtt_page_sizes > I915_GTT_PAGE_SIZE_4K)
		err_printf(m, "gtt_page_sizes = 0x%08x\n", vma->gtt_page_sizes);

	err_compression_marker(m);
	list_for_each_entry(page, &vma->page_list, lru) {
		int i, len;
		const u32 *addr = page_address(page);

		len = PAGE_SIZE;
		if (page == list_last_entry(&vma->page_list, typeof(*page), lru))
			len -= vma->unused;
		len = ascii85_encode_len(len);

		for (i = 0; i < len; i++)
			err_puts(m, ascii85_encode(addr[i], out));
	}
	err_puts(m, "\n");
}

static void err_print_capabilities(struct drm_i915_error_state_buf *m,
				   struct i915_gpu_coredump *error)
{
	struct drm_printer p = i915_error_printer(m);

	intel_device_info_print(&error->device_info, &error->runtime_info, &p);
	intel_display_device_info_print(&error->display_device_info,
					&error->display_runtime_info, &p);
	intel_driver_caps_print(&error->driver_caps, &p);
}

static void err_print_params(struct drm_i915_error_state_buf *m,
			     const struct i915_params *params)
{
	struct drm_printer p = i915_error_printer(m);

	i915_params_dump(params, &p);
	intel_display_params_dump(m->i915, &p);
}

static void err_print_pciid(struct drm_i915_error_state_buf *m,
			    struct drm_i915_private *i915)
{
	struct pci_dev *pdev = to_pci_dev(i915->drm.dev);

	err_printf(m, "PCI ID: 0x%04x\n", pdev->device);
	err_printf(m, "PCI Revision: 0x%02x\n", pdev->revision);
	err_printf(m, "PCI Subsystem: %04x:%04x\n",
		   pdev->subsystem_vendor,
		   pdev->subsystem_device);
}

static void err_print_guc_ctb(struct drm_i915_error_state_buf *m,
			      const char *name,
			      const struct intel_ctb_coredump *ctb)
{
	if (!ctb->size)
		return;

	err_printf(m, "GuC %s CTB: raw: 0x%08X, 0x%08X/%08X, cached: 0x%08X/%08X, desc = 0x%08X, buf = 0x%08X x 0x%08X\n",
		   name, ctb->raw_status, ctb->raw_head, ctb->raw_tail,
		   ctb->head, ctb->tail, ctb->desc_offset, ctb->cmds_offset, ctb->size);
}

static void err_print_uc(struct drm_i915_error_state_buf *m,
			 const struct intel_uc_coredump *error_uc)
{
	struct drm_printer p = i915_error_printer(m);

	intel_uc_fw_dump(&error_uc->guc_fw, &p);
	intel_uc_fw_dump(&error_uc->huc_fw, &p);
	err_printf(m, "GuC timestamp: 0x%08x\n", error_uc->guc.timestamp);
	intel_gpu_error_print_vma(m, NULL, error_uc->guc.vma_log);
	err_printf(m, "GuC CTB fence: %d\n", error_uc->guc.last_fence);
	err_print_guc_ctb(m, "Send", error_uc->guc.ctb + 0);
	err_print_guc_ctb(m, "Recv", error_uc->guc.ctb + 1);
	intel_gpu_error_print_vma(m, NULL, error_uc->guc.vma_ctb);
}

static void err_free_sgl(struct scatterlist *sgl)
{
	while (sgl) {
		struct scatterlist *sg;

		for (sg = sgl; !sg_is_chain(sg); sg++) {
			kfree(sg_virt(sg));
			if (sg_is_last(sg))
				break;
		}

		sg = sg_is_last(sg) ? NULL : sg_chain_ptr(sg);
		free_page((unsigned long)sgl);
		sgl = sg;
	}
}

static void err_print_gt_info(struct drm_i915_error_state_buf *m,
			      struct intel_gt_coredump *gt)
{
	struct drm_printer p = i915_error_printer(m);

	intel_gt_info_print(&gt->info, &p);
	intel_sseu_print_topology(gt->_gt->i915, &gt->info.sseu, &p);
}

static void err_print_gt_display(struct drm_i915_error_state_buf *m,
				 struct intel_gt_coredump *gt)
{
	err_printf(m, "IER: 0x%08x\n", gt->ier);
	err_printf(m, "DERRMR: 0x%08x\n", gt->derrmr);
}

static void err_print_gt_global_nonguc(struct drm_i915_error_state_buf *m,
				       struct intel_gt_coredump *gt)
{
	int i;

	err_printf(m, "GT awake: %s\n", str_yes_no(gt->awake));
	err_printf(m, "CS timestamp frequency: %u Hz, %d ns\n",
		   gt->clock_frequency, gt->clock_period_ns);
	err_printf(m, "EIR: 0x%08x\n", gt->eir);
	err_printf(m, "PGTBL_ER: 0x%08x\n", gt->pgtbl_er);

	for (i = 0; i < gt->ngtier; i++)
		err_printf(m, "GTIER[%d]: 0x%08x\n", i, gt->gtier[i]);
}

static void err_print_gt_global(struct drm_i915_error_state_buf *m,
				struct intel_gt_coredump *gt)
{
	err_printf(m, "FORCEWAKE: 0x%08x\n", gt->forcewake);

	if (IS_GRAPHICS_VER(m->i915, 6, 11)) {
		err_printf(m, "ERROR: 0x%08x\n", gt->error);
		err_printf(m, "DONE_REG: 0x%08x\n", gt->done_reg);
	}

	if (GRAPHICS_VER(m->i915) >= 8)
		err_printf(m, "FAULT_TLB_DATA: 0x%08x 0x%08x\n",
			   gt->fault_data1, gt->fault_data0);

	if (GRAPHICS_VER(m->i915) == 7)
		err_printf(m, "ERR_INT: 0x%08x\n", gt->err_int);

	if (IS_GRAPHICS_VER(m->i915, 8, 11))
		err_printf(m, "GTT_CACHE_EN: 0x%08x\n", gt->gtt_cache);

	if (GRAPHICS_VER(m->i915) == 12)
		err_printf(m, "AUX_ERR_DBG: 0x%08x\n", gt->aux_err);

	if (GRAPHICS_VER(m->i915) >= 12) {
		int i;

		for (i = 0; i < I915_MAX_SFC; i++) {
			/*
			 * SFC_DONE resides in the VD forcewake domain, so it
			 * only exists if the corresponding VCS engine is
			 * present.
			 */
			if ((gt->_gt->info.sfc_mask & BIT(i)) == 0 ||
			    !HAS_ENGINE(gt->_gt, _VCS(i * 2)))
				continue;

			err_printf(m, "  SFC_DONE[%d]: 0x%08x\n", i,
				   gt->sfc_done[i]);
		}

		err_printf(m, "  GAM_DONE: 0x%08x\n", gt->gam_done);
	}
}

static void err_print_gt_fences(struct drm_i915_error_state_buf *m,
				struct intel_gt_coredump *gt)
{
	int i;

	for (i = 0; i < gt->nfence; i++)
		err_printf(m, "  fence[%d] = %08llx\n", i, gt->fence[i]);
}

static void err_print_gt_engines(struct drm_i915_error_state_buf *m,
				 struct intel_gt_coredump *gt)
{
	const struct intel_engine_coredump *ee;

	for (ee = gt->engine; ee; ee = ee->next) {
		const struct i915_vma_coredump *vma;

		if (gt->uc && gt->uc->guc.is_guc_capture) {
			if (ee->guc_capture_node)
				intel_guc_capture_print_engine_node(m, ee);
			else
				err_printf(m, "  Missing GuC capture node for %s\n",
					   ee->engine->name);
		} else {
			error_print_engine(m, ee);
		}

		err_printf(m, "  hung: %u\n", ee->hung);
		err_printf(m, "  engine reset count: %u\n", ee->reset_count);
		error_print_context(m, "  Active context: ", &ee->context);

		for (vma = ee->vma; vma; vma = vma->next)
			intel_gpu_error_print_vma(m, ee->engine, vma);
	}

}

static void __err_print_to_sgl(struct drm_i915_error_state_buf *m,
			       struct i915_gpu_coredump *error)
{
	const struct intel_engine_coredump *ee;
	struct timespec64 ts;

	if (*error->error_msg)
		err_printf(m, "%s\n", error->error_msg);
	err_printf(m, "Kernel: %s %s\n",
		   init_utsname()->release,
		   init_utsname()->machine);
	err_printf(m, "Driver: %s\n", DRIVER_DATE);
	ts = ktime_to_timespec64(error->time);
	err_printf(m, "Time: %lld s %ld us\n",
		   (s64)ts.tv_sec, ts.tv_nsec / NSEC_PER_USEC);
	ts = ktime_to_timespec64(error->boottime);
	err_printf(m, "Boottime: %lld s %ld us\n",
		   (s64)ts.tv_sec, ts.tv_nsec / NSEC_PER_USEC);
	ts = ktime_to_timespec64(error->uptime);
	err_printf(m, "Uptime: %lld s %ld us\n",
		   (s64)ts.tv_sec, ts.tv_nsec / NSEC_PER_USEC);
	err_printf(m, "Capture: %lu jiffies; %d ms ago\n",
		   error->capture, jiffies_to_msecs(jiffies - error->capture));

	for (ee = error->gt ? error->gt->engine : NULL; ee; ee = ee->next)
		err_printf(m, "Active process (on ring %s): %s [%d]\n",
			   ee->engine->name,
			   ee->context.comm,
			   ee->context.pid);

	err_printf(m, "Reset count: %u\n", error->reset_count);
	err_printf(m, "Suspend count: %u\n", error->suspend_count);
	err_printf(m, "Platform: %s\n", intel_platform_name(error->device_info.platform));
	err_printf(m, "Subplatform: 0x%x\n",
		   intel_subplatform(&error->runtime_info,
				     error->device_info.platform));
	err_print_pciid(m, m->i915);

	err_printf(m, "IOMMU enabled?: %d\n", error->iommu);

	intel_dmc_print_error_state(m, m->i915);

	err_printf(m, "RPM wakelock: %s\n", str_yes_no(error->wakelock));
	err_printf(m, "PM suspended: %s\n", str_yes_no(error->suspended));

	if (error->gt) {
		bool print_guc_capture = false;

		if (error->gt->uc && error->gt->uc->guc.is_guc_capture)
			print_guc_capture = true;

		err_print_gt_display(m, error->gt);
		err_print_gt_global_nonguc(m, error->gt);
		err_print_gt_fences(m, error->gt);

		/*
		 * GuC dumped global, eng-class and eng-instance registers together
		 * as part of engine state dump so we print in err_print_gt_engines
		 */
		if (!print_guc_capture)
			err_print_gt_global(m, error->gt);

		err_print_gt_engines(m, error->gt);

		if (error->gt->uc)
			err_print_uc(m, error->gt->uc);

		err_print_gt_info(m, error->gt);
	}

	if (error->overlay)
		intel_overlay_print_error_state(m, error->overlay);

	err_print_capabilities(m, error);
	err_print_params(m, &error->params);
}

static int err_print_to_sgl(struct i915_gpu_coredump *error)
{
	struct drm_i915_error_state_buf m;

	if (IS_ERR(error))
		return PTR_ERR(error);

	if (READ_ONCE(error->sgl))
		return 0;

	memset(&m, 0, sizeof(m));
	m.i915 = error->i915;

	__err_print_to_sgl(&m, error);

	if (m.buf) {
		__sg_set_buf(m.cur++, m.buf, m.bytes, m.iter);
		m.bytes = 0;
		m.buf = NULL;
	}
	if (m.cur) {
		GEM_BUG_ON(m.end < m.cur);
		sg_mark_end(m.cur - 1);
	}
	GEM_BUG_ON(m.sgl && !m.cur);

	if (m.err) {
		err_free_sgl(m.sgl);
		return m.err;
	}

	if (cmpxchg(&error->sgl, NULL, m.sgl))
		err_free_sgl(m.sgl);

	return 0;
}

ssize_t i915_gpu_coredump_copy_to_buffer(struct i915_gpu_coredump *error,
					 char *buf, loff_t off, size_t rem)
{
	struct scatterlist *sg;
	size_t count;
	loff_t pos;
	int err;

	if (!error || !rem)
		return 0;

	err = err_print_to_sgl(error);
	if (err)
		return err;

	sg = READ_ONCE(error->fit);
	if (!sg || off < sg->dma_address)
		sg = error->sgl;
	if (!sg)
		return 0;

	pos = sg->dma_address;
	count = 0;
	do {
		size_t len, start;

		if (sg_is_chain(sg)) {
			sg = sg_chain_ptr(sg);
			GEM_BUG_ON(sg_is_chain(sg));
		}

		len = sg->length;
		if (pos + len <= off) {
			pos += len;
			continue;
		}

		start = sg->offset;
		if (pos < off) {
			GEM_BUG_ON(off - pos > len);
			len -= off - pos;
			start += off - pos;
			pos = off;
		}

		len = min(len, rem);
		GEM_BUG_ON(!len || len > sg->length);

		memcpy(buf, page_address(sg_page(sg)) + start, len);

		count += len;
		pos += len;

		buf += len;
		rem -= len;
		if (!rem) {
			WRITE_ONCE(error->fit, sg);
			break;
		}
	} while (!sg_is_last(sg++));

	return count;
}

static void i915_vma_coredump_free(struct i915_vma_coredump *vma)
{
	while (vma) {
		struct i915_vma_coredump *next = vma->next;
		struct page *page, *n;

		list_for_each_entry_safe(page, n, &vma->page_list, lru) {
			list_del_init(&page->lru);
			__free_page(page);
		}

		kfree(vma);
		vma = next;
	}
}

static void cleanup_params(struct i915_gpu_coredump *error)
{
	i915_params_free(&error->params);
	intel_display_params_free(&error->display_params);
}

static void cleanup_uc(struct intel_uc_coredump *uc)
{
	kfree(uc->guc_fw.file_selected.path);
	kfree(uc->huc_fw.file_selected.path);
	kfree(uc->guc_fw.file_wanted.path);
	kfree(uc->huc_fw.file_wanted.path);
	i915_vma_coredump_free(uc->guc.vma_log);
	i915_vma_coredump_free(uc->guc.vma_ctb);

	kfree(uc);
}

static void cleanup_gt(struct intel_gt_coredump *gt)
{
	while (gt->engine) {
		struct intel_engine_coredump *ee = gt->engine;

		gt->engine = ee->next;

		i915_vma_coredump_free(ee->vma);
		intel_guc_capture_free_node(ee);
		kfree(ee);
	}

	if (gt->uc)
		cleanup_uc(gt->uc);

	kfree(gt);
}

void __i915_gpu_coredump_free(struct kref *error_ref)
{
	struct i915_gpu_coredump *error =
		container_of(error_ref, typeof(*error), ref);

	while (error->gt) {
		struct intel_gt_coredump *gt = error->gt;

		error->gt = gt->next;
		cleanup_gt(gt);
	}

	kfree(error->overlay);

	cleanup_params(error);

	err_free_sgl(error->sgl);
	kfree(error);
}

static struct i915_vma_coredump *
i915_vma_coredump_create(const struct intel_gt *gt,
			 const struct i915_vma_resource *vma_res,
			 struct i915_vma_compress *compress,
			 const char *name)

{
	struct i915_ggtt *ggtt = gt->ggtt;
	const u64 slot = ggtt->error_capture.start;
	struct i915_vma_coredump *dst;
	struct sgt_iter iter;
	int ret;

	might_sleep();

	if (!vma_res || !vma_res->bi.pages || !compress)
		return NULL;

	dst = kmalloc(sizeof(*dst), ALLOW_FAIL);
	if (!dst)
		return NULL;

	if (!compress_start(compress)) {
		kfree(dst);
		return NULL;
	}

	INIT_LIST_HEAD(&dst->page_list);
	strcpy(dst->name, name);
	dst->next = NULL;

	dst->gtt_offset = vma_res->start;
	dst->gtt_size = vma_res->node_size;
	dst->gtt_page_sizes = vma_res->page_sizes_gtt;
	dst->unused = 0;

	ret = -EINVAL;
	if (drm_mm_node_allocated(&ggtt->error_capture)) {
		void __iomem *s;
		dma_addr_t dma;

		for_each_sgt_daddr(dma, iter, vma_res->bi.pages) {
			mutex_lock(&ggtt->error_mutex);
			if (ggtt->vm.raw_insert_page)
				ggtt->vm.raw_insert_page(&ggtt->vm, dma, slot,
							 i915_gem_get_pat_index(gt->i915,
										I915_CACHE_NONE),
							 0);
			else
				ggtt->vm.insert_page(&ggtt->vm, dma, slot,
						     i915_gem_get_pat_index(gt->i915,
									    I915_CACHE_NONE),
						     0);
			mb();

			s = io_mapping_map_wc(&ggtt->iomap, slot, PAGE_SIZE);
			ret = compress_page(compress,
					    (void  __force *)s, dst,
					    true);
			io_mapping_unmap(s);

			mb();
			ggtt->vm.clear_range(&ggtt->vm, slot, PAGE_SIZE);
			mutex_unlock(&ggtt->error_mutex);
			if (ret)
				break;
		}
	} else if (vma_res->bi.lmem) {
		struct intel_memory_region *mem = vma_res->mr;
		dma_addr_t dma;

		for_each_sgt_daddr(dma, iter, vma_res->bi.pages) {
			dma_addr_t offset = dma - mem->region.start;
			void __iomem *s;

			if (offset + PAGE_SIZE > resource_size(&mem->io)) {
				ret = -EINVAL;
				break;
			}

			s = io_mapping_map_wc(&mem->iomap, offset, PAGE_SIZE);
			ret = compress_page(compress,
					    (void __force *)s, dst,
					    true);
			io_mapping_unmap(s);
			if (ret)
				break;
		}
	} else {
		struct page *page;

		for_each_sgt_page(page, iter, vma_res->bi.pages) {
			void *s;

			drm_clflush_pages(&page, 1);

			s = kmap_local_page(page);
			ret = compress_page(compress, s, dst, false);
			kunmap_local(s);

			drm_clflush_pages(&page, 1);

			if (ret)
				break;
		}
	}

	if (ret || compress_flush(compress, dst)) {
		struct page *page, *n;

		list_for_each_entry_safe_reverse(page, n, &dst->page_list, lru) {
			list_del_init(&page->lru);
			pool_free(&compress->pool, page_address(page));
		}

		kfree(dst);
		dst = NULL;
	}
	compress_finish(compress);

	return dst;
}

static void gt_record_fences(struct intel_gt_coredump *gt)
{
	struct i915_ggtt *ggtt = gt->_gt->ggtt;
	struct intel_uncore *uncore = gt->_gt->uncore;
	int i;

	if (GRAPHICS_VER(uncore->i915) >= 6) {
		for (i = 0; i < ggtt->num_fences; i++)
			gt->fence[i] =
				intel_uncore_read64(uncore,
						    FENCE_REG_GEN6_LO(i));
	} else if (GRAPHICS_VER(uncore->i915) >= 4) {
		for (i = 0; i < ggtt->num_fences; i++)
			gt->fence[i] =
				intel_uncore_read64(uncore,
						    FENCE_REG_965_LO(i));
	} else {
		for (i = 0; i < ggtt->num_fences; i++)
			gt->fence[i] =
				intel_uncore_read(uncore, FENCE_REG(i));
	}
	gt->nfence = i;
}

static void engine_record_registers(struct intel_engine_coredump *ee)
{
	const struct intel_engine_cs *engine = ee->engine;
	struct drm_i915_private *i915 = engine->i915;

	if (GRAPHICS_VER(i915) >= 6) {
		ee->rc_psmi = ENGINE_READ(engine, RING_PSMI_CTL);

		/*
		 * For the media GT, this ring fault register is not replicated,
		 * so don't do multicast/replicated register read/write
		 * operation on it.
		 */
		if (MEDIA_VER(i915) >= 13 && engine->gt->type == GT_MEDIA)
			ee->fault_reg = intel_uncore_read(engine->uncore,
							  XELPMP_RING_FAULT_REG);
<<<<<<< HEAD

		else if (GRAPHICS_VER_FULL(i915) >= IP_VER(12, 50))
=======
		else if (GRAPHICS_VER_FULL(i915) >= IP_VER(12, 55))
>>>>>>> 0c383648
			ee->fault_reg = intel_gt_mcr_read_any(engine->gt,
							      XEHP_RING_FAULT_REG);
		else if (GRAPHICS_VER(i915) >= 12)
			ee->fault_reg = intel_uncore_read(engine->uncore,
							  GEN12_RING_FAULT_REG);
		else if (GRAPHICS_VER(i915) >= 8)
			ee->fault_reg = intel_uncore_read(engine->uncore,
							  GEN8_RING_FAULT_REG);
		else
			ee->fault_reg = GEN6_RING_FAULT_REG_READ(engine);
	}

	if (GRAPHICS_VER(i915) >= 4) {
		ee->esr = ENGINE_READ(engine, RING_ESR);
		ee->faddr = ENGINE_READ(engine, RING_DMA_FADD);
		ee->ipeir = ENGINE_READ(engine, RING_IPEIR);
		ee->ipehr = ENGINE_READ(engine, RING_IPEHR);
		ee->instps = ENGINE_READ(engine, RING_INSTPS);
		ee->bbaddr = ENGINE_READ(engine, RING_BBADDR);
		ee->ccid = ENGINE_READ(engine, CCID);
		if (GRAPHICS_VER(i915) >= 8) {
			ee->faddr |= (u64)ENGINE_READ(engine, RING_DMA_FADD_UDW) << 32;
			ee->bbaddr |= (u64)ENGINE_READ(engine, RING_BBADDR_UDW) << 32;
		}
		ee->bbstate = ENGINE_READ(engine, RING_BBSTATE);
	} else {
		ee->faddr = ENGINE_READ(engine, DMA_FADD_I8XX);
		ee->ipeir = ENGINE_READ(engine, IPEIR);
		ee->ipehr = ENGINE_READ(engine, IPEHR);
	}

	if (GRAPHICS_VER(i915) >= 11) {
		ee->cmd_cctl = ENGINE_READ(engine, RING_CMD_CCTL);
		ee->cscmdop = ENGINE_READ(engine, RING_CSCMDOP);
		ee->ctx_sr_ctl = ENGINE_READ(engine, RING_CTX_SR_CTL);
		ee->dma_faddr_hi = ENGINE_READ(engine, RING_DMA_FADD_UDW);
		ee->dma_faddr_lo = ENGINE_READ(engine, RING_DMA_FADD);
		ee->nopid = ENGINE_READ(engine, RING_NOPID);
		ee->excc = ENGINE_READ(engine, RING_EXCC);
	}

	intel_engine_get_instdone(engine, &ee->instdone);

	ee->instpm = ENGINE_READ(engine, RING_INSTPM);
	ee->acthd = intel_engine_get_active_head(engine);
	ee->start = ENGINE_READ(engine, RING_START);
	ee->head = ENGINE_READ(engine, RING_HEAD);
	ee->tail = ENGINE_READ(engine, RING_TAIL);
	ee->ctl = ENGINE_READ(engine, RING_CTL);
	if (GRAPHICS_VER(i915) > 2)
		ee->mode = ENGINE_READ(engine, RING_MI_MODE);

	if (!HWS_NEEDS_PHYSICAL(i915)) {
		i915_reg_t mmio;

		if (GRAPHICS_VER(i915) == 7) {
			switch (engine->id) {
			default:
				MISSING_CASE(engine->id);
				fallthrough;
			case RCS0:
				mmio = RENDER_HWS_PGA_GEN7;
				break;
			case BCS0:
				mmio = BLT_HWS_PGA_GEN7;
				break;
			case VCS0:
				mmio = BSD_HWS_PGA_GEN7;
				break;
			case VECS0:
				mmio = VEBOX_HWS_PGA_GEN7;
				break;
			}
		} else if (GRAPHICS_VER(engine->i915) == 6) {
			mmio = RING_HWS_PGA_GEN6(engine->mmio_base);
		} else {
			/* XXX: gen8 returns to sanity */
			mmio = RING_HWS_PGA(engine->mmio_base);
		}

		ee->hws = intel_uncore_read(engine->uncore, mmio);
	}

	ee->reset_count = i915_reset_engine_count(&i915->gpu_error, engine);

	if (HAS_PPGTT(i915)) {
		int i;

		ee->vm_info.gfx_mode = ENGINE_READ(engine, RING_MODE_GEN7);

		if (GRAPHICS_VER(i915) == 6) {
			ee->vm_info.pp_dir_base =
				ENGINE_READ(engine, RING_PP_DIR_BASE_READ);
		} else if (GRAPHICS_VER(i915) == 7) {
			ee->vm_info.pp_dir_base =
				ENGINE_READ(engine, RING_PP_DIR_BASE);
		} else if (GRAPHICS_VER(i915) >= 8) {
			u32 base = engine->mmio_base;

			for (i = 0; i < 4; i++) {
				ee->vm_info.pdp[i] =
					intel_uncore_read(engine->uncore,
							  GEN8_RING_PDP_UDW(base, i));
				ee->vm_info.pdp[i] <<= 32;
				ee->vm_info.pdp[i] |=
					intel_uncore_read(engine->uncore,
							  GEN8_RING_PDP_LDW(base, i));
			}
		}
	}
}

static void record_request(const struct i915_request *request,
			   struct i915_request_coredump *erq)
{
	erq->flags = request->fence.flags;
	erq->context = request->fence.context;
	erq->seqno = request->fence.seqno;
	erq->sched_attr = request->sched.attr;
	erq->head = request->head;
	erq->tail = request->tail;

	erq->pid = 0;
	rcu_read_lock();
	if (!intel_context_is_closed(request->context)) {
		const struct i915_gem_context *ctx;

		ctx = rcu_dereference(request->context->gem_context);
		if (ctx)
			erq->pid = pid_nr(ctx->pid);
	}
	rcu_read_unlock();
}

static void engine_record_execlists(struct intel_engine_coredump *ee)
{
	const struct intel_engine_execlists * const el = &ee->engine->execlists;
	struct i915_request * const *port = el->active;
	unsigned int n = 0;

	while (*port)
		record_request(*port++, &ee->execlist[n++]);

	ee->num_ports = n;
}

static bool record_context(struct i915_gem_context_coredump *e,
			   struct intel_context *ce)
{
	struct i915_gem_context *ctx;
	struct task_struct *task;
	bool simulated;

	rcu_read_lock();
	ctx = rcu_dereference(ce->gem_context);
	if (ctx && !kref_get_unless_zero(&ctx->ref))
		ctx = NULL;
	rcu_read_unlock();
	if (!ctx)
		return true;

	rcu_read_lock();
	task = pid_task(ctx->pid, PIDTYPE_PID);
	if (task) {
		strcpy(e->comm, task->comm);
		e->pid = task->pid;
	}
	rcu_read_unlock();

	e->sched_attr = ctx->sched;
	e->guilty = atomic_read(&ctx->guilty_count);
	e->active = atomic_read(&ctx->active_count);
	e->hwsp_seqno = (ce->timeline && ce->timeline->hwsp_seqno) ?
				*ce->timeline->hwsp_seqno : ~0U;

	e->total_runtime = intel_context_get_total_runtime_ns(ce);
	e->avg_runtime = intel_context_get_avg_runtime_ns(ce);

	simulated = i915_gem_context_no_error_capture(ctx);

	i915_gem_context_put(ctx);
	return simulated;
}

struct intel_engine_capture_vma {
	struct intel_engine_capture_vma *next;
	struct i915_vma_resource *vma_res;
	char name[16];
	bool lockdep_cookie;
};

static struct intel_engine_capture_vma *
capture_vma_snapshot(struct intel_engine_capture_vma *next,
		     struct i915_vma_resource *vma_res,
		     gfp_t gfp, const char *name)
{
	struct intel_engine_capture_vma *c;

	if (!vma_res)
		return next;

	c = kmalloc(sizeof(*c), gfp);
	if (!c)
		return next;

	if (!i915_vma_resource_hold(vma_res, &c->lockdep_cookie)) {
		kfree(c);
		return next;
	}

	strcpy(c->name, name);
	c->vma_res = i915_vma_resource_get(vma_res);

	c->next = next;
	return c;
}

static struct intel_engine_capture_vma *
capture_vma(struct intel_engine_capture_vma *next,
	    struct i915_vma *vma,
	    const char *name,
	    gfp_t gfp)
{
	if (!vma)
		return next;

	/*
	 * If the vma isn't pinned, then the vma should be snapshotted
	 * to a struct i915_vma_snapshot at command submission time.
	 * Not here.
	 */
	if (GEM_WARN_ON(!i915_vma_is_pinned(vma)))
		return next;

	next = capture_vma_snapshot(next, vma->resource, gfp, name);

	return next;
}

static struct intel_engine_capture_vma *
capture_user(struct intel_engine_capture_vma *capture,
	     const struct i915_request *rq,
	     gfp_t gfp)
{
	struct i915_capture_list *c;

	for (c = rq->capture_list; c; c = c->next)
		capture = capture_vma_snapshot(capture, c->vma_res, gfp,
					       "user");

	return capture;
}

static void add_vma(struct intel_engine_coredump *ee,
		    struct i915_vma_coredump *vma)
{
	if (vma) {
		vma->next = ee->vma;
		ee->vma = vma;
	}
}

static struct i915_vma_coredump *
create_vma_coredump(const struct intel_gt *gt, struct i915_vma *vma,
		    const char *name, struct i915_vma_compress *compress)
{
	struct i915_vma_coredump *ret = NULL;
	struct i915_vma_resource *vma_res;
	bool lockdep_cookie;

	if (!vma)
		return NULL;

	vma_res = vma->resource;

	if (i915_vma_resource_hold(vma_res, &lockdep_cookie)) {
		ret = i915_vma_coredump_create(gt, vma_res, compress, name);
		i915_vma_resource_unhold(vma_res, lockdep_cookie);
	}

	return ret;
}

static void add_vma_coredump(struct intel_engine_coredump *ee,
			     const struct intel_gt *gt,
			     struct i915_vma *vma,
			     const char *name,
			     struct i915_vma_compress *compress)
{
	add_vma(ee, create_vma_coredump(gt, vma, name, compress));
}

struct intel_engine_coredump *
intel_engine_coredump_alloc(struct intel_engine_cs *engine, gfp_t gfp, u32 dump_flags)
{
	struct intel_engine_coredump *ee;

	ee = kzalloc(sizeof(*ee), gfp);
	if (!ee)
		return NULL;

	ee->engine = engine;

	if (!(dump_flags & CORE_DUMP_FLAG_IS_GUC_CAPTURE)) {
		engine_record_registers(ee);
		engine_record_execlists(ee);
	}

	return ee;
}

static struct intel_engine_capture_vma *
engine_coredump_add_context(struct intel_engine_coredump *ee,
			    struct intel_context *ce,
			    gfp_t gfp)
{
	struct intel_engine_capture_vma *vma = NULL;

	ee->simulated |= record_context(&ee->context, ce);
	if (ee->simulated)
		return NULL;

	/*
	 * We need to copy these to an anonymous buffer
	 * as the simplest method to avoid being overwritten
	 * by userspace.
	 */
	vma = capture_vma(vma, ce->ring->vma, "ring", gfp);
	vma = capture_vma(vma, ce->state, "HW context", gfp);

	return vma;
}

struct intel_engine_capture_vma *
intel_engine_coredump_add_request(struct intel_engine_coredump *ee,
				  struct i915_request *rq,
				  gfp_t gfp)
{
	struct intel_engine_capture_vma *vma;

	vma = engine_coredump_add_context(ee, rq->context, gfp);
	if (!vma)
		return NULL;

	/*
	 * We need to copy these to an anonymous buffer
	 * as the simplest method to avoid being overwritten
	 * by userspace.
	 */
	vma = capture_vma_snapshot(vma, rq->batch_res, gfp, "batch");
	vma = capture_user(vma, rq, gfp);

	ee->rq_head = rq->head;
	ee->rq_post = rq->postfix;
	ee->rq_tail = rq->tail;

	return vma;
}

void
intel_engine_coredump_add_vma(struct intel_engine_coredump *ee,
			      struct intel_engine_capture_vma *capture,
			      struct i915_vma_compress *compress)
{
	const struct intel_engine_cs *engine = ee->engine;

	while (capture) {
		struct intel_engine_capture_vma *this = capture;
		struct i915_vma_resource *vma_res = this->vma_res;

		add_vma(ee,
			i915_vma_coredump_create(engine->gt, vma_res,
						 compress, this->name));

		i915_vma_resource_unhold(vma_res, this->lockdep_cookie);
		i915_vma_resource_put(vma_res);

		capture = this->next;
		kfree(this);
	}

	add_vma_coredump(ee, engine->gt, engine->status_page.vma,
			 "HW Status", compress);

	add_vma_coredump(ee, engine->gt, engine->wa_ctx.vma,
			 "WA context", compress);
}

static struct intel_engine_coredump *
capture_engine(struct intel_engine_cs *engine,
	       struct i915_vma_compress *compress,
	       u32 dump_flags)
{
	struct intel_engine_capture_vma *capture = NULL;
	struct intel_engine_coredump *ee;
	struct intel_context *ce = NULL;
	struct i915_request *rq = NULL;

	ee = intel_engine_coredump_alloc(engine, ALLOW_FAIL, dump_flags);
	if (!ee)
		return NULL;

	intel_engine_get_hung_entity(engine, &ce, &rq);
	if (rq && !i915_request_started(rq))
		drm_info(&engine->gt->i915->drm, "Got hung context on %s with active request %lld:%lld [0x%04X] not yet started\n",
			 engine->name, rq->fence.context, rq->fence.seqno, ce->guc_id.id);

	if (rq) {
		capture = intel_engine_coredump_add_request(ee, rq, ATOMIC_MAYFAIL);
		i915_request_put(rq);
	} else if (ce) {
		capture = engine_coredump_add_context(ee, ce, ATOMIC_MAYFAIL);
	}

	if (capture) {
		intel_engine_coredump_add_vma(ee, capture, compress);

		if (dump_flags & CORE_DUMP_FLAG_IS_GUC_CAPTURE)
			intel_guc_capture_get_matching_node(engine->gt, ee, ce);
	} else {
		kfree(ee);
		ee = NULL;
	}

	return ee;
}

static void
gt_record_engines(struct intel_gt_coredump *gt,
		  intel_engine_mask_t engine_mask,
		  struct i915_vma_compress *compress,
		  u32 dump_flags)
{
	struct intel_engine_cs *engine;
	enum intel_engine_id id;

	for_each_engine(engine, gt->_gt, id) {
		struct intel_engine_coredump *ee;

		/* Refill our page pool before entering atomic section */
		pool_refill(&compress->pool, ALLOW_FAIL);

		ee = capture_engine(engine, compress, dump_flags);
		if (!ee)
			continue;

		ee->hung = engine->mask & engine_mask;

		gt->simulated |= ee->simulated;
		if (ee->simulated) {
			if (dump_flags & CORE_DUMP_FLAG_IS_GUC_CAPTURE)
				intel_guc_capture_free_node(ee);
			kfree(ee);
			continue;
		}

		ee->next = gt->engine;
		gt->engine = ee;
	}
}

static void gt_record_guc_ctb(struct intel_ctb_coredump *saved,
			      const struct intel_guc_ct_buffer *ctb,
			      const void *blob_ptr, struct intel_guc *guc)
{
	if (!ctb || !ctb->desc)
		return;

	saved->raw_status = ctb->desc->status;
	saved->raw_head = ctb->desc->head;
	saved->raw_tail = ctb->desc->tail;
	saved->head = ctb->head;
	saved->tail = ctb->tail;
	saved->size = ctb->size;
	saved->desc_offset = ((void *)ctb->desc) - blob_ptr;
	saved->cmds_offset = ((void *)ctb->cmds) - blob_ptr;
}

static struct intel_uc_coredump *
gt_record_uc(struct intel_gt_coredump *gt,
	     struct i915_vma_compress *compress)
{
	const struct intel_uc *uc = &gt->_gt->uc;
	struct intel_uc_coredump *error_uc;

	error_uc = kzalloc(sizeof(*error_uc), ALLOW_FAIL);
	if (!error_uc)
		return NULL;

	memcpy(&error_uc->guc_fw, &uc->guc.fw, sizeof(uc->guc.fw));
	memcpy(&error_uc->huc_fw, &uc->huc.fw, sizeof(uc->huc.fw));

	error_uc->guc_fw.file_selected.path = kstrdup(uc->guc.fw.file_selected.path, ALLOW_FAIL);
	error_uc->huc_fw.file_selected.path = kstrdup(uc->huc.fw.file_selected.path, ALLOW_FAIL);
	error_uc->guc_fw.file_wanted.path = kstrdup(uc->guc.fw.file_wanted.path, ALLOW_FAIL);
	error_uc->huc_fw.file_wanted.path = kstrdup(uc->huc.fw.file_wanted.path, ALLOW_FAIL);

	/*
	 * Save the GuC log and include a timestamp reference for converting the
	 * log times to system times (in conjunction with the error->boottime and
	 * gt->clock_frequency fields saved elsewhere).
	 */
	error_uc->guc.timestamp = intel_uncore_read(gt->_gt->uncore, GUCPMTIMESTAMP);
	error_uc->guc.vma_log = create_vma_coredump(gt->_gt, uc->guc.log.vma,
						    "GuC log buffer", compress);
	error_uc->guc.vma_ctb = create_vma_coredump(gt->_gt, uc->guc.ct.vma,
						    "GuC CT buffer", compress);
	error_uc->guc.last_fence = uc->guc.ct.requests.last_fence;
	gt_record_guc_ctb(error_uc->guc.ctb + 0, &uc->guc.ct.ctbs.send,
			  uc->guc.ct.ctbs.send.desc, (struct intel_guc *)&uc->guc);
	gt_record_guc_ctb(error_uc->guc.ctb + 1, &uc->guc.ct.ctbs.recv,
			  uc->guc.ct.ctbs.send.desc, (struct intel_guc *)&uc->guc);

	return error_uc;
}

/* Capture display registers. */
static void gt_record_display_regs(struct intel_gt_coredump *gt)
{
	struct intel_uncore *uncore = gt->_gt->uncore;
	struct drm_i915_private *i915 = uncore->i915;

	if (DISPLAY_VER(i915) >= 6 && DISPLAY_VER(i915) < 20)
		gt->derrmr = intel_uncore_read(uncore, DERRMR);

	if (GRAPHICS_VER(i915) >= 8)
		gt->ier = intel_uncore_read(uncore, GEN8_DE_MISC_IER);
	else if (IS_VALLEYVIEW(i915))
		gt->ier = intel_uncore_read(uncore, VLV_IER);
	else if (HAS_PCH_SPLIT(i915))
		gt->ier = intel_uncore_read(uncore, DEIER);
	else if (GRAPHICS_VER(i915) == 2)
		gt->ier = intel_uncore_read16(uncore, GEN2_IER);
	else
		gt->ier = intel_uncore_read(uncore, GEN2_IER);
}

/* Capture all other registers that GuC doesn't capture. */
static void gt_record_global_nonguc_regs(struct intel_gt_coredump *gt)
{
	struct intel_uncore *uncore = gt->_gt->uncore;
	struct drm_i915_private *i915 = uncore->i915;
	int i;

	if (IS_VALLEYVIEW(i915)) {
		gt->gtier[0] = intel_uncore_read(uncore, GTIER);
		gt->ngtier = 1;
	} else if (GRAPHICS_VER(i915) >= 11) {
		gt->gtier[0] =
			intel_uncore_read(uncore,
					  GEN11_RENDER_COPY_INTR_ENABLE);
		gt->gtier[1] =
			intel_uncore_read(uncore, GEN11_VCS_VECS_INTR_ENABLE);
		gt->gtier[2] =
			intel_uncore_read(uncore, GEN11_GUC_SG_INTR_ENABLE);
		gt->gtier[3] =
			intel_uncore_read(uncore,
					  GEN11_GPM_WGBOXPERF_INTR_ENABLE);
		gt->gtier[4] =
			intel_uncore_read(uncore,
					  GEN11_CRYPTO_RSVD_INTR_ENABLE);
		gt->gtier[5] =
			intel_uncore_read(uncore,
					  GEN11_GUNIT_CSME_INTR_ENABLE);
		gt->ngtier = 6;
	} else if (GRAPHICS_VER(i915) >= 8) {
		for (i = 0; i < 4; i++)
			gt->gtier[i] =
				intel_uncore_read(uncore, GEN8_GT_IER(i));
		gt->ngtier = 4;
	} else if (HAS_PCH_SPLIT(i915)) {
		gt->gtier[0] = intel_uncore_read(uncore, GTIER);
		gt->ngtier = 1;
	}

	gt->eir = intel_uncore_read(uncore, EIR);
	gt->pgtbl_er = intel_uncore_read(uncore, PGTBL_ER);
}

/*
 * Capture all registers that relate to workload submission.
 * NOTE: In GuC submission, when GuC resets an engine, it can dump these for us
 */
static void gt_record_global_regs(struct intel_gt_coredump *gt)
{
	struct intel_uncore *uncore = gt->_gt->uncore;
	struct drm_i915_private *i915 = uncore->i915;
	int i;

	/*
	 * General organization
	 * 1. Registers specific to a single generation
	 * 2. Registers which belong to multiple generations
	 * 3. Feature specific registers.
	 * 4. Everything else
	 * Please try to follow the order.
	 */

	/* 1: Registers specific to a single generation */
	if (IS_VALLEYVIEW(i915))
		gt->forcewake = intel_uncore_read_fw(uncore, FORCEWAKE_VLV);

	if (GRAPHICS_VER(i915) == 7)
		gt->err_int = intel_uncore_read(uncore, GEN7_ERR_INT);

	if (GRAPHICS_VER_FULL(i915) >= IP_VER(12, 55)) {
		gt->fault_data0 = intel_gt_mcr_read_any((struct intel_gt *)gt->_gt,
							XEHP_FAULT_TLB_DATA0);
		gt->fault_data1 = intel_gt_mcr_read_any((struct intel_gt *)gt->_gt,
							XEHP_FAULT_TLB_DATA1);
	} else if (GRAPHICS_VER(i915) >= 12) {
		gt->fault_data0 = intel_uncore_read(uncore,
						    GEN12_FAULT_TLB_DATA0);
		gt->fault_data1 = intel_uncore_read(uncore,
						    GEN12_FAULT_TLB_DATA1);
	} else if (GRAPHICS_VER(i915) >= 8) {
		gt->fault_data0 = intel_uncore_read(uncore,
						    GEN8_FAULT_TLB_DATA0);
		gt->fault_data1 = intel_uncore_read(uncore,
						    GEN8_FAULT_TLB_DATA1);
	}

	if (GRAPHICS_VER(i915) == 6) {
		gt->forcewake = intel_uncore_read_fw(uncore, FORCEWAKE);
		gt->gab_ctl = intel_uncore_read(uncore, GAB_CTL);
		gt->gfx_mode = intel_uncore_read(uncore, GFX_MODE);
	}

	/* 2: Registers which belong to multiple generations */
	if (GRAPHICS_VER(i915) >= 7)
		gt->forcewake = intel_uncore_read_fw(uncore, FORCEWAKE_MT);

	if (GRAPHICS_VER(i915) >= 6) {
		if (GRAPHICS_VER(i915) < 12) {
			gt->error = intel_uncore_read(uncore, ERROR_GEN6);
			gt->done_reg = intel_uncore_read(uncore, DONE_REG);
		}
	}

	/* 3: Feature specific registers */
	if (IS_GRAPHICS_VER(i915, 6, 7)) {
		gt->gam_ecochk = intel_uncore_read(uncore, GAM_ECOCHK);
		gt->gac_eco = intel_uncore_read(uncore, GAC_ECO_BITS);
	}

	if (IS_GRAPHICS_VER(i915, 8, 11))
		gt->gtt_cache = intel_uncore_read(uncore, HSW_GTT_CACHE_EN);

	if (GRAPHICS_VER(i915) == 12)
		gt->aux_err = intel_uncore_read(uncore, GEN12_AUX_ERR_DBG);

	if (GRAPHICS_VER(i915) >= 12) {
		for (i = 0; i < I915_MAX_SFC; i++) {
			/*
			 * SFC_DONE resides in the VD forcewake domain, so it
			 * only exists if the corresponding VCS engine is
			 * present.
			 */
			if ((gt->_gt->info.sfc_mask & BIT(i)) == 0 ||
			    !HAS_ENGINE(gt->_gt, _VCS(i * 2)))
				continue;

			gt->sfc_done[i] =
				intel_uncore_read(uncore, GEN12_SFC_DONE(i));
		}

		gt->gam_done = intel_uncore_read(uncore, GEN12_GAM_DONE);
	}
}

static void gt_record_info(struct intel_gt_coredump *gt)
{
	memcpy(&gt->info, &gt->_gt->info, sizeof(struct intel_gt_info));
	gt->clock_frequency = gt->_gt->clock_frequency;
	gt->clock_period_ns = gt->_gt->clock_period_ns;
}

/*
 * Generate a semi-unique error code. The code is not meant to have meaning, The
 * code's only purpose is to try to prevent false duplicated bug reports by
 * grossly estimating a GPU error state.
 *
 * TODO Ideally, hashing the batchbuffer would be a very nice way to determine
 * the hang if we could strip the GTT offset information from it.
 *
 * It's only a small step better than a random number in its current form.
 */
static u32 generate_ecode(const struct intel_engine_coredump *ee)
{
	/*
	 * IPEHR would be an ideal way to detect errors, as it's the gross
	 * measure of "the command that hung." However, has some very common
	 * synchronization commands which almost always appear in the case
	 * strictly a client bug. Use instdone to differentiate those some.
	 */
	return ee ? ee->ipehr ^ ee->instdone.instdone : 0;
}

static const char *error_msg(struct i915_gpu_coredump *error)
{
	struct intel_engine_coredump *first = NULL;
	unsigned int hung_classes = 0;
	struct intel_gt_coredump *gt;
	int len;

	for (gt = error->gt; gt; gt = gt->next) {
		struct intel_engine_coredump *cs;

		for (cs = gt->engine; cs; cs = cs->next) {
			if (cs->hung) {
				hung_classes |= BIT(cs->engine->uabi_class);
				if (!first)
					first = cs;
			}
		}
	}

	len = scnprintf(error->error_msg, sizeof(error->error_msg),
			"GPU HANG: ecode %d:%x:%08x",
			GRAPHICS_VER(error->i915), hung_classes,
			generate_ecode(first));
	if (first && first->context.pid) {
		/* Just show the first executing process, more is confusing */
		len += scnprintf(error->error_msg + len,
				 sizeof(error->error_msg) - len,
				 ", in %s [%d]",
				 first->context.comm, first->context.pid);
	}

	return error->error_msg;
}

static void capture_gen(struct i915_gpu_coredump *error)
{
	struct drm_i915_private *i915 = error->i915;

	error->wakelock = atomic_read(&i915->runtime_pm.wakeref_count);
	error->suspended = pm_runtime_suspended(i915->drm.dev);

	error->iommu = i915_vtd_active(i915);
	error->reset_count = i915_reset_count(&i915->gpu_error);
	error->suspend_count = i915->suspend_count;

	i915_params_copy(&error->params, &i915->params);
	intel_display_params_copy(&error->display_params);
	memcpy(&error->device_info,
	       INTEL_INFO(i915),
	       sizeof(error->device_info));
	memcpy(&error->runtime_info,
	       RUNTIME_INFO(i915),
	       sizeof(error->runtime_info));
	memcpy(&error->display_device_info, DISPLAY_INFO(i915),
	       sizeof(error->display_device_info));
	memcpy(&error->display_runtime_info, DISPLAY_RUNTIME_INFO(i915),
	       sizeof(error->display_runtime_info));
	error->driver_caps = i915->caps;
}

struct i915_gpu_coredump *
i915_gpu_coredump_alloc(struct drm_i915_private *i915, gfp_t gfp)
{
	struct i915_gpu_coredump *error;

	if (!i915->params.error_capture)
		return NULL;

	error = kzalloc(sizeof(*error), gfp);
	if (!error)
		return NULL;

	kref_init(&error->ref);
	error->i915 = i915;

	error->time = ktime_get_real();
	error->boottime = ktime_get_boottime();
	error->uptime = ktime_sub(ktime_get(), to_gt(i915)->last_init_time);
	error->capture = jiffies;

	capture_gen(error);

	return error;
}

#define DAY_AS_SECONDS(x) (24 * 60 * 60 * (x))

struct intel_gt_coredump *
intel_gt_coredump_alloc(struct intel_gt *gt, gfp_t gfp, u32 dump_flags)
{
	struct intel_gt_coredump *gc;

	gc = kzalloc(sizeof(*gc), gfp);
	if (!gc)
		return NULL;

	gc->_gt = gt;
	gc->awake = intel_gt_pm_is_awake(gt);

	gt_record_display_regs(gc);
	gt_record_global_nonguc_regs(gc);

	/*
	 * GuC dumps global, eng-class and eng-instance registers
	 * (that can change as part of engine state during execution)
	 * before an engine is reset due to a hung context.
	 * GuC captures and reports all three groups of registers
	 * together as a single set before the engine is reset.
	 * Thus, if GuC triggered the context reset we retrieve
	 * the register values as part of gt_record_engines.
	 */
	if (!(dump_flags & CORE_DUMP_FLAG_IS_GUC_CAPTURE))
		gt_record_global_regs(gc);

	gt_record_fences(gc);

	return gc;
}

struct i915_vma_compress *
i915_vma_capture_prepare(struct intel_gt_coredump *gt)
{
	struct i915_vma_compress *compress;

	compress = kmalloc(sizeof(*compress), ALLOW_FAIL);
	if (!compress)
		return NULL;

	if (!compress_init(compress)) {
		kfree(compress);
		return NULL;
	}

	return compress;
}

void i915_vma_capture_finish(struct intel_gt_coredump *gt,
			     struct i915_vma_compress *compress)
{
	if (!compress)
		return;

	compress_fini(compress);
	kfree(compress);
}

static struct i915_gpu_coredump *
__i915_gpu_coredump(struct intel_gt *gt, intel_engine_mask_t engine_mask, u32 dump_flags)
{
	struct drm_i915_private *i915 = gt->i915;
	struct i915_gpu_coredump *error;

	/* Check if GPU capture has been disabled */
	error = READ_ONCE(i915->gpu_error.first_error);
	if (IS_ERR(error))
		return error;

	error = i915_gpu_coredump_alloc(i915, ALLOW_FAIL);
	if (!error)
		return ERR_PTR(-ENOMEM);

	error->gt = intel_gt_coredump_alloc(gt, ALLOW_FAIL, dump_flags);
	if (error->gt) {
		struct i915_vma_compress *compress;

		compress = i915_vma_capture_prepare(error->gt);
		if (!compress) {
			kfree(error->gt);
			kfree(error);
			return ERR_PTR(-ENOMEM);
		}

		if (INTEL_INFO(i915)->has_gt_uc) {
			error->gt->uc = gt_record_uc(error->gt, compress);
			if (error->gt->uc) {
				if (dump_flags & CORE_DUMP_FLAG_IS_GUC_CAPTURE)
					error->gt->uc->guc.is_guc_capture = true;
				else
					GEM_BUG_ON(error->gt->uc->guc.is_guc_capture);
			}
		}

		gt_record_info(error->gt);
		gt_record_engines(error->gt, engine_mask, compress, dump_flags);


		i915_vma_capture_finish(error->gt, compress);

		error->simulated |= error->gt->simulated;
	}

	error->overlay = intel_overlay_capture_error_state(i915);

	return error;
}

static struct i915_gpu_coredump *
i915_gpu_coredump(struct intel_gt *gt, intel_engine_mask_t engine_mask, u32 dump_flags)
{
	static DEFINE_MUTEX(capture_mutex);
	int ret = mutex_lock_interruptible(&capture_mutex);
	struct i915_gpu_coredump *dump;

	if (ret)
		return ERR_PTR(ret);

	dump = __i915_gpu_coredump(gt, engine_mask, dump_flags);
	mutex_unlock(&capture_mutex);

	return dump;
}

void i915_error_state_store(struct i915_gpu_coredump *error)
{
	struct drm_i915_private *i915;
	static bool warned;

	if (IS_ERR_OR_NULL(error))
		return;

	i915 = error->i915;
	drm_info(&i915->drm, "%s\n", error_msg(error));

	if (error->simulated ||
	    cmpxchg(&i915->gpu_error.first_error, NULL, error))
		return;

	i915_gpu_coredump_get(error);

	if (!xchg(&warned, true) &&
	    ktime_get_real_seconds() - DRIVER_TIMESTAMP < DAY_AS_SECONDS(180)) {
		pr_info("GPU hangs can indicate a bug anywhere in the entire gfx stack, including userspace.\n");
		pr_info("Please file a _new_ bug report at https://gitlab.freedesktop.org/drm/intel/issues/new.\n");
		pr_info("Please see https://drm.pages.freedesktop.org/intel-docs/how-to-file-i915-bugs.html for details.\n");
		pr_info("drm/i915 developers can then reassign to the right component if it's not a kernel issue.\n");
		pr_info("The GPU crash dump is required to analyze GPU hangs, so please always attach it.\n");
		pr_info("GPU crash dump saved to /sys/class/drm/card%d/error\n",
			i915->drm.primary->index);
	}
}

/**
 * i915_capture_error_state - capture an error record for later analysis
 * @gt: intel_gt which originated the hang
 * @engine_mask: hung engines
 * @dump_flags: dump flags
 *
 * Should be called when an error is detected (either a hang or an error
 * interrupt) to capture error state from the time of the error.  Fills
 * out a structure which becomes available in debugfs for user level tools
 * to pick up.
 */
void i915_capture_error_state(struct intel_gt *gt,
			      intel_engine_mask_t engine_mask, u32 dump_flags)
{
	struct i915_gpu_coredump *error;

	error = i915_gpu_coredump(gt, engine_mask, dump_flags);
	if (IS_ERR(error)) {
		cmpxchg(&gt->i915->gpu_error.first_error, NULL, error);
		return;
	}

	i915_error_state_store(error);
	i915_gpu_coredump_put(error);
}

static struct i915_gpu_coredump *
i915_first_error_state(struct drm_i915_private *i915)
{
	struct i915_gpu_coredump *error;

	spin_lock_irq(&i915->gpu_error.lock);
	error = i915->gpu_error.first_error;
	if (!IS_ERR_OR_NULL(error))
		i915_gpu_coredump_get(error);
	spin_unlock_irq(&i915->gpu_error.lock);

	return error;
}

void i915_reset_error_state(struct drm_i915_private *i915)
{
	struct i915_gpu_coredump *error;

	spin_lock_irq(&i915->gpu_error.lock);
	error = i915->gpu_error.first_error;
	if (error != ERR_PTR(-ENODEV)) /* if disabled, always disabled */
		i915->gpu_error.first_error = NULL;
	spin_unlock_irq(&i915->gpu_error.lock);

	if (!IS_ERR_OR_NULL(error))
		i915_gpu_coredump_put(error);
}

void i915_disable_error_state(struct drm_i915_private *i915, int err)
{
	spin_lock_irq(&i915->gpu_error.lock);
	if (!i915->gpu_error.first_error)
		i915->gpu_error.first_error = ERR_PTR(err);
	spin_unlock_irq(&i915->gpu_error.lock);
}

#if IS_ENABLED(CONFIG_DRM_I915_DEBUG_GEM)
void intel_klog_error_capture(struct intel_gt *gt,
			      intel_engine_mask_t engine_mask)
{
	static int g_count;
	struct drm_i915_private *i915 = gt->i915;
	struct i915_gpu_coredump *error;
	intel_wakeref_t wakeref;
	size_t buf_size = PAGE_SIZE * 128;
	size_t pos_err;
	char *buf, *ptr, *next;
	int l_count = g_count++;
	int line = 0;

	/* Can't allocate memory during a reset */
	if (test_bit(I915_RESET_BACKOFF, &gt->reset.flags)) {
		drm_err(&gt->i915->drm, "[Capture/%d.%d] Inside GT reset, skipping error capture :(\n",
			l_count, line++);
		return;
	}

	error = READ_ONCE(i915->gpu_error.first_error);
	if (error) {
		drm_err(&i915->drm, "[Capture/%d.%d] Clearing existing error capture first...\n",
			l_count, line++);
		i915_reset_error_state(i915);
	}

	with_intel_runtime_pm(&i915->runtime_pm, wakeref)
		error = i915_gpu_coredump(gt, engine_mask, CORE_DUMP_FLAG_NONE);

	if (IS_ERR(error)) {
		drm_err(&i915->drm, "[Capture/%d.%d] Failed to capture error capture: %ld!\n",
			l_count, line++, PTR_ERR(error));
		return;
	}

	buf = kvmalloc(buf_size, GFP_KERNEL);
	if (!buf) {
		drm_err(&i915->drm, "[Capture/%d.%d] Failed to allocate buffer for error capture!\n",
			l_count, line++);
		i915_gpu_coredump_put(error);
		return;
	}

	drm_info(&i915->drm, "[Capture/%d.%d] Dumping i915 error capture for %ps...\n",
		 l_count, line++, __builtin_return_address(0));

	/* Largest string length safe to print via dmesg */
#	define MAX_CHUNK	800

	pos_err = 0;
	while (1) {
		ssize_t got = i915_gpu_coredump_copy_to_buffer(error, buf, pos_err, buf_size - 1);

		if (got <= 0)
			break;

		buf[got] = 0;
		pos_err += got;

		ptr = buf;
		while (got > 0) {
			size_t count;
			char tag[2];

			next = strnchr(ptr, got, '\n');
			if (next) {
				count = next - ptr;
				*next = 0;
				tag[0] = '>';
				tag[1] = '<';
			} else {
				count = got;
				tag[0] = '}';
				tag[1] = '{';
			}

			if (count > MAX_CHUNK) {
				size_t pos;
				char *ptr2 = ptr;

				for (pos = MAX_CHUNK; pos < count; pos += MAX_CHUNK) {
					char chr = ptr[pos];

					ptr[pos] = 0;
					drm_info(&i915->drm, "[Capture/%d.%d] }%s{\n",
						 l_count, line++, ptr2);
					ptr[pos] = chr;
					ptr2 = ptr + pos;

					/*
					 * If spewing large amounts of data via a serial console,
					 * this can be a very slow process. So be friendly and try
					 * not to cause 'softlockup on CPU' problems.
					 */
					cond_resched();
				}

				if (ptr2 < (ptr + count))
					drm_info(&i915->drm, "[Capture/%d.%d] %c%s%c\n",
						 l_count, line++, tag[0], ptr2, tag[1]);
				else if (tag[0] == '>')
					drm_info(&i915->drm, "[Capture/%d.%d] ><\n",
						 l_count, line++);
			} else {
				drm_info(&i915->drm, "[Capture/%d.%d] %c%s%c\n",
					 l_count, line++, tag[0], ptr, tag[1]);
			}

			ptr = next;
			got -= count;
			if (next) {
				ptr++;
				got--;
			}

			/* As above. */
			cond_resched();
		}

		if (got)
			drm_info(&i915->drm, "[Capture/%d.%d] Got %zd bytes remaining!\n",
				 l_count, line++, got);
	}

	kvfree(buf);

	drm_info(&i915->drm, "[Capture/%d.%d] Dumped %zd bytes\n", l_count, line++, pos_err);
}
#endif

static ssize_t gpu_state_read(struct file *file, char __user *ubuf,
			      size_t count, loff_t *pos)
{
	struct i915_gpu_coredump *error;
	ssize_t ret;
	void *buf;

	error = file->private_data;
	if (!error)
		return 0;

	/* Bounce buffer required because of kernfs __user API convenience. */
	buf = kmalloc(count, GFP_KERNEL);
	if (!buf)
		return -ENOMEM;

	ret = i915_gpu_coredump_copy_to_buffer(error, buf, *pos, count);
	if (ret <= 0)
		goto out;

	if (!copy_to_user(ubuf, buf, ret))
		*pos += ret;
	else
		ret = -EFAULT;

out:
	kfree(buf);
	return ret;
}

static int gpu_state_release(struct inode *inode, struct file *file)
{
	i915_gpu_coredump_put(file->private_data);
	return 0;
}

static int i915_gpu_info_open(struct inode *inode, struct file *file)
{
	struct drm_i915_private *i915 = inode->i_private;
	struct i915_gpu_coredump *gpu;
	intel_wakeref_t wakeref;

	gpu = NULL;
	with_intel_runtime_pm(&i915->runtime_pm, wakeref)
		gpu = i915_gpu_coredump(to_gt(i915), ALL_ENGINES, CORE_DUMP_FLAG_NONE);

	if (IS_ERR(gpu))
		return PTR_ERR(gpu);

	file->private_data = gpu;
	return 0;
}

static const struct file_operations i915_gpu_info_fops = {
	.owner = THIS_MODULE,
	.open = i915_gpu_info_open,
	.read = gpu_state_read,
	.llseek = default_llseek,
	.release = gpu_state_release,
};

static ssize_t
i915_error_state_write(struct file *filp,
		       const char __user *ubuf,
		       size_t cnt,
		       loff_t *ppos)
{
	struct i915_gpu_coredump *error = filp->private_data;

	if (!error)
		return 0;

	drm_dbg(&error->i915->drm, "Resetting error state\n");
	i915_reset_error_state(error->i915);

	return cnt;
}

static int i915_error_state_open(struct inode *inode, struct file *file)
{
	struct i915_gpu_coredump *error;

	error = i915_first_error_state(inode->i_private);
	if (IS_ERR(error))
		return PTR_ERR(error);

	file->private_data  = error;
	return 0;
}

static const struct file_operations i915_error_state_fops = {
	.owner = THIS_MODULE,
	.open = i915_error_state_open,
	.read = gpu_state_read,
	.write = i915_error_state_write,
	.llseek = default_llseek,
	.release = gpu_state_release,
};

void i915_gpu_error_debugfs_register(struct drm_i915_private *i915)
{
	struct drm_minor *minor = i915->drm.primary;

	debugfs_create_file("i915_error_state", 0644, minor->debugfs_root, i915,
			    &i915_error_state_fops);
	debugfs_create_file("i915_gpu_info", 0644, minor->debugfs_root, i915,
			    &i915_gpu_info_fops);
}

static ssize_t error_state_read(struct file *filp, struct kobject *kobj,
				struct bin_attribute *attr, char *buf,
				loff_t off, size_t count)
{

	struct device *kdev = kobj_to_dev(kobj);
	struct drm_i915_private *i915 = kdev_minor_to_i915(kdev);
	struct i915_gpu_coredump *gpu;
	ssize_t ret = 0;

	/*
	 * FIXME: Concurrent clients triggering resets and reading + clearing
	 * dumps can cause inconsistent sysfs reads when a user calls in with a
	 * non-zero offset to complete a prior partial read but the
	 * gpu_coredump has been cleared or replaced.
	 */

	gpu = i915_first_error_state(i915);
	if (IS_ERR(gpu)) {
		ret = PTR_ERR(gpu);
	} else if (gpu) {
		ret = i915_gpu_coredump_copy_to_buffer(gpu, buf, off, count);
		i915_gpu_coredump_put(gpu);
	} else {
		const char *str = "No error state collected\n";
		size_t len = strlen(str);

		if (off < len) {
			ret = min_t(size_t, count, len - off);
			memcpy(buf, str + off, ret);
		}
	}

	return ret;
}

static ssize_t error_state_write(struct file *file, struct kobject *kobj,
				 struct bin_attribute *attr, char *buf,
				 loff_t off, size_t count)
{
	struct device *kdev = kobj_to_dev(kobj);
	struct drm_i915_private *dev_priv = kdev_minor_to_i915(kdev);

	drm_dbg(&dev_priv->drm, "Resetting error state\n");
	i915_reset_error_state(dev_priv);

	return count;
}

static const struct bin_attribute error_state_attr = {
	.attr.name = "error",
	.attr.mode = S_IRUSR | S_IWUSR,
	.size = 0,
	.read = error_state_read,
	.write = error_state_write,
};

void i915_gpu_error_sysfs_setup(struct drm_i915_private *i915)
{
	struct device *kdev = i915->drm.primary->kdev;

	if (sysfs_create_bin_file(&kdev->kobj, &error_state_attr))
		drm_err(&i915->drm, "error_state sysfs setup failed\n");
}

void i915_gpu_error_sysfs_teardown(struct drm_i915_private *i915)
{
	struct device *kdev = i915->drm.primary->kdev;

	sysfs_remove_bin_file(&kdev->kobj, &error_state_attr);
}<|MERGE_RESOLUTION|>--- conflicted
+++ resolved
@@ -1246,12 +1246,7 @@
 		if (MEDIA_VER(i915) >= 13 && engine->gt->type == GT_MEDIA)
 			ee->fault_reg = intel_uncore_read(engine->uncore,
 							  XELPMP_RING_FAULT_REG);
-<<<<<<< HEAD
-
-		else if (GRAPHICS_VER_FULL(i915) >= IP_VER(12, 50))
-=======
 		else if (GRAPHICS_VER_FULL(i915) >= IP_VER(12, 55))
->>>>>>> 0c383648
 			ee->fault_reg = intel_gt_mcr_read_any(engine->gt,
 							      XEHP_RING_FAULT_REG);
 		else if (GRAPHICS_VER(i915) >= 12)
