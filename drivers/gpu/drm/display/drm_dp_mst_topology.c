--- conflicted
+++ resolved
@@ -3435,11 +3435,7 @@
 
 	/* Skip failed payloads */
 	if (payload->payload_allocation_status != DRM_DP_MST_PAYLOAD_ALLOCATION_DFP) {
-<<<<<<< HEAD
-		drm_dbg_kms(state->dev, "Part 1 of payload creation for %s failed, skipping part 2\n",
-=======
 		drm_dbg_kms(mgr->dev, "Part 1 of payload creation for %s failed, skipping part 2\n",
->>>>>>> 0c383648
 			    payload->port->connector->name);
 		return -EIO;
 	}
