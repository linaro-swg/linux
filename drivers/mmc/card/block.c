--- conflicted
+++ resolved
@@ -2543,18 +2543,9 @@
 	 *  On some Kingston SD cards, multiple erases of less than 64
 	 *  sectors can cause corruption.
 	 */
-<<<<<<< HEAD
-	MMC_FIXUP("SD16G", 0x41, 0x3432, add_quirk_mmc,
-		  MMC_QUIRK_ERASE_BROKEN),
-	MMC_FIXUP("SD32G", 0x41, 0x3432, add_quirk_mmc,
-		  MMC_QUIRK_ERASE_BROKEN),
-	MMC_FIXUP("SD64G", 0x41, 0x3432, add_quirk_mmc,
-		  MMC_QUIRK_ERASE_BROKEN),
-=======
 	MMC_FIXUP("SD16G", 0x41, 0x3432, add_quirk, MMC_QUIRK_ERASE_BROKEN),
 	MMC_FIXUP("SD32G", 0x41, 0x3432, add_quirk, MMC_QUIRK_ERASE_BROKEN),
 	MMC_FIXUP("SD64G", 0x41, 0x3432, add_quirk, MMC_QUIRK_ERASE_BROKEN),
->>>>>>> c99c4d20
 
 	END_FIXUP
 };
