// SPDX-License-Identifier: GPL-2.0
//
// Copyright 2013 Freescale Semiconductor, Inc.

#include <linux/clk.h>
#include <linux/cpufreq.h>
#include <linux/cpu_cooling.h>
#include <linux/delay.h>
#include <linux/interrupt.h>
#include <linux/io.h>
#include <linux/mfd/syscon.h>
#include <linux/module.h>
#include <linux/of.h>
#include <linux/of_device.h>
#include <linux/regmap.h>
#include <linux/thermal.h>
#include <linux/nvmem-consumer.h>
#include <linux/pm_runtime.h>

#define REG_SET		0x4
#define REG_CLR		0x8
#define REG_TOG		0xc

/* i.MX6 specific */
#define IMX6_MISC0				0x0150
#define IMX6_MISC0_REFTOP_SELBIASOFF		(1 << 3)
#define IMX6_MISC1				0x0160
#define IMX6_MISC1_IRQ_TEMPHIGH			(1 << 29)
/* Below LOW and PANIC bits are only for TEMPMON_IMX6SX */
#define IMX6_MISC1_IRQ_TEMPLOW			(1 << 28)
#define IMX6_MISC1_IRQ_TEMPPANIC		(1 << 27)

#define IMX6_TEMPSENSE0				0x0180
#define IMX6_TEMPSENSE0_ALARM_VALUE_SHIFT	20
#define IMX6_TEMPSENSE0_ALARM_VALUE_MASK	(0xfff << 20)
#define IMX6_TEMPSENSE0_TEMP_CNT_SHIFT		8
#define IMX6_TEMPSENSE0_TEMP_CNT_MASK		(0xfff << 8)
#define IMX6_TEMPSENSE0_FINISHED		(1 << 2)
#define IMX6_TEMPSENSE0_MEASURE_TEMP		(1 << 1)
#define IMX6_TEMPSENSE0_POWER_DOWN		(1 << 0)

#define IMX6_TEMPSENSE1				0x0190
#define IMX6_TEMPSENSE1_MEASURE_FREQ		0xffff
#define IMX6_TEMPSENSE1_MEASURE_FREQ_SHIFT	0

#define OCOTP_MEM0			0x0480
#define OCOTP_ANA1			0x04e0

/* Below TEMPSENSE2 is only for TEMPMON_IMX6SX */
#define IMX6_TEMPSENSE2				0x0290
#define IMX6_TEMPSENSE2_LOW_VALUE_SHIFT		0
#define IMX6_TEMPSENSE2_LOW_VALUE_MASK		0xfff
#define IMX6_TEMPSENSE2_PANIC_VALUE_SHIFT	16
#define IMX6_TEMPSENSE2_PANIC_VALUE_MASK	0xfff0000

/* i.MX7 specific */
#define IMX7_ANADIG_DIGPROG			0x800
#define IMX7_TEMPSENSE0				0x300
#define IMX7_TEMPSENSE0_PANIC_ALARM_SHIFT	18
#define IMX7_TEMPSENSE0_PANIC_ALARM_MASK	(0x1ff << 18)
#define IMX7_TEMPSENSE0_HIGH_ALARM_SHIFT	9
#define IMX7_TEMPSENSE0_HIGH_ALARM_MASK		(0x1ff << 9)
#define IMX7_TEMPSENSE0_LOW_ALARM_SHIFT		0
#define IMX7_TEMPSENSE0_LOW_ALARM_MASK		0x1ff

#define IMX7_TEMPSENSE1				0x310
#define IMX7_TEMPSENSE1_MEASURE_FREQ_SHIFT	16
#define IMX7_TEMPSENSE1_MEASURE_FREQ_MASK	(0xffff << 16)
#define IMX7_TEMPSENSE1_FINISHED		(1 << 11)
#define IMX7_TEMPSENSE1_MEASURE_TEMP		(1 << 10)
#define IMX7_TEMPSENSE1_POWER_DOWN		(1 << 9)
#define IMX7_TEMPSENSE1_TEMP_VALUE_SHIFT	0
#define IMX7_TEMPSENSE1_TEMP_VALUE_MASK		0x1ff

/* The driver supports 1 passive trip point and 1 critical trip point */
enum imx_thermal_trip {
	IMX_TRIP_PASSIVE,
	IMX_TRIP_CRITICAL,
};

#define IMX_POLLING_DELAY		2000 /* millisecond */
#define IMX_PASSIVE_DELAY		1000

#define TEMPMON_IMX6Q			1
#define TEMPMON_IMX6SX			2
#define TEMPMON_IMX7D			3

struct thermal_soc_data {
	u32 version;

	u32 sensor_ctrl;
	u32 power_down_mask;
	u32 measure_temp_mask;

	u32 measure_freq_ctrl;
	u32 measure_freq_mask;
	u32 measure_freq_shift;

	u32 temp_data;
	u32 temp_value_mask;
	u32 temp_value_shift;
	u32 temp_valid_mask;

	u32 panic_alarm_ctrl;
	u32 panic_alarm_mask;
	u32 panic_alarm_shift;

	u32 high_alarm_ctrl;
	u32 high_alarm_mask;
	u32 high_alarm_shift;

	u32 low_alarm_ctrl;
	u32 low_alarm_mask;
	u32 low_alarm_shift;
};

static struct thermal_trip trips[] = {
	[IMX_TRIP_PASSIVE]  = { .type = THERMAL_TRIP_PASSIVE  },
	[IMX_TRIP_CRITICAL] = { .type = THERMAL_TRIP_CRITICAL },
};

static struct thermal_soc_data thermal_imx6q_data = {
	.version = TEMPMON_IMX6Q,

	.sensor_ctrl = IMX6_TEMPSENSE0,
	.power_down_mask = IMX6_TEMPSENSE0_POWER_DOWN,
	.measure_temp_mask = IMX6_TEMPSENSE0_MEASURE_TEMP,

	.measure_freq_ctrl = IMX6_TEMPSENSE1,
	.measure_freq_shift = IMX6_TEMPSENSE1_MEASURE_FREQ_SHIFT,
	.measure_freq_mask = IMX6_TEMPSENSE1_MEASURE_FREQ,

	.temp_data = IMX6_TEMPSENSE0,
	.temp_value_mask = IMX6_TEMPSENSE0_TEMP_CNT_MASK,
	.temp_value_shift = IMX6_TEMPSENSE0_TEMP_CNT_SHIFT,
	.temp_valid_mask = IMX6_TEMPSENSE0_FINISHED,

	.high_alarm_ctrl = IMX6_TEMPSENSE0,
	.high_alarm_mask = IMX6_TEMPSENSE0_ALARM_VALUE_MASK,
	.high_alarm_shift = IMX6_TEMPSENSE0_ALARM_VALUE_SHIFT,
};

static struct thermal_soc_data thermal_imx6sx_data = {
	.version = TEMPMON_IMX6SX,

	.sensor_ctrl = IMX6_TEMPSENSE0,
	.power_down_mask = IMX6_TEMPSENSE0_POWER_DOWN,
	.measure_temp_mask = IMX6_TEMPSENSE0_MEASURE_TEMP,

	.measure_freq_ctrl = IMX6_TEMPSENSE1,
	.measure_freq_shift = IMX6_TEMPSENSE1_MEASURE_FREQ_SHIFT,
	.measure_freq_mask = IMX6_TEMPSENSE1_MEASURE_FREQ,

	.temp_data = IMX6_TEMPSENSE0,
	.temp_value_mask = IMX6_TEMPSENSE0_TEMP_CNT_MASK,
	.temp_value_shift = IMX6_TEMPSENSE0_TEMP_CNT_SHIFT,
	.temp_valid_mask = IMX6_TEMPSENSE0_FINISHED,

	.high_alarm_ctrl = IMX6_TEMPSENSE0,
	.high_alarm_mask = IMX6_TEMPSENSE0_ALARM_VALUE_MASK,
	.high_alarm_shift = IMX6_TEMPSENSE0_ALARM_VALUE_SHIFT,

	.panic_alarm_ctrl = IMX6_TEMPSENSE2,
	.panic_alarm_mask = IMX6_TEMPSENSE2_PANIC_VALUE_MASK,
	.panic_alarm_shift = IMX6_TEMPSENSE2_PANIC_VALUE_SHIFT,

	.low_alarm_ctrl = IMX6_TEMPSENSE2,
	.low_alarm_mask = IMX6_TEMPSENSE2_LOW_VALUE_MASK,
	.low_alarm_shift = IMX6_TEMPSENSE2_LOW_VALUE_SHIFT,
};

static struct thermal_soc_data thermal_imx7d_data = {
	.version = TEMPMON_IMX7D,

	.sensor_ctrl = IMX7_TEMPSENSE1,
	.power_down_mask = IMX7_TEMPSENSE1_POWER_DOWN,
	.measure_temp_mask = IMX7_TEMPSENSE1_MEASURE_TEMP,

	.measure_freq_ctrl = IMX7_TEMPSENSE1,
	.measure_freq_shift = IMX7_TEMPSENSE1_MEASURE_FREQ_SHIFT,
	.measure_freq_mask = IMX7_TEMPSENSE1_MEASURE_FREQ_MASK,

	.temp_data = IMX7_TEMPSENSE1,
	.temp_value_mask = IMX7_TEMPSENSE1_TEMP_VALUE_MASK,
	.temp_value_shift = IMX7_TEMPSENSE1_TEMP_VALUE_SHIFT,
	.temp_valid_mask = IMX7_TEMPSENSE1_FINISHED,

	.panic_alarm_ctrl = IMX7_TEMPSENSE1,
	.panic_alarm_mask = IMX7_TEMPSENSE0_PANIC_ALARM_MASK,
	.panic_alarm_shift = IMX7_TEMPSENSE0_PANIC_ALARM_SHIFT,

	.high_alarm_ctrl = IMX7_TEMPSENSE0,
	.high_alarm_mask = IMX7_TEMPSENSE0_HIGH_ALARM_MASK,
	.high_alarm_shift = IMX7_TEMPSENSE0_HIGH_ALARM_SHIFT,

	.low_alarm_ctrl = IMX7_TEMPSENSE0,
	.low_alarm_mask = IMX7_TEMPSENSE0_LOW_ALARM_MASK,
	.low_alarm_shift = IMX7_TEMPSENSE0_LOW_ALARM_SHIFT,
};

struct imx_thermal_data {
	struct device *dev;
	struct cpufreq_policy *policy;
	struct thermal_zone_device *tz;
	struct thermal_cooling_device *cdev;
	struct regmap *tempmon;
	u32 c1, c2; /* See formula in imx_init_calib() */
	int temp_max;
	int alarm_temp;
	int last_temp;
	bool irq_enabled;
	int irq;
	struct clk *thermal_clk;
	const struct thermal_soc_data *socdata;
	const char *temp_grade;
};

static void imx_set_panic_temp(struct imx_thermal_data *data,
			       int panic_temp)
{
	const struct thermal_soc_data *soc_data = data->socdata;
	struct regmap *map = data->tempmon;
	int critical_value;

	critical_value = (data->c2 - panic_temp) / data->c1;

	regmap_write(map, soc_data->panic_alarm_ctrl + REG_CLR,
		     soc_data->panic_alarm_mask);
	regmap_write(map, soc_data->panic_alarm_ctrl + REG_SET,
		     critical_value << soc_data->panic_alarm_shift);
}

static void imx_set_alarm_temp(struct imx_thermal_data *data,
			       int alarm_temp)
{
	struct regmap *map = data->tempmon;
	const struct thermal_soc_data *soc_data = data->socdata;
	int alarm_value;

	data->alarm_temp = alarm_temp;

	if (data->socdata->version == TEMPMON_IMX7D)
		alarm_value = alarm_temp / 1000 + data->c1 - 25;
	else
		alarm_value = (data->c2 - alarm_temp) / data->c1;

	regmap_write(map, soc_data->high_alarm_ctrl + REG_CLR,
		     soc_data->high_alarm_mask);
	regmap_write(map, soc_data->high_alarm_ctrl + REG_SET,
		     alarm_value << soc_data->high_alarm_shift);
}

static int imx_get_temp(struct thermal_zone_device *tz, int *temp)
{
	struct imx_thermal_data *data = thermal_zone_device_priv(tz);
	const struct thermal_soc_data *soc_data = data->socdata;
	struct regmap *map = data->tempmon;
	unsigned int n_meas;
	u32 val;
	int ret;

	ret = pm_runtime_resume_and_get(data->dev);
	if (ret < 0)
		return ret;

	regmap_read(map, soc_data->temp_data, &val);

	if ((val & soc_data->temp_valid_mask) == 0)
		return -EAGAIN;

	n_meas = (val & soc_data->temp_value_mask)
		>> soc_data->temp_value_shift;

	/* See imx_init_calib() for formula derivation */
	if (data->socdata->version == TEMPMON_IMX7D)
		*temp = (n_meas - data->c1 + 25) * 1000;
	else
		*temp = data->c2 - n_meas * data->c1;

	/* Update alarm value to next higher trip point for TEMPMON_IMX6Q */
	if (data->socdata->version == TEMPMON_IMX6Q) {
		if (data->alarm_temp == trips[IMX_TRIP_PASSIVE].temperature &&
			*temp >= trips[IMX_TRIP_PASSIVE].temperature)
			imx_set_alarm_temp(data, trips[IMX_TRIP_CRITICAL].temperature);
		if (data->alarm_temp == trips[IMX_TRIP_CRITICAL].temperature &&
			*temp < trips[IMX_TRIP_PASSIVE].temperature) {
			imx_set_alarm_temp(data, trips[IMX_TRIP_PASSIVE].temperature);
			dev_dbg(data->dev, "thermal alarm off: T < %d\n",
				data->alarm_temp / 1000);
		}
	}

	if (*temp != data->last_temp) {
		dev_dbg(data->dev, "millicelsius: %d\n", *temp);
		data->last_temp = *temp;
	}

	/* Reenable alarm IRQ if temperature below alarm temperature */
	if (!data->irq_enabled && *temp < data->alarm_temp) {
		data->irq_enabled = true;
		enable_irq(data->irq);
	}

	pm_runtime_put(data->dev);

	return 0;
}

static int imx_change_mode(struct thermal_zone_device *tz,
			   enum thermal_device_mode mode)
{
	struct imx_thermal_data *data = thermal_zone_device_priv(tz);

	if (mode == THERMAL_DEVICE_ENABLED) {
		pm_runtime_get(data->dev);

		if (!data->irq_enabled) {
			data->irq_enabled = true;
			enable_irq(data->irq);
		}
	} else {
		pm_runtime_put(data->dev);

		if (data->irq_enabled) {
			disable_irq(data->irq);
			data->irq_enabled = false;
		}
	}

	return 0;
}

static int imx_set_trip_temp(struct thermal_zone_device *tz, int trip_id,
			     int temp)
{
	struct imx_thermal_data *data = thermal_zone_device_priv(tz);
<<<<<<< HEAD
=======
	struct thermal_trip trip;
>>>>>>> 75f74a90
	int ret;

	ret = pm_runtime_resume_and_get(data->dev);
	if (ret < 0)
		return ret;

	ret = __thermal_zone_get_trip(tz, trip_id, &trip);
	if (ret)
		return ret;

	/* do not allow changing critical threshold */
	if (trip.type == THERMAL_TRIP_CRITICAL)
		return -EPERM;

	/* do not allow passive to be set higher than critical */
	if (temp < 0 || temp > trips[IMX_TRIP_CRITICAL].temperature)
		return -EINVAL;

	imx_set_alarm_temp(data, temp);

	pm_runtime_put(data->dev);

	return 0;
}

static int imx_bind(struct thermal_zone_device *tz,
		    struct thermal_cooling_device *cdev)
{
	return thermal_zone_bind_cooling_device(tz, IMX_TRIP_PASSIVE, cdev,
						THERMAL_NO_LIMIT,
						THERMAL_NO_LIMIT,
						THERMAL_WEIGHT_DEFAULT);
}

static int imx_unbind(struct thermal_zone_device *tz,
		      struct thermal_cooling_device *cdev)
{
	return thermal_zone_unbind_cooling_device(tz, IMX_TRIP_PASSIVE, cdev);
}

static struct thermal_zone_device_ops imx_tz_ops = {
	.bind = imx_bind,
	.unbind = imx_unbind,
	.get_temp = imx_get_temp,
	.change_mode = imx_change_mode,
	.set_trip_temp = imx_set_trip_temp,
};

static int imx_init_calib(struct platform_device *pdev, u32 ocotp_ana1)
{
	struct imx_thermal_data *data = platform_get_drvdata(pdev);
	int n1;
	u64 temp64;

	if (ocotp_ana1 == 0 || ocotp_ana1 == ~0) {
		dev_err(&pdev->dev, "invalid sensor calibration data\n");
		return -EINVAL;
	}

	/*
	 * On i.MX7D, we only use the calibration data at 25C to get the temp,
	 * Tmeas = ( Nmeas - n1) + 25; n1 is the fuse value for 25C.
	 */
	if (data->socdata->version == TEMPMON_IMX7D) {
		data->c1 = (ocotp_ana1 >> 9) & 0x1ff;
		return 0;
	}

	/*
	 * The sensor is calibrated at 25 °C (aka T1) and the value measured
	 * (aka N1) at this temperature is provided in bits [31:20] in the
	 * i.MX's OCOTP value ANA1.
	 * To find the actual temperature T, the following formula has to be used
	 * when reading value n from the sensor:
	 *
	 * T = T1 + (N - N1) / (0.4148468 - 0.0015423 * N1) °C + 3.580661 °C
	 *   = [T1' - N1 / (0.4148468 - 0.0015423 * N1) °C] + N / (0.4148468 - 0.0015423 * N1) °C
	 *   = [T1' + N1 / (0.0015423 * N1 - 0.4148468) °C] - N / (0.0015423 * N1 - 0.4148468) °C
	 *   = c2 - c1 * N
	 *
	 * with
	 *
	 *  T1' = 28.580661 °C
	 *   c1 = 1 / (0.0015423 * N1 - 0.4297157) °C
	 *   c2 = T1' + N1 / (0.0015423 * N1 - 0.4148468) °C
	 *      = T1' + N1 * c1
	 */
	n1 = ocotp_ana1 >> 20;

	temp64 = 10000000; /* use 10^7 as fixed point constant for values in formula */
	temp64 *= 1000; /* to get result in °mC */
	do_div(temp64, 15423 * n1 - 4148468);
	data->c1 = temp64;
	data->c2 = n1 * data->c1 + 28581;

	return 0;
}

static void imx_init_temp_grade(struct platform_device *pdev, u32 ocotp_mem0)
{
	struct imx_thermal_data *data = platform_get_drvdata(pdev);

	/* The maximum die temp is specified by the Temperature Grade */
	switch ((ocotp_mem0 >> 6) & 0x3) {
	case 0: /* Commercial (0 to 95 °C) */
		data->temp_grade = "Commercial";
		data->temp_max = 95000;
		break;
	case 1: /* Extended Commercial (-20 °C to 105 °C) */
		data->temp_grade = "Extended Commercial";
		data->temp_max = 105000;
		break;
	case 2: /* Industrial (-40 °C to 105 °C) */
		data->temp_grade = "Industrial";
		data->temp_max = 105000;
		break;
	case 3: /* Automotive (-40 °C to 125 °C) */
		data->temp_grade = "Automotive";
		data->temp_max = 125000;
		break;
	}

	/*
	 * Set the critical trip point at 5 °C under max
	 * Set the passive trip point at 10 °C under max (changeable via sysfs)
	 */
	trips[IMX_TRIP_PASSIVE].temperature = data->temp_max - (1000 * 10);
	trips[IMX_TRIP_CRITICAL].temperature = data->temp_max - (1000 * 5);
}

static int imx_init_from_tempmon_data(struct platform_device *pdev)
{
	struct regmap *map;
	int ret;
	u32 val;

	map = syscon_regmap_lookup_by_phandle(pdev->dev.of_node,
					      "fsl,tempmon-data");
	if (IS_ERR(map)) {
		ret = PTR_ERR(map);
		dev_err(&pdev->dev, "failed to get sensor regmap: %d\n", ret);
		return ret;
	}

	ret = regmap_read(map, OCOTP_ANA1, &val);
	if (ret) {
		dev_err(&pdev->dev, "failed to read sensor data: %d\n", ret);
		return ret;
	}
	ret = imx_init_calib(pdev, val);
	if (ret)
		return ret;

	ret = regmap_read(map, OCOTP_MEM0, &val);
	if (ret) {
		dev_err(&pdev->dev, "failed to read sensor data: %d\n", ret);
		return ret;
	}
	imx_init_temp_grade(pdev, val);

	return 0;
}

static int imx_init_from_nvmem_cells(struct platform_device *pdev)
{
	int ret;
	u32 val;

	ret = nvmem_cell_read_u32(&pdev->dev, "calib", &val);
	if (ret)
		return ret;

	ret = imx_init_calib(pdev, val);
	if (ret)
		return ret;

	ret = nvmem_cell_read_u32(&pdev->dev, "temp_grade", &val);
	if (ret)
		return ret;
	imx_init_temp_grade(pdev, val);

	return 0;
}

static irqreturn_t imx_thermal_alarm_irq(int irq, void *dev)
{
	struct imx_thermal_data *data = dev;

	disable_irq_nosync(irq);
	data->irq_enabled = false;

	return IRQ_WAKE_THREAD;
}

static irqreturn_t imx_thermal_alarm_irq_thread(int irq, void *dev)
{
	struct imx_thermal_data *data = dev;

	dev_dbg(data->dev, "THERMAL ALARM: T > %d\n", data->alarm_temp / 1000);

	thermal_zone_device_update(data->tz, THERMAL_EVENT_UNSPECIFIED);

	return IRQ_HANDLED;
}

static const struct of_device_id of_imx_thermal_match[] = {
	{ .compatible = "fsl,imx6q-tempmon", .data = &thermal_imx6q_data, },
	{ .compatible = "fsl,imx6sx-tempmon", .data = &thermal_imx6sx_data, },
	{ .compatible = "fsl,imx7d-tempmon", .data = &thermal_imx7d_data, },
	{ /* end */ }
};
MODULE_DEVICE_TABLE(of, of_imx_thermal_match);

#ifdef CONFIG_CPU_FREQ
/*
 * Create cooling device in case no #cooling-cells property is available in
 * CPU node
 */
static int imx_thermal_register_legacy_cooling(struct imx_thermal_data *data)
{
	struct device_node *np;
	int ret = 0;

	data->policy = cpufreq_cpu_get(0);
	if (!data->policy) {
		pr_debug("%s: CPUFreq policy not found\n", __func__);
		return -EPROBE_DEFER;
	}

	np = of_get_cpu_node(data->policy->cpu, NULL);

	if (!np || !of_property_present(np, "#cooling-cells")) {
		data->cdev = cpufreq_cooling_register(data->policy);
		if (IS_ERR(data->cdev)) {
			ret = PTR_ERR(data->cdev);
			cpufreq_cpu_put(data->policy);
		}
	}

	of_node_put(np);

	return ret;
}

static void imx_thermal_unregister_legacy_cooling(struct imx_thermal_data *data)
{
	cpufreq_cooling_unregister(data->cdev);
	cpufreq_cpu_put(data->policy);
}

#else

static inline int imx_thermal_register_legacy_cooling(struct imx_thermal_data *data)
{
	return 0;
}

static inline void imx_thermal_unregister_legacy_cooling(struct imx_thermal_data *data)
{
}
#endif

static int imx_thermal_probe(struct platform_device *pdev)
{
	struct imx_thermal_data *data;
	struct regmap *map;
	int measure_freq;
	int ret;

	data = devm_kzalloc(&pdev->dev, sizeof(*data), GFP_KERNEL);
	if (!data)
		return -ENOMEM;

	data->dev = &pdev->dev;

	map = syscon_regmap_lookup_by_phandle(pdev->dev.of_node, "fsl,tempmon");
	if (IS_ERR(map)) {
		ret = PTR_ERR(map);
		dev_err(&pdev->dev, "failed to get tempmon regmap: %d\n", ret);
		return ret;
	}
	data->tempmon = map;

	data->socdata = of_device_get_match_data(&pdev->dev);
	if (!data->socdata) {
		dev_err(&pdev->dev, "no device match found\n");
		return -ENODEV;
	}

	/* make sure the IRQ flag is clear before enabling irq on i.MX6SX */
	if (data->socdata->version == TEMPMON_IMX6SX) {
		regmap_write(map, IMX6_MISC1 + REG_CLR,
			IMX6_MISC1_IRQ_TEMPHIGH | IMX6_MISC1_IRQ_TEMPLOW
			| IMX6_MISC1_IRQ_TEMPPANIC);
		/*
		 * reset value of LOW ALARM is incorrect, set it to lowest
		 * value to avoid false trigger of low alarm.
		 */
		regmap_write(map, data->socdata->low_alarm_ctrl + REG_SET,
			     data->socdata->low_alarm_mask);
	}

	data->irq = platform_get_irq(pdev, 0);
	if (data->irq < 0)
		return data->irq;

	platform_set_drvdata(pdev, data);

	if (of_property_present(pdev->dev.of_node, "nvmem-cells")) {
		ret = imx_init_from_nvmem_cells(pdev);
		if (ret)
			return dev_err_probe(&pdev->dev, ret,
					     "failed to init from nvmem\n");
	} else {
		ret = imx_init_from_tempmon_data(pdev);
		if (ret) {
			dev_err(&pdev->dev, "failed to init from fsl,tempmon-data\n");
			return ret;
		}
	}

	/* Make sure sensor is in known good state for measurements */
	regmap_write(map, data->socdata->sensor_ctrl + REG_CLR,
		     data->socdata->power_down_mask);
	regmap_write(map, data->socdata->sensor_ctrl + REG_CLR,
		     data->socdata->measure_temp_mask);
	regmap_write(map, data->socdata->measure_freq_ctrl + REG_CLR,
		     data->socdata->measure_freq_mask);
	if (data->socdata->version != TEMPMON_IMX7D)
		regmap_write(map, IMX6_MISC0 + REG_SET,
			IMX6_MISC0_REFTOP_SELBIASOFF);
	regmap_write(map, data->socdata->sensor_ctrl + REG_SET,
		     data->socdata->power_down_mask);

	ret = imx_thermal_register_legacy_cooling(data);
	if (ret)
		return dev_err_probe(&pdev->dev, ret,
				     "failed to register cpufreq cooling device\n");

	data->thermal_clk = devm_clk_get(&pdev->dev, NULL);
	if (IS_ERR(data->thermal_clk)) {
		ret = PTR_ERR(data->thermal_clk);
		if (ret != -EPROBE_DEFER)
			dev_err(&pdev->dev,
				"failed to get thermal clk: %d\n", ret);
		goto legacy_cleanup;
	}

	/*
	 * Thermal sensor needs clk on to get correct value, normally
	 * we should enable its clk before taking measurement and disable
	 * clk after measurement is done, but if alarm function is enabled,
	 * hardware will auto measure the temperature periodically, so we
	 * need to keep the clk always on for alarm function.
	 */
	ret = clk_prepare_enable(data->thermal_clk);
	if (ret) {
		dev_err(&pdev->dev, "failed to enable thermal clk: %d\n", ret);
		goto legacy_cleanup;
	}

	data->tz = thermal_zone_device_register_with_trips("imx_thermal_zone",
							   trips,
							   ARRAY_SIZE(trips),
							   BIT(IMX_TRIP_PASSIVE), data,
							   &imx_tz_ops, NULL,
							   IMX_PASSIVE_DELAY,
							   IMX_POLLING_DELAY);
	if (IS_ERR(data->tz)) {
		ret = PTR_ERR(data->tz);
		dev_err(&pdev->dev,
			"failed to register thermal zone device %d\n", ret);
		goto clk_disable;
	}

	dev_info(&pdev->dev, "%s CPU temperature grade - max:%dC"
		 " critical:%dC passive:%dC\n", data->temp_grade,
		 data->temp_max / 1000, trips[IMX_TRIP_CRITICAL].temperature / 1000,
		 trips[IMX_TRIP_PASSIVE].temperature / 1000);

	/* Enable measurements at ~ 10 Hz */
	regmap_write(map, data->socdata->measure_freq_ctrl + REG_CLR,
		     data->socdata->measure_freq_mask);
	measure_freq = DIV_ROUND_UP(32768, 10); /* 10 Hz */
	regmap_write(map, data->socdata->measure_freq_ctrl + REG_SET,
		     measure_freq << data->socdata->measure_freq_shift);
	imx_set_alarm_temp(data, trips[IMX_TRIP_PASSIVE].temperature);

	if (data->socdata->version == TEMPMON_IMX6SX)
		imx_set_panic_temp(data, trips[IMX_TRIP_CRITICAL].temperature);

	regmap_write(map, data->socdata->sensor_ctrl + REG_CLR,
		     data->socdata->power_down_mask);
	regmap_write(map, data->socdata->sensor_ctrl + REG_SET,
		     data->socdata->measure_temp_mask);
	/* After power up, we need a delay before first access can be done. */
	usleep_range(20, 50);

	/* the core was configured and enabled just before */
	pm_runtime_set_active(&pdev->dev);
	pm_runtime_enable(data->dev);

	ret = pm_runtime_resume_and_get(data->dev);
	if (ret < 0)
		goto disable_runtime_pm;

	data->irq_enabled = true;
	ret = thermal_zone_device_enable(data->tz);
	if (ret)
		goto thermal_zone_unregister;

	ret = devm_request_threaded_irq(&pdev->dev, data->irq,
			imx_thermal_alarm_irq, imx_thermal_alarm_irq_thread,
			0, "imx_thermal", data);
	if (ret < 0) {
		dev_err(&pdev->dev, "failed to request alarm irq: %d\n", ret);
		goto thermal_zone_unregister;
	}

	pm_runtime_put(data->dev);

	return 0;

thermal_zone_unregister:
	thermal_zone_device_unregister(data->tz);
disable_runtime_pm:
	pm_runtime_put_noidle(data->dev);
	pm_runtime_disable(data->dev);
clk_disable:
	clk_disable_unprepare(data->thermal_clk);
legacy_cleanup:
	imx_thermal_unregister_legacy_cooling(data);

	return ret;
}

static int imx_thermal_remove(struct platform_device *pdev)
{
	struct imx_thermal_data *data = platform_get_drvdata(pdev);

	pm_runtime_put_noidle(data->dev);
	pm_runtime_disable(data->dev);

	thermal_zone_device_unregister(data->tz);
	imx_thermal_unregister_legacy_cooling(data);

	return 0;
}

static int __maybe_unused imx_thermal_suspend(struct device *dev)
{
	struct imx_thermal_data *data = dev_get_drvdata(dev);
	int ret;

	/*
	 * Need to disable thermal sensor, otherwise, when thermal core
	 * try to get temperature before thermal sensor resume, a wrong
	 * temperature will be read as the thermal sensor is powered
	 * down. This is done in change_mode() operation called from
	 * thermal_zone_device_disable()
	 */
	ret = thermal_zone_device_disable(data->tz);
	if (ret)
		return ret;

	return pm_runtime_force_suspend(data->dev);
}

static int __maybe_unused imx_thermal_resume(struct device *dev)
{
	struct imx_thermal_data *data = dev_get_drvdata(dev);
	int ret;

	ret = pm_runtime_force_resume(data->dev);
	if (ret)
		return ret;
	/* Enabled thermal sensor after resume */
	return thermal_zone_device_enable(data->tz);
}

static int __maybe_unused imx_thermal_runtime_suspend(struct device *dev)
{
	struct imx_thermal_data *data = dev_get_drvdata(dev);
	const struct thermal_soc_data *socdata = data->socdata;
	struct regmap *map = data->tempmon;
	int ret;

	ret = regmap_write(map, socdata->sensor_ctrl + REG_CLR,
			   socdata->measure_temp_mask);
	if (ret)
		return ret;

	ret = regmap_write(map, socdata->sensor_ctrl + REG_SET,
			   socdata->power_down_mask);
	if (ret)
		return ret;

	clk_disable_unprepare(data->thermal_clk);

	return 0;
}

static int __maybe_unused imx_thermal_runtime_resume(struct device *dev)
{
	struct imx_thermal_data *data = dev_get_drvdata(dev);
	const struct thermal_soc_data *socdata = data->socdata;
	struct regmap *map = data->tempmon;
	int ret;

	ret = clk_prepare_enable(data->thermal_clk);
	if (ret)
		return ret;

	ret = regmap_write(map, socdata->sensor_ctrl + REG_CLR,
			   socdata->power_down_mask);
	if (ret)
		return ret;

	ret = regmap_write(map, socdata->sensor_ctrl + REG_SET,
			   socdata->measure_temp_mask);
	if (ret)
		return ret;

	/*
	 * According to the temp sensor designers, it may require up to ~17us
	 * to complete a measurement.
	 */
	usleep_range(20, 50);

	return 0;
}

static const struct dev_pm_ops imx_thermal_pm_ops = {
	SET_SYSTEM_SLEEP_PM_OPS(imx_thermal_suspend, imx_thermal_resume)
	SET_RUNTIME_PM_OPS(imx_thermal_runtime_suspend,
			   imx_thermal_runtime_resume, NULL)
};

static struct platform_driver imx_thermal = {
	.driver = {
		.name	= "imx_thermal",
		.pm	= &imx_thermal_pm_ops,
		.of_match_table = of_imx_thermal_match,
	},
	.probe		= imx_thermal_probe,
	.remove		= imx_thermal_remove,
};
module_platform_driver(imx_thermal);

MODULE_AUTHOR("Freescale Semiconductor, Inc.");
MODULE_DESCRIPTION("Thermal driver for Freescale i.MX SoCs");
MODULE_LICENSE("GPL v2");
MODULE_ALIAS("platform:imx-thermal");<|MERGE_RESOLUTION|>--- conflicted
+++ resolved
@@ -334,10 +334,7 @@
 			     int temp)
 {
 	struct imx_thermal_data *data = thermal_zone_device_priv(tz);
-<<<<<<< HEAD
-=======
 	struct thermal_trip trip;
->>>>>>> 75f74a90
 	int ret;
 
 	ret = pm_runtime_resume_and_get(data->dev);
