// SPDX-License-Identifier: GPL-2.0+
/*
 * A hack to create a platform device from a DMI entry.  This will
 * allow autoloading of the IPMI drive based on SMBIOS entries.
 */

#define pr_fmt(fmt) "%s" fmt, "ipmi:dmi: "
#define dev_fmt pr_fmt

#include <linux/ipmi.h>
#include <linux/init.h>
#include <linux/dmi.h>
#include <linux/platform_device.h>
#include <linux/property.h>
#include "ipmi_si_sm.h"
#include "ipmi_dmi.h"
#include "ipmi_plat_data.h"

#define IPMI_DMI_TYPE_KCS	0x01
#define IPMI_DMI_TYPE_SMIC	0x02
#define IPMI_DMI_TYPE_BT	0x03
#define IPMI_DMI_TYPE_SSIF	0x04

struct ipmi_dmi_info {
	enum si_type si_type;
	unsigned int space; /* addr space for si, intf# for ssif */
	unsigned long addr;
	u8 slave_addr;
	struct ipmi_dmi_info *next;
};

static struct ipmi_dmi_info *ipmi_dmi_infos;

static int ipmi_dmi_nr __initdata;

static void __init dmi_add_platform_ipmi(unsigned long base_addr,
					 unsigned int space,
					 u8 slave_addr,
					 int irq,
					 int offset,
					 int type)
{
	const char *name;
	struct ipmi_dmi_info *info;
	struct ipmi_plat_data p;

	memset(&p, 0, sizeof(p));

	name = "dmi-ipmi-si";
	p.iftype = IPMI_PLAT_IF_SI;
	switch (type) {
	case IPMI_DMI_TYPE_SSIF:
		name = "dmi-ipmi-ssif";
<<<<<<< HEAD
=======
		p.iftype = IPMI_PLAT_IF_SSIF;
>>>>>>> 0ecfebd2
		p.type = SI_TYPE_INVALID;
		break;
	case IPMI_DMI_TYPE_BT:
		p.type = SI_BT;
		break;
	case IPMI_DMI_TYPE_KCS:
		p.type = SI_KCS;
		break;
	case IPMI_DMI_TYPE_SMIC:
		p.type = SI_SMIC;
		break;
	default:
		pr_err("Invalid IPMI type: %d\n", type);
		return;
	}

	p.addr = base_addr;
	p.space = space;
	p.regspacing = offset;
	p.irq = irq;
	p.slave_addr = slave_addr;
	p.addr_source = SI_SMBIOS;

	info = kmalloc(sizeof(*info), GFP_KERNEL);
	if (!info) {
		pr_warn("Could not allocate dmi info\n");
	} else {
		info->si_type = p.type;
		info->space = space;
		info->addr = base_addr;
		info->slave_addr = slave_addr;
		info->next = ipmi_dmi_infos;
		ipmi_dmi_infos = info;
	}

	if (ipmi_platform_add(name, ipmi_dmi_nr, &p))
		ipmi_dmi_nr++;
}

/*
 * Look up the slave address for a given interface.  This is here
 * because ACPI doesn't have a slave address while SMBIOS does, but we
 * prefer using ACPI so the ACPI code can use the IPMI namespace.
 * This function allows an ACPI-specified IPMI device to look up the
 * slave address from the DMI table.
 */
int ipmi_dmi_get_slave_addr(enum si_type si_type, unsigned int space,
			    unsigned long base_addr)
{
	struct ipmi_dmi_info *info = ipmi_dmi_infos;

	while (info) {
		if (info->si_type == si_type &&
		    info->space == space &&
		    info->addr == base_addr)
			return info->slave_addr;
		info = info->next;
	}

	return 0;
}
EXPORT_SYMBOL(ipmi_dmi_get_slave_addr);

#define DMI_IPMI_MIN_LENGTH	0x10
#define DMI_IPMI_VER2_LENGTH	0x12
#define DMI_IPMI_TYPE		4
#define DMI_IPMI_SLAVEADDR	6
#define DMI_IPMI_ADDR		8
#define DMI_IPMI_ACCESS		0x10
#define DMI_IPMI_IRQ		0x11
#define DMI_IPMI_IO_MASK	0xfffe

static void __init dmi_decode_ipmi(const struct dmi_header *dm)
{
	const u8 *data = (const u8 *) dm;
	int space = IPMI_IO_ADDR_SPACE;
	unsigned long base_addr;
	u8 len = dm->length;
	u8 slave_addr;
	int irq = 0, offset = 0;
	int type;

	if (len < DMI_IPMI_MIN_LENGTH)
		return;

	type = data[DMI_IPMI_TYPE];
	slave_addr = data[DMI_IPMI_SLAVEADDR];

	memcpy(&base_addr, data + DMI_IPMI_ADDR, sizeof(unsigned long));
	if (!base_addr) {
		pr_err("Base address is zero, assuming no IPMI interface\n");
		return;
	}
	if (len >= DMI_IPMI_VER2_LENGTH) {
		if (type == IPMI_DMI_TYPE_SSIF) {
			space = 0; /* Match I2C interface 0. */
			base_addr = data[DMI_IPMI_ADDR] >> 1;
			if (base_addr == 0) {
				/*
				 * Some broken systems put the I2C address in
				 * the slave address field.  We try to
				 * accommodate them here.
				 */
				base_addr = data[DMI_IPMI_SLAVEADDR] >> 1;
				slave_addr = 0;
			}
		} else {
			if (base_addr & 1) {
				/* I/O */
				base_addr &= DMI_IPMI_IO_MASK;
			} else {
				/* Memory */
				space = IPMI_MEM_ADDR_SPACE;
			}

			/*
			 * If bit 4 of byte 0x10 is set, then the lsb
			 * for the address is odd.
			 */
			base_addr |= (data[DMI_IPMI_ACCESS] >> 4) & 1;

			irq = data[DMI_IPMI_IRQ];

			/*
			 * The top two bits of byte 0x10 hold the
			 * register spacing.
			 */
			switch ((data[DMI_IPMI_ACCESS] >> 6) & 3) {
			case 0: /* Byte boundaries */
				offset = 1;
				break;
			case 1: /* 32-bit boundaries */
				offset = 4;
				break;
			case 2: /* 16-byte boundaries */
				offset = 16;
				break;
			default:
				pr_err("Invalid offset: 0\n");
				return;
			}
		}
	} else {
		/* Old DMI spec. */
		/*
		 * Note that technically, the lower bit of the base
		 * address should be 1 if the address is I/O and 0 if
		 * the address is in memory.  So many systems get that
		 * wrong (and all that I have seen are I/O) so we just
		 * ignore that bit and assume I/O.  Systems that use
		 * memory should use the newer spec, anyway.
		 */
		base_addr = base_addr & DMI_IPMI_IO_MASK;
		offset = 1;
	}

	dmi_add_platform_ipmi(base_addr, space, slave_addr, irq,
			      offset, type);
}

static int __init scan_for_dmi_ipmi(void)
{
	const struct dmi_device *dev = NULL;

	while ((dev = dmi_find_device(DMI_DEV_TYPE_IPMI, NULL, dev)))
		dmi_decode_ipmi((const struct dmi_header *) dev->device_data);

	return 0;
}
subsys_initcall(scan_for_dmi_ipmi);<|MERGE_RESOLUTION|>--- conflicted
+++ resolved
@@ -51,10 +51,7 @@
 	switch (type) {
 	case IPMI_DMI_TYPE_SSIF:
 		name = "dmi-ipmi-ssif";
-<<<<<<< HEAD
-=======
 		p.iftype = IPMI_PLAT_IF_SSIF;
->>>>>>> 0ecfebd2
 		p.type = SI_TYPE_INVALID;
 		break;
 	case IPMI_DMI_TYPE_BT:
