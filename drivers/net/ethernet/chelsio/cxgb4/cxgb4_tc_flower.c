--- conflicted
+++ resolved
@@ -725,21 +725,6 @@
 	fs->hash = is_filter_exact_match(adap, fs);
 	inet_family = fs->type ? PF_INET6 : PF_INET;
 
-<<<<<<< HEAD
-		/* Note that TC uses prio 0 to indicate stack to
-		 * generate automatic prio and hence doesn't pass prio
-		 * 0 to driver. However, the hardware TCAM index
-		 * starts from 0. Hence, the -1 here.
-		 */
-		if (cls->common.prio <= (adap->tids.nftids +
-					 adap->tids.nhpftids)) {
-			fidx = cls->common.prio - 1;
-			if (fidx < adap->tids.nhpftids)
-				fs->prio = 1;
-		} else {
-			fidx = cxgb4_get_free_ftid(dev, inet_family);
-		}
-=======
 	/* Get a free filter entry TID, where we can insert this new
 	 * rule. Only insert rule if its prio doesn't conflict with
 	 * existing rules.
@@ -752,7 +737,6 @@
 		ret = -ENOMEM;
 		goto free_entry;
 	}
->>>>>>> 04d5ce62
 
 	if (fidx < adap->tids.nhpftids) {
 		fs->prio = 1;
