--- conflicted
+++ resolved
@@ -242,10 +242,6 @@
 	  here and read <file:Documentation/kbuild/modules.txt>.  The module
 	  will be called bcm2708_fb.
 
-<<<<<<< HEAD
-
-=======
->>>>>>> c378799d
 config FB_GRVGA
 	tristate "Aeroflex Gaisler framebuffer support"
 	depends on FB && SPARC
