--- conflicted
+++ resolved
@@ -47,13 +47,9 @@
 #include <linux/kthread.h>
 #include <linux/raid/pq.h>
 #include <linux/async_tx.h>
-<<<<<<< HEAD
-#include <linux/seq_file.h>
-=======
 #include <linux/async.h>
 #include <linux/seq_file.h>
 #include <linux/cpu.h>
->>>>>>> 07a3b417
 #include "md.h"
 #include "raid5.h"
 #include "bitmap.h"
@@ -368,11 +364,7 @@
 
 static struct stripe_head *
 get_active_stripe(raid5_conf_t *conf, sector_t sector,
-<<<<<<< HEAD
 		  int previous, int noblock, int noquiesce)
-=======
-		  int previous, int noblock)
->>>>>>> 07a3b417
 {
 	struct stripe_head *sh;
 
@@ -1247,8 +1239,6 @@
 	return 0;
 }
 
-<<<<<<< HEAD
-=======
 /**
  * scribble_len - return the required size of the scribble region
  * @num - total number of disks in the array
@@ -1271,7 +1261,6 @@
 	return len;
 }
 
->>>>>>> 07a3b417
 static int resize_stripes(raid5_conf_t *conf, int newsize)
 {
 	/* Make all the stripes able to hold 'newsize' devices.
@@ -1721,7 +1710,6 @@
 			pd_idx = 0;
 			qd_idx = 1;
 			(*dd_idx) += 2;
-<<<<<<< HEAD
 			break;
 		case ALGORITHM_PARITY_N:
 			pd_idx = data_disks;
@@ -1797,83 +1785,6 @@
 			(*dd_idx)++;
 			qd_idx = raid_disks - 1;
 			break;
-=======
-			break;
-		case ALGORITHM_PARITY_N:
-			pd_idx = data_disks;
-			qd_idx = data_disks + 1;
-			break;
-
-		case ALGORITHM_ROTATING_ZERO_RESTART:
-			/* Exactly the same as RIGHT_ASYMMETRIC, but or
-			 * of blocks for computing Q is different.
-			 */
-			pd_idx = stripe % raid_disks;
-			qd_idx = pd_idx + 1;
-			if (pd_idx == raid_disks-1) {
-				(*dd_idx)++;	/* Q D D D P */
-				qd_idx = 0;
-			} else if (*dd_idx >= pd_idx)
-				(*dd_idx) += 2; /* D D P Q D */
-			ddf_layout = 1;
-			break;
-
-		case ALGORITHM_ROTATING_N_RESTART:
-			/* Same a left_asymmetric, by first stripe is
-			 * D D D P Q  rather than
-			 * Q D D D P
-			 */
-			pd_idx = raid_disks - 1 - ((stripe + 1) % raid_disks);
-			qd_idx = pd_idx + 1;
-			if (pd_idx == raid_disks-1) {
-				(*dd_idx)++;	/* Q D D D P */
-				qd_idx = 0;
-			} else if (*dd_idx >= pd_idx)
-				(*dd_idx) += 2; /* D D P Q D */
-			ddf_layout = 1;
-			break;
-
-		case ALGORITHM_ROTATING_N_CONTINUE:
-			/* Same as left_symmetric but Q is before P */
-			pd_idx = raid_disks - 1 - (stripe % raid_disks);
-			qd_idx = (pd_idx + raid_disks - 1) % raid_disks;
-			*dd_idx = (pd_idx + 1 + *dd_idx) % raid_disks;
-			ddf_layout = 1;
-			break;
-
-		case ALGORITHM_LEFT_ASYMMETRIC_6:
-			/* RAID5 left_asymmetric, with Q on last device */
-			pd_idx = data_disks - stripe % (raid_disks-1);
-			if (*dd_idx >= pd_idx)
-				(*dd_idx)++;
-			qd_idx = raid_disks - 1;
-			break;
-
-		case ALGORITHM_RIGHT_ASYMMETRIC_6:
-			pd_idx = stripe % (raid_disks-1);
-			if (*dd_idx >= pd_idx)
-				(*dd_idx)++;
-			qd_idx = raid_disks - 1;
-			break;
-
-		case ALGORITHM_LEFT_SYMMETRIC_6:
-			pd_idx = data_disks - stripe % (raid_disks-1);
-			*dd_idx = (pd_idx + 1 + *dd_idx) % (raid_disks-1);
-			qd_idx = raid_disks - 1;
-			break;
-
-		case ALGORITHM_RIGHT_SYMMETRIC_6:
-			pd_idx = stripe % (raid_disks-1);
-			*dd_idx = (pd_idx + 1 + *dd_idx) % (raid_disks-1);
-			qd_idx = raid_disks - 1;
-			break;
-
-		case ALGORITHM_PARITY_0_6:
-			pd_idx = 0;
-			(*dd_idx)++;
-			qd_idx = raid_disks - 1;
-			break;
->>>>>>> 07a3b417
 
 
 		default:
@@ -2038,243 +1949,6 @@
 
 		set_bit(STRIPE_OP_RECONSTRUCT, &s->ops_request);
 
-<<<<<<< HEAD
-		if (len > 0 && page_offset + len > STRIPE_SIZE)
-			clen = STRIPE_SIZE - page_offset;
-		else clen = len;
-
-		if (clen > 0) {
-			char *ba = __bio_kmap_atomic(bio, i, KM_USER0);
-			if (frombio)
-				memcpy(pa+page_offset, ba+b_offset, clen);
-			else
-				memcpy(ba+b_offset, pa+page_offset, clen);
-			__bio_kunmap_atomic(ba, KM_USER0);
-		}
-		if (clen < len) /* hit end of page */
-			break;
-		page_offset +=  len;
-	}
-}
-
-#define check_xor()	do {						  \
-				if (count == MAX_XOR_BLOCKS) {		  \
-				xor_blocks(count, STRIPE_SIZE, dest, ptr);\
-				count = 0;				  \
-			   }						  \
-			} while(0)
-
-static void compute_parity6(struct stripe_head *sh, int method)
-{
-	raid5_conf_t *conf = sh->raid_conf;
-	int i, pd_idx, qd_idx, d0_idx, disks = sh->disks, count;
-	int syndrome_disks = sh->ddf_layout ? disks : (disks - 2);
-	struct bio *chosen;
-	/**** FIX THIS: This could be very bad if disks is close to 256 ****/
-	void *ptrs[syndrome_disks+2];
-
-	pd_idx = sh->pd_idx;
-	qd_idx = sh->qd_idx;
-	d0_idx = raid6_d0(sh);
-
-	pr_debug("compute_parity, stripe %llu, method %d\n",
-		(unsigned long long)sh->sector, method);
-
-	switch(method) {
-	case READ_MODIFY_WRITE:
-		BUG();		/* READ_MODIFY_WRITE N/A for RAID-6 */
-	case RECONSTRUCT_WRITE:
-		for (i= disks; i-- ;)
-			if ( i != pd_idx && i != qd_idx && sh->dev[i].towrite ) {
-				chosen = sh->dev[i].towrite;
-				sh->dev[i].towrite = NULL;
-
-				if (test_and_clear_bit(R5_Overlap, &sh->dev[i].flags))
-					wake_up(&conf->wait_for_overlap);
-
-				BUG_ON(sh->dev[i].written);
-				sh->dev[i].written = chosen;
-			}
-		break;
-	case CHECK_PARITY:
-		BUG();		/* Not implemented yet */
-	}
-
-	for (i = disks; i--;)
-		if (sh->dev[i].written) {
-			sector_t sector = sh->dev[i].sector;
-			struct bio *wbi = sh->dev[i].written;
-			while (wbi && wbi->bi_sector < sector + STRIPE_SECTORS) {
-				copy_data(1, wbi, sh->dev[i].page, sector);
-				wbi = r5_next_bio(wbi, sector);
-			}
-
-			set_bit(R5_LOCKED, &sh->dev[i].flags);
-			set_bit(R5_UPTODATE, &sh->dev[i].flags);
-		}
-
-	/* Note that unlike RAID-5, the ordering of the disks matters greatly.*/
-
-	for (i = 0; i < disks; i++)
-		ptrs[i] = (void *)raid6_empty_zero_page;
-
-	count = 0;
-	i = d0_idx;
-	do {
-		int slot = raid6_idx_to_slot(i, sh, &count, syndrome_disks);
-
-		ptrs[slot] = page_address(sh->dev[i].page);
-		if (slot < syndrome_disks &&
-		    !test_bit(R5_UPTODATE, &sh->dev[i].flags)) {
-			printk(KERN_ERR "block %d/%d not uptodate "
-			       "on parity calc\n", i, count);
-			BUG();
-		}
-
-		i = raid6_next_disk(i, disks);
-	} while (i != d0_idx);
-	BUG_ON(count != syndrome_disks);
-
-	raid6_call.gen_syndrome(syndrome_disks+2, STRIPE_SIZE, ptrs);
-
-	switch(method) {
-	case RECONSTRUCT_WRITE:
-		set_bit(R5_UPTODATE, &sh->dev[pd_idx].flags);
-		set_bit(R5_UPTODATE, &sh->dev[qd_idx].flags);
-		set_bit(R5_LOCKED,   &sh->dev[pd_idx].flags);
-		set_bit(R5_LOCKED,   &sh->dev[qd_idx].flags);
-		break;
-	case UPDATE_PARITY:
-		set_bit(R5_UPTODATE, &sh->dev[pd_idx].flags);
-		set_bit(R5_UPTODATE, &sh->dev[qd_idx].flags);
-		break;
-	}
-}
-
-
-/* Compute one missing block */
-static void compute_block_1(struct stripe_head *sh, int dd_idx, int nozero)
-{
-	int i, count, disks = sh->disks;
-	void *ptr[MAX_XOR_BLOCKS], *dest, *p;
-	int qd_idx = sh->qd_idx;
-
-	pr_debug("compute_block_1, stripe %llu, idx %d\n",
-		(unsigned long long)sh->sector, dd_idx);
-
-	if ( dd_idx == qd_idx ) {
-		/* We're actually computing the Q drive */
-		compute_parity6(sh, UPDATE_PARITY);
-	} else {
-		dest = page_address(sh->dev[dd_idx].page);
-		if (!nozero) memset(dest, 0, STRIPE_SIZE);
-		count = 0;
-		for (i = disks ; i--; ) {
-			if (i == dd_idx || i == qd_idx)
-				continue;
-			p = page_address(sh->dev[i].page);
-			if (test_bit(R5_UPTODATE, &sh->dev[i].flags))
-				ptr[count++] = p;
-			else
-				printk("compute_block() %d, stripe %llu, %d"
-				       " not present\n", dd_idx,
-				       (unsigned long long)sh->sector, i);
-
-			check_xor();
-		}
-		if (count)
-			xor_blocks(count, STRIPE_SIZE, dest, ptr);
-		if (!nozero) set_bit(R5_UPTODATE, &sh->dev[dd_idx].flags);
-		else clear_bit(R5_UPTODATE, &sh->dev[dd_idx].flags);
-	}
-}
-
-/* Compute two missing blocks */
-static void compute_block_2(struct stripe_head *sh, int dd_idx1, int dd_idx2)
-{
-	int i, count, disks = sh->disks;
-	int syndrome_disks = sh->ddf_layout ? disks : disks-2;
-	int d0_idx = raid6_d0(sh);
-	int faila = -1, failb = -1;
-	/**** FIX THIS: This could be very bad if disks is close to 256 ****/
-	void *ptrs[syndrome_disks+2];
-
-	for (i = 0; i < disks ; i++)
-		ptrs[i] = (void *)raid6_empty_zero_page;
-	count = 0;
-	i = d0_idx;
-	do {
-		int slot = raid6_idx_to_slot(i, sh, &count, syndrome_disks);
-
-		ptrs[slot] = page_address(sh->dev[i].page);
-
-		if (i == dd_idx1)
-			faila = slot;
-		if (i == dd_idx2)
-			failb = slot;
-		i = raid6_next_disk(i, disks);
-	} while (i != d0_idx);
-	BUG_ON(count != syndrome_disks);
-
-	BUG_ON(faila == failb);
-	if ( failb < faila ) { int tmp = faila; faila = failb; failb = tmp; }
-
-	pr_debug("compute_block_2, stripe %llu, idx %d,%d (%d,%d)\n",
-		 (unsigned long long)sh->sector, dd_idx1, dd_idx2,
-		 faila, failb);
-
-	if (failb == syndrome_disks+1) {
-		/* Q disk is one of the missing disks */
-		if (faila == syndrome_disks) {
-			/* Missing P+Q, just recompute */
-			compute_parity6(sh, UPDATE_PARITY);
-			return;
-		} else {
-			/* We're missing D+Q; recompute D from P */
-			compute_block_1(sh, ((dd_idx1 == sh->qd_idx) ?
-					     dd_idx2 : dd_idx1),
-					0);
-			compute_parity6(sh, UPDATE_PARITY); /* Is this necessary? */
-			return;
-		}
-	}
-
-	/* We're missing D+P or D+D; */
-	if (failb == syndrome_disks) {
-		/* We're missing D+P. */
-		raid6_datap_recov(syndrome_disks+2, STRIPE_SIZE, faila, ptrs);
-	} else {
-		/* We're missing D+D. */
-		raid6_2data_recov(syndrome_disks+2, STRIPE_SIZE, faila, failb,
-				  ptrs);
-	}
-
-	/* Both the above update both missing blocks */
-	set_bit(R5_UPTODATE, &sh->dev[dd_idx1].flags);
-	set_bit(R5_UPTODATE, &sh->dev[dd_idx2].flags);
-}
-
-static void
-schedule_reconstruction5(struct stripe_head *sh, struct stripe_head_state *s,
-			 int rcw, int expand)
-{
-	int i, pd_idx = sh->pd_idx, disks = sh->disks;
-
-	if (rcw) {
-		/* if we are not expanding this is a proper write request, and
-		 * there will be bios with new data to be drained into the
-		 * stripe cache
-		 */
-		if (!expand) {
-			sh->reconstruct_state = reconstruct_state_drain_run;
-			set_bit(STRIPE_OP_BIODRAIN, &s->ops_request);
-		} else
-			sh->reconstruct_state = reconstruct_state_run;
-
-		set_bit(STRIPE_OP_POSTXOR, &s->ops_request);
-
-=======
->>>>>>> 07a3b417
 		for (i = disks; i--; ) {
 			struct r5dev *dev = &sh->dev[i];
 
@@ -2411,16 +2085,6 @@
 
 static void end_reshape(raid5_conf_t *conf);
 
-<<<<<<< HEAD
-static int page_is_zero(struct page *p)
-{
-	char *a = page_address(p);
-	return ((*(u32*)a) == 0 &&
-		memcmp(a, a+4, STRIPE_SIZE-4)==0);
-}
-
-=======
->>>>>>> 07a3b417
 static void stripe_set_idx(sector_t stripe, raid5_conf_t *conf, int previous,
 			    struct stripe_head *sh)
 {
@@ -2849,15 +2513,10 @@
 		struct stripe_head *sh,	struct stripe_head_state *s,
 		struct r6_state *r6s, int disks)
 {
-<<<<<<< HEAD
-	int rcw = 0, must_compute = 0, pd_idx = sh->pd_idx, i;
-	int qd_idx = sh->qd_idx;
-=======
 	int rcw = 0, pd_idx = sh->pd_idx, i;
 	int qd_idx = sh->qd_idx;
 
 	set_bit(STRIPE_HANDLE, &sh->state);
->>>>>>> 07a3b417
 	for (i = disks; i--; ) {
 		struct r5dev *dev = &sh->dev[i];
 		/* check if we haven't enough data */
@@ -2991,10 +2650,7 @@
 {
 	int pd_idx = sh->pd_idx;
 	int qd_idx = sh->qd_idx;
-<<<<<<< HEAD
-=======
 	struct r5dev *dev;
->>>>>>> 07a3b417
 
 	set_bit(STRIPE_HANDLE, &sh->state);
 
@@ -3084,30 +2740,6 @@
 		clear_bit(STRIPE_DEGRADED, &sh->state);
 
 		set_bit(STRIPE_INSYNC, &sh->state);
-<<<<<<< HEAD
-	}
-}
-
-static void handle_stripe_expansion(raid5_conf_t *conf, struct stripe_head *sh,
-				struct r6_state *r6s)
-{
-	int i;
-
-	/* We have read all the blocks in this stripe and now we need to
-	 * copy some of them into a target stripe for expand.
-	 */
-	struct dma_async_tx_descriptor *tx = NULL;
-	clear_bit(STRIPE_EXPAND_SOURCE, &sh->state);
-	for (i = 0; i < sh->disks; i++)
-		if (i != sh->pd_idx && i != sh->qd_idx) {
-			int dd_idx, j;
-			struct stripe_head *sh2;
-
-			sector_t bn = compute_blocknr(sh, i, 1);
-			sector_t s = raid5_compute_sector(conf, bn, 0,
-							  &dd_idx, NULL);
-			sh2 = get_active_stripe(conf, s, 0, 1, 1);
-=======
 		break;
 	case check_state_run:
 	case check_state_run_q:
@@ -3194,8 +2826,7 @@
 			sector_t bn = compute_blocknr(sh, i, 1);
 			sector_t s = raid5_compute_sector(conf, bn, 0,
 							  &dd_idx, NULL);
-			sh2 = get_active_stripe(conf, s, 0, 1);
->>>>>>> 07a3b417
+			sh2 = get_active_stripe(conf, s, 0, 1, 1);
 			if (sh2 == NULL)
 				/* so far only the early blocks of this stripe
 				 * have been requested.  When later blocks
@@ -3469,11 +3100,7 @@
 	/* Finish reconstruct operations initiated by the expansion process */
 	if (sh->reconstruct_state == reconstruct_state_result) {
 		struct stripe_head *sh2
-<<<<<<< HEAD
 			= get_active_stripe(conf, sh->sector, 1, 1, 1);
-=======
-			= get_active_stripe(conf, sh->sector, 1, 1);
->>>>>>> 07a3b417
 		if (sh2 && test_bit(STRIPE_EXPAND_SOURCE, &sh2->state)) {
 			/* sh cannot be written until sh2 has been read.
 			 * so arrange for sh to be delayed a little
@@ -3503,11 +3130,7 @@
 		/* Need to write out all blocks after computing parity */
 		sh->disks = conf->raid_disks;
 		stripe_set_idx(sh->sector, conf, 0, sh);
-<<<<<<< HEAD
-		schedule_reconstruction5(sh, &s, 1, 1);
-=======
 		schedule_reconstruction(sh, &s, 1, 1);
->>>>>>> 07a3b417
 	} else if (s.expanded && !sh->reconstruct_state && s.locked == 0) {
 		clear_bit(STRIPE_EXPAND_READY, &sh->state);
 		atomic_dec(&conf->reshape_stripes);
@@ -3550,12 +3173,8 @@
 	pr_debug("handling stripe %llu, state=%#lx cnt=%d, "
 		"pd_idx=%d, qd_idx=%d\n, check:%d, reconstruct:%d\n",
 	       (unsigned long long)sh->sector, sh->state,
-<<<<<<< HEAD
-	       atomic_read(&sh->count), pd_idx, qd_idx);
-=======
 	       atomic_read(&sh->count), pd_idx, qd_idx,
 	       sh->check_state, sh->reconstruct_state);
->>>>>>> 07a3b417
 	memset(&s, 0, sizeof(s));
 
 	spin_lock(&sh->lock);
@@ -3764,38 +3383,12 @@
 			}
 		}
 
-<<<<<<< HEAD
-	if (s.expanded && test_bit(STRIPE_EXPANDING, &sh->state)) {
-		struct stripe_head *sh2
-			= get_active_stripe(conf, sh->sector, 1, 1, 1);
-		if (sh2 && test_bit(STRIPE_EXPAND_SOURCE, &sh2->state)) {
-			/* sh cannot be written until sh2 has been read.
-			 * so arrange for sh to be delayed a little
-			 */
-			set_bit(STRIPE_DELAYED, &sh->state);
-			set_bit(STRIPE_HANDLE, &sh->state);
-			if (!test_and_set_bit(STRIPE_PREREAD_ACTIVE,
-					      &sh2->state))
-				atomic_inc(&conf->preread_active_stripes);
-			release_stripe(sh2);
-			goto unlock;
-		}
-		if (sh2)
-			release_stripe(sh2);
-
-		/* Need to write out all blocks after computing P&Q */
-		sh->disks = conf->raid_disks;
-		stripe_set_idx(sh->sector, conf, 0, sh);
-		compute_parity6(sh, RECONSTRUCT_WRITE);
-		for (i = conf->raid_disks ; i-- ;  ) {
-=======
 	/* Finish reconstruct operations initiated by the expansion process */
 	if (sh->reconstruct_state == reconstruct_state_result) {
 		sh->reconstruct_state = reconstruct_state_idle;
 		clear_bit(STRIPE_EXPANDING, &sh->state);
 		for (i = conf->raid_disks; i--; ) {
 			set_bit(R5_Wantwrite, &sh->dev[i].flags);
->>>>>>> 07a3b417
 			set_bit(R5_LOCKED, &sh->dev[i].flags);
 			s.locked++;
 		}
@@ -3804,7 +3397,7 @@
 	if (s.expanded && test_bit(STRIPE_EXPANDING, &sh->state) &&
 	    !sh->reconstruct_state) {
 		struct stripe_head *sh2
-			= get_active_stripe(conf, sh->sector, 1, 1);
+			= get_active_stripe(conf, sh->sector, 1, 1, 1);
 		if (sh2 && test_bit(STRIPE_EXPAND_SOURCE, &sh2->state)) {
 			/* sh cannot be written until sh2 has been read.
 			 * so arrange for sh to be delayed a little
@@ -4285,11 +3878,7 @@
 			(unsigned long long)logical_sector);
 
 		sh = get_active_stripe(conf, new_sector, previous,
-<<<<<<< HEAD
 				       (bi->bi_rw&RWA_MASK), 0);
-=======
-				       (bi->bi_rw&RWA_MASK));
->>>>>>> 07a3b417
 		if (sh) {
 			if (unlikely(previous)) {
 				/* expansion might have moved on while waiting for a
@@ -4425,22 +4014,13 @@
 	safepos = conf->reshape_safe;
 	sector_div(safepos, data_disks);
 	if (mddev->delta_disks < 0) {
-<<<<<<< HEAD
 		writepos -= min_t(sector_t, reshape_sectors, writepos);
-=======
-		writepos -= reshape_sectors;
->>>>>>> 07a3b417
 		readpos += reshape_sectors;
 		safepos += reshape_sectors;
 	} else {
 		writepos += reshape_sectors;
-<<<<<<< HEAD
 		readpos -= min_t(sector_t, reshape_sectors, readpos);
 		safepos -= min_t(sector_t, reshape_sectors, safepos);
-=======
-		readpos -= reshape_sectors;
-		safepos -= reshape_sectors;
->>>>>>> 07a3b417
 	}
 
 	/* 'writepos' is the most advanced device address we might write.
@@ -4468,10 +4048,7 @@
 		wait_event(conf->wait_for_overlap,
 			   atomic_read(&conf->reshape_stripes)==0);
 		mddev->reshape_position = conf->reshape_progress;
-<<<<<<< HEAD
 		mddev->curr_resync_completed = mddev->curr_resync;
-=======
->>>>>>> 07a3b417
 		conf->reshape_checkpoint = jiffies;
 		set_bit(MD_CHANGE_DEVS, &mddev->flags);
 		md_wakeup_thread(mddev->thread);
@@ -4499,11 +4076,7 @@
 	for (i = 0; i < reshape_sectors; i += STRIPE_SECTORS) {
 		int j;
 		int skipped = 0;
-<<<<<<< HEAD
 		sh = get_active_stripe(conf, stripe_addr+i, 0, 0, 1);
-=======
-		sh = get_active_stripe(conf, stripe_addr+i, 0, 0);
->>>>>>> 07a3b417
 		set_bit(STRIPE_EXPANDING, &sh->state);
 		atomic_inc(&conf->reshape_stripes);
 		/* If any of this stripe is beyond the end of the old
@@ -4546,21 +4119,13 @@
 		raid5_compute_sector(conf, stripe_addr*(new_data_disks),
 				     1, &dd_idx, NULL);
 	last_sector =
-<<<<<<< HEAD
 		raid5_compute_sector(conf, ((stripe_addr+reshape_sectors)
-=======
-		raid5_compute_sector(conf, ((stripe_addr+conf->chunk_size/512)
->>>>>>> 07a3b417
 					    *(new_data_disks) - 1),
 				     1, &dd_idx, NULL);
 	if (last_sector >= mddev->dev_sectors)
 		last_sector = mddev->dev_sectors - 1;
 	while (first_sector <= last_sector) {
-<<<<<<< HEAD
 		sh = get_active_stripe(conf, first_sector, 1, 0, 1);
-=======
-		sh = get_active_stripe(conf, first_sector, 1, 0);
->>>>>>> 07a3b417
 		set_bit(STRIPE_EXPAND_SOURCE, &sh->state);
 		set_bit(STRIPE_HANDLE, &sh->state);
 		release_stripe(sh);
@@ -4578,20 +4143,13 @@
 	 * then we need to write out the superblock.
 	 */
 	sector_nr += reshape_sectors;
-<<<<<<< HEAD
 	if ((sector_nr - mddev->curr_resync_completed) * 2
 	    >= mddev->resync_max - mddev->curr_resync_completed) {
-=======
-	if (sector_nr >= mddev->resync_max) {
->>>>>>> 07a3b417
 		/* Cannot proceed until we've updated the superblock... */
 		wait_event(conf->wait_for_overlap,
 			   atomic_read(&conf->reshape_stripes) == 0);
 		mddev->reshape_position = conf->reshape_progress;
-<<<<<<< HEAD
 		mddev->curr_resync_completed = mddev->curr_resync;
-=======
->>>>>>> 07a3b417
 		conf->reshape_checkpoint = jiffies;
 		set_bit(MD_CHANGE_DEVS, &mddev->flags);
 		md_wakeup_thread(mddev->thread);
@@ -4667,15 +4225,9 @@
 
 	bitmap_cond_end_sync(mddev->bitmap, sector_nr);
 
-<<<<<<< HEAD
 	sh = get_active_stripe(conf, sector_nr, 0, 1, 0);
 	if (sh == NULL) {
 		sh = get_active_stripe(conf, sector_nr, 0, 0, 0);
-=======
-	sh = get_active_stripe(conf, sector_nr, 0, 1);
-	if (sh == NULL) {
-		sh = get_active_stripe(conf, sector_nr, 0, 0);
->>>>>>> 07a3b417
 		/* make sure we don't swamp the stripe cache if someone else
 		 * is trying to get access
 		 */
@@ -4737,11 +4289,7 @@
 			/* already done this stripe */
 			continue;
 
-<<<<<<< HEAD
 		sh = get_active_stripe(conf, sector, 0, 1, 0);
-=======
-		sh = get_active_stripe(conf, sector, 0, 1);
->>>>>>> 07a3b417
 
 		if (!sh) {
 			/* failed to get a stripe - must wait */
@@ -4994,8 +4542,6 @@
 	return sectors * (raid_disks - conf->max_degraded);
 }
 
-<<<<<<< HEAD
-=======
 static void raid5_free_percpu(raid5_conf_t *conf)
 {
 	struct raid5_percpu *percpu;
@@ -5108,7 +4654,6 @@
 	return err;
 }
 
->>>>>>> 07a3b417
 static raid5_conf_t *setup_conf(mddev_t *mddev)
 {
 	raid5_conf_t *conf;
@@ -5148,10 +4693,7 @@
 		goto abort;
 
 	conf->raid_disks = mddev->raid_disks;
-<<<<<<< HEAD
-=======
 	conf->scribble_len = scribble_len(conf->raid_disks);
->>>>>>> 07a3b417
 	if (mddev->reshape_position == MaxSector)
 		conf->previous_raid_disks = mddev->raid_disks;
 	else
@@ -5167,18 +4709,10 @@
 	if ((conf->stripe_hashtbl = kzalloc(PAGE_SIZE, GFP_KERNEL)) == NULL)
 		goto abort;
 
-<<<<<<< HEAD
-	if (mddev->new_level == 6) {
-		conf->spare_page = alloc_page(GFP_KERNEL);
-		if (!conf->spare_page)
-			goto abort;
-	}
-=======
 	conf->level = mddev->new_level;
 	if (raid5_alloc_percpu(conf) != 0)
 		goto abort;
 
->>>>>>> 07a3b417
 	spin_lock_init(&conf->device_lock);
 	init_waitqueue_head(&conf->wait_for_stripe);
 	init_waitqueue_head(&conf->wait_for_overlap);
@@ -5214,10 +4748,6 @@
 	}
 
 	conf->chunk_size = mddev->new_chunk;
-<<<<<<< HEAD
-	conf->level = mddev->new_level;
-=======
->>>>>>> 07a3b417
 	if (conf->level == 6)
 		conf->max_degraded = 2;
 	else
@@ -5252,15 +4782,7 @@
 
  abort:
 	if (conf) {
-<<<<<<< HEAD
-		shrink_stripes(conf);
-		safe_put_page(conf->spare_page);
-		kfree(conf->disks);
-		kfree(conf->stripe_hashtbl);
-		kfree(conf);
-=======
 		free_conf(conf);
->>>>>>> 07a3b417
 		return ERR_PTR(-EIO);
 	} else
 		return ERR_PTR(-ENOMEM);
@@ -5426,7 +4948,6 @@
 	md_unregister_thread(mddev->thread);
 	mddev->thread = NULL;
 	if (conf) {
-		shrink_stripes(conf);
 		print_raid5_conf(conf);
 		free_conf(conf);
 	}
