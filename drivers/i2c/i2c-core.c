/* i2c-core.c - a device driver for the iic-bus interface		     */
/* ------------------------------------------------------------------------- */
/*   Copyright (C) 1995-99 Simon G. Vogl

    This program is free software; you can redistribute it and/or modify
    it under the terms of the GNU General Public License as published by
    the Free Software Foundation; either version 2 of the License, or
    (at your option) any later version.

    This program is distributed in the hope that it will be useful,
    but WITHOUT ANY WARRANTY; without even the implied warranty of
    MERCHANTABILITY or FITNESS FOR A PARTICULAR PURPOSE.  See the
    GNU General Public License for more details.			     */
/* ------------------------------------------------------------------------- */

/* With some changes from Kyösti Mälkki <kmalkki@cc.hut.fi>.
   All SMBus-related things are written by Frodo Looijaard <frodol@dds.nl>
   SMBus 2.0 support by Mark Studebaker <mdsxyz123@yahoo.com> and
   Jean Delvare <jdelvare@suse.de>
   Mux support by Rodolfo Giometti <giometti@enneenne.com> and
   Michael Lawnick <michael.lawnick.ext@nsn.com>
   OF support is copyright (c) 2008 Jochen Friedrich <jochen@scram.de>
   (based on a previous patch from Jon Smirl <jonsmirl@gmail.com>) and
   (c) 2013  Wolfram Sang <wsa@the-dreams.de>
   I2C ACPI code Copyright (C) 2014 Intel Corp
   Author: Lan Tianyu <tianyu.lan@intel.com>
   I2C slave support (c) 2014 by Wolfram Sang <wsa@sang-engineering.com>
 */

#define pr_fmt(fmt) "i2c-core: " fmt

#include <dt-bindings/i2c/i2c.h>
#include <asm/uaccess.h>
#include <linux/acpi.h>
#include <linux/clk/clk-conf.h>
#include <linux/completion.h>
#include <linux/delay.h>
#include <linux/err.h>
#include <linux/errno.h>
#include <linux/gpio.h>
#include <linux/hardirq.h>
#include <linux/i2c.h>
#include <linux/idr.h>
#include <linux/init.h>
#include <linux/irqflags.h>
#include <linux/jump_label.h>
#include <linux/kernel.h>
#include <linux/module.h>
#include <linux/mutex.h>
#include <linux/of_device.h>
#include <linux/of.h>
#include <linux/of_irq.h>
#include <linux/pm_domain.h>
#include <linux/pm_runtime.h>
#include <linux/pm_wakeirq.h>
#include <linux/property.h>
#include <linux/rwsem.h>
#include <linux/slab.h>

#include "i2c-core.h"

#define CREATE_TRACE_POINTS
#include <trace/events/i2c.h>

#define I2C_ADDR_OFFSET_TEN_BIT	0xa000
#define I2C_ADDR_OFFSET_SLAVE	0x1000

/* core_lock protects i2c_adapter_idr, and guarantees
   that device detection, deletion of detected devices, and attach_adapter
   calls are serialized */
static DEFINE_MUTEX(core_lock);
static DEFINE_IDR(i2c_adapter_idr);

static struct device_type i2c_client_type;
static int i2c_detect(struct i2c_adapter *adapter, struct i2c_driver *driver);

static struct static_key i2c_trace_msg = STATIC_KEY_INIT_FALSE;
static bool is_registered;

void i2c_transfer_trace_reg(void)
{
	static_key_slow_inc(&i2c_trace_msg);
}

void i2c_transfer_trace_unreg(void)
{
	static_key_slow_dec(&i2c_trace_msg);
}

#if defined(CONFIG_ACPI)
struct i2c_acpi_handler_data {
	struct acpi_connection_info info;
	struct i2c_adapter *adapter;
};

struct gsb_buffer {
	u8	status;
	u8	len;
	union {
		u16	wdata;
		u8	bdata;
		u8	data[0];
	};
} __packed;

struct i2c_acpi_lookup {
	struct i2c_board_info *info;
	acpi_handle adapter_handle;
	acpi_handle device_handle;
	acpi_handle search_handle;
	u32 speed;
	u32 min_speed;
};

static int i2c_acpi_fill_info(struct acpi_resource *ares, void *data)
{
	struct i2c_acpi_lookup *lookup = data;
	struct i2c_board_info *info = lookup->info;
	struct acpi_resource_i2c_serialbus *sb;
	acpi_status status;

	if (info->addr || ares->type != ACPI_RESOURCE_TYPE_SERIAL_BUS)
		return 1;

	sb = &ares->data.i2c_serial_bus;
	if (sb->type != ACPI_RESOURCE_SERIAL_TYPE_I2C)
		return 1;

	status = acpi_get_handle(lookup->device_handle,
				 sb->resource_source.string_ptr,
				 &lookup->adapter_handle);
	if (!ACPI_SUCCESS(status))
		return 1;

	info->addr = sb->slave_address;
	lookup->speed = sb->connection_speed;
	if (sb->access_mode == ACPI_I2C_10BIT_MODE)
		info->flags |= I2C_CLIENT_TEN;

	return 1;
}

static int i2c_acpi_do_lookup(struct acpi_device *adev,
			      struct i2c_acpi_lookup *lookup)
{
	struct i2c_board_info *info = lookup->info;
	struct list_head resource_list;
	int ret;

	if (acpi_bus_get_status(adev) || !adev->status.present ||
	    acpi_device_enumerated(adev))
		return -EINVAL;

	memset(info, 0, sizeof(*info));
	lookup->device_handle = acpi_device_handle(adev);

	/* Look up for I2cSerialBus resource */
	INIT_LIST_HEAD(&resource_list);
	ret = acpi_dev_get_resources(adev, &resource_list,
				     i2c_acpi_fill_info, lookup);
	acpi_dev_free_resource_list(&resource_list);

	if (ret < 0 || !info->addr)
		return -EINVAL;

	return 0;
}

static int i2c_acpi_get_info(struct acpi_device *adev,
			     struct i2c_board_info *info,
			     struct i2c_adapter *adapter,
			     acpi_handle *adapter_handle)
{
	struct list_head resource_list;
	struct resource_entry *entry;
	struct i2c_acpi_lookup lookup;
	int ret;

	memset(&lookup, 0, sizeof(lookup));
	lookup.info = info;

	ret = i2c_acpi_do_lookup(adev, &lookup);
	if (ret)
		return ret;

	if (adapter) {
		/* The adapter must match the one in I2cSerialBus() connector */
		if (ACPI_HANDLE(&adapter->dev) != lookup.adapter_handle)
			return -ENODEV;
	} else {
		struct acpi_device *adapter_adev;

		/* The adapter must be present */
		if (acpi_bus_get_device(lookup.adapter_handle, &adapter_adev))
			return -ENODEV;
		if (acpi_bus_get_status(adapter_adev) ||
		    !adapter_adev->status.present)
			return -ENODEV;
	}

	info->fwnode = acpi_fwnode_handle(adev);
	if (adapter_handle)
		*adapter_handle = lookup.adapter_handle;

	/* Then fill IRQ number if any */
	INIT_LIST_HEAD(&resource_list);
	ret = acpi_dev_get_resources(adev, &resource_list, NULL, NULL);
	if (ret < 0)
		return -EINVAL;

	resource_list_for_each_entry(entry, &resource_list) {
		if (resource_type(entry->res) == IORESOURCE_IRQ) {
			info->irq = entry->res->start;
			break;
		}
	}

	acpi_dev_free_resource_list(&resource_list);

	strlcpy(info->type, dev_name(&adev->dev), sizeof(info->type));

	return 0;
}

static void i2c_acpi_register_device(struct i2c_adapter *adapter,
				     struct acpi_device *adev,
				     struct i2c_board_info *info)
{
	adev->power.flags.ignore_parent = true;
	acpi_device_set_enumerated(adev);

	if (!i2c_new_device(adapter, info)) {
		adev->power.flags.ignore_parent = false;
		dev_err(&adapter->dev,
			"failed to add I2C device %s from ACPI\n",
			dev_name(&adev->dev));
	}
}

static acpi_status i2c_acpi_add_device(acpi_handle handle, u32 level,
				       void *data, void **return_value)
{
	struct i2c_adapter *adapter = data;
	struct acpi_device *adev;
	struct i2c_board_info info;

	if (acpi_bus_get_device(handle, &adev))
		return AE_OK;

	if (i2c_acpi_get_info(adev, &info, adapter, NULL))
		return AE_OK;

	i2c_acpi_register_device(adapter, adev, &info);

	return AE_OK;
}

#define I2C_ACPI_MAX_SCAN_DEPTH 32

/**
 * i2c_acpi_register_devices - enumerate I2C slave devices behind adapter
 * @adap: pointer to adapter
 *
 * Enumerate all I2C slave devices behind this adapter by walking the ACPI
 * namespace. When a device is found it will be added to the Linux device
 * model and bound to the corresponding ACPI handle.
 */
static void i2c_acpi_register_devices(struct i2c_adapter *adap)
{
	acpi_status status;

	if (!has_acpi_companion(&adap->dev))
		return;

	status = acpi_walk_namespace(ACPI_TYPE_DEVICE, ACPI_ROOT_OBJECT,
				     I2C_ACPI_MAX_SCAN_DEPTH,
				     i2c_acpi_add_device, NULL,
				     adap, NULL);
	if (ACPI_FAILURE(status))
		dev_warn(&adap->dev, "failed to enumerate I2C slaves\n");
}

static acpi_status i2c_acpi_lookup_speed(acpi_handle handle, u32 level,
					   void *data, void **return_value)
{
	struct i2c_acpi_lookup *lookup = data;
	struct acpi_device *adev;

	if (acpi_bus_get_device(handle, &adev))
		return AE_OK;

	if (i2c_acpi_do_lookup(adev, lookup))
		return AE_OK;

	if (lookup->search_handle != lookup->adapter_handle)
		return AE_OK;

	if (lookup->speed <= lookup->min_speed)
		lookup->min_speed = lookup->speed;

	return AE_OK;
}

/**
 * i2c_acpi_find_bus_speed - find I2C bus speed from ACPI
 * @dev: The device owning the bus
 *
 * Find the I2C bus speed by walking the ACPI namespace for all I2C slaves
 * devices connected to this bus and use the speed of slowest device.
 *
 * Returns the speed in Hz or zero
 */
u32 i2c_acpi_find_bus_speed(struct device *dev)
{
	struct i2c_acpi_lookup lookup;
	struct i2c_board_info dummy;
	acpi_status status;

	if (!has_acpi_companion(dev))
		return 0;

	memset(&lookup, 0, sizeof(lookup));
	lookup.search_handle = ACPI_HANDLE(dev);
	lookup.min_speed = UINT_MAX;
	lookup.info = &dummy;

	status = acpi_walk_namespace(ACPI_TYPE_DEVICE, ACPI_ROOT_OBJECT,
				     I2C_ACPI_MAX_SCAN_DEPTH,
				     i2c_acpi_lookup_speed, NULL,
				     &lookup, NULL);

	if (ACPI_FAILURE(status)) {
		dev_warn(dev, "unable to find I2C bus speed from ACPI\n");
		return 0;
	}

	return lookup.min_speed != UINT_MAX ? lookup.min_speed : 0;
}
EXPORT_SYMBOL_GPL(i2c_acpi_find_bus_speed);

static int i2c_acpi_match_adapter(struct device *dev, void *data)
{
	struct i2c_adapter *adapter = i2c_verify_adapter(dev);

	if (!adapter)
		return 0;

	return ACPI_HANDLE(dev) == (acpi_handle)data;
}

static int i2c_acpi_match_device(struct device *dev, void *data)
{
	return ACPI_COMPANION(dev) == data;
}

static struct i2c_adapter *i2c_acpi_find_adapter_by_handle(acpi_handle handle)
{
	struct device *dev;

	dev = bus_find_device(&i2c_bus_type, NULL, handle,
			      i2c_acpi_match_adapter);
	return dev ? i2c_verify_adapter(dev) : NULL;
}

static struct i2c_client *i2c_acpi_find_client_by_adev(struct acpi_device *adev)
{
	struct device *dev;

	dev = bus_find_device(&i2c_bus_type, NULL, adev, i2c_acpi_match_device);
	return dev ? i2c_verify_client(dev) : NULL;
}

static int i2c_acpi_notify(struct notifier_block *nb, unsigned long value,
			   void *arg)
{
	struct acpi_device *adev = arg;
	struct i2c_board_info info;
	acpi_handle adapter_handle;
	struct i2c_adapter *adapter;
	struct i2c_client *client;

	switch (value) {
	case ACPI_RECONFIG_DEVICE_ADD:
		if (i2c_acpi_get_info(adev, &info, NULL, &adapter_handle))
			break;

		adapter = i2c_acpi_find_adapter_by_handle(adapter_handle);
		if (!adapter)
			break;

		i2c_acpi_register_device(adapter, adev, &info);
		break;
	case ACPI_RECONFIG_DEVICE_REMOVE:
		if (!acpi_device_enumerated(adev))
			break;

		client = i2c_acpi_find_client_by_adev(adev);
		if (!client)
			break;

		i2c_unregister_device(client);
		put_device(&client->dev);
		break;
	}

	return NOTIFY_OK;
}

static struct notifier_block i2c_acpi_notifier = {
	.notifier_call = i2c_acpi_notify,
};
#else /* CONFIG_ACPI */
static inline void i2c_acpi_register_devices(struct i2c_adapter *adap) { }
extern struct notifier_block i2c_acpi_notifier;
#endif /* CONFIG_ACPI */

#ifdef CONFIG_ACPI_I2C_OPREGION
static int acpi_gsb_i2c_read_bytes(struct i2c_client *client,
		u8 cmd, u8 *data, u8 data_len)
{

	struct i2c_msg msgs[2];
	int ret;
	u8 *buffer;

	buffer = kzalloc(data_len, GFP_KERNEL);
	if (!buffer)
		return AE_NO_MEMORY;

	msgs[0].addr = client->addr;
	msgs[0].flags = client->flags;
	msgs[0].len = 1;
	msgs[0].buf = &cmd;

	msgs[1].addr = client->addr;
	msgs[1].flags = client->flags | I2C_M_RD;
	msgs[1].len = data_len;
	msgs[1].buf = buffer;

	ret = i2c_transfer(client->adapter, msgs, ARRAY_SIZE(msgs));
	if (ret < 0)
		dev_err(&client->adapter->dev, "i2c read failed\n");
	else
		memcpy(data, buffer, data_len);

	kfree(buffer);
	return ret;
}

static int acpi_gsb_i2c_write_bytes(struct i2c_client *client,
		u8 cmd, u8 *data, u8 data_len)
{

	struct i2c_msg msgs[1];
	u8 *buffer;
	int ret = AE_OK;

	buffer = kzalloc(data_len + 1, GFP_KERNEL);
	if (!buffer)
		return AE_NO_MEMORY;

	buffer[0] = cmd;
	memcpy(buffer + 1, data, data_len);

	msgs[0].addr = client->addr;
	msgs[0].flags = client->flags;
	msgs[0].len = data_len + 1;
	msgs[0].buf = buffer;

	ret = i2c_transfer(client->adapter, msgs, ARRAY_SIZE(msgs));
	if (ret < 0)
		dev_err(&client->adapter->dev, "i2c write failed\n");

	kfree(buffer);
	return ret;
}

static acpi_status
i2c_acpi_space_handler(u32 function, acpi_physical_address command,
			u32 bits, u64 *value64,
			void *handler_context, void *region_context)
{
	struct gsb_buffer *gsb = (struct gsb_buffer *)value64;
	struct i2c_acpi_handler_data *data = handler_context;
	struct acpi_connection_info *info = &data->info;
	struct acpi_resource_i2c_serialbus *sb;
	struct i2c_adapter *adapter = data->adapter;
	struct i2c_client *client;
	struct acpi_resource *ares;
	u32 accessor_type = function >> 16;
	u8 action = function & ACPI_IO_MASK;
	acpi_status ret;
	int status;

	ret = acpi_buffer_to_resource(info->connection, info->length, &ares);
	if (ACPI_FAILURE(ret))
		return ret;

	client = kzalloc(sizeof(*client), GFP_KERNEL);
	if (!client) {
		ret = AE_NO_MEMORY;
		goto err;
	}

	if (!value64 || ares->type != ACPI_RESOURCE_TYPE_SERIAL_BUS) {
		ret = AE_BAD_PARAMETER;
		goto err;
	}

	sb = &ares->data.i2c_serial_bus;
	if (sb->type != ACPI_RESOURCE_SERIAL_TYPE_I2C) {
		ret = AE_BAD_PARAMETER;
		goto err;
	}

	client->adapter = adapter;
	client->addr = sb->slave_address;

	if (sb->access_mode == ACPI_I2C_10BIT_MODE)
		client->flags |= I2C_CLIENT_TEN;

	switch (accessor_type) {
	case ACPI_GSB_ACCESS_ATTRIB_SEND_RCV:
		if (action == ACPI_READ) {
			status = i2c_smbus_read_byte(client);
			if (status >= 0) {
				gsb->bdata = status;
				status = 0;
			}
		} else {
			status = i2c_smbus_write_byte(client, gsb->bdata);
		}
		break;

	case ACPI_GSB_ACCESS_ATTRIB_BYTE:
		if (action == ACPI_READ) {
			status = i2c_smbus_read_byte_data(client, command);
			if (status >= 0) {
				gsb->bdata = status;
				status = 0;
			}
		} else {
			status = i2c_smbus_write_byte_data(client, command,
					gsb->bdata);
		}
		break;

	case ACPI_GSB_ACCESS_ATTRIB_WORD:
		if (action == ACPI_READ) {
			status = i2c_smbus_read_word_data(client, command);
			if (status >= 0) {
				gsb->wdata = status;
				status = 0;
			}
		} else {
			status = i2c_smbus_write_word_data(client, command,
					gsb->wdata);
		}
		break;

	case ACPI_GSB_ACCESS_ATTRIB_BLOCK:
		if (action == ACPI_READ) {
			status = i2c_smbus_read_block_data(client, command,
					gsb->data);
			if (status >= 0) {
				gsb->len = status;
				status = 0;
			}
		} else {
			status = i2c_smbus_write_block_data(client, command,
					gsb->len, gsb->data);
		}
		break;

	case ACPI_GSB_ACCESS_ATTRIB_MULTIBYTE:
		if (action == ACPI_READ) {
			status = acpi_gsb_i2c_read_bytes(client, command,
					gsb->data, info->access_length);
			if (status > 0)
				status = 0;
		} else {
			status = acpi_gsb_i2c_write_bytes(client, command,
					gsb->data, info->access_length);
		}
		break;

	default:
		dev_warn(&adapter->dev, "protocol 0x%02x not supported for client 0x%02x\n",
			 accessor_type, client->addr);
		ret = AE_BAD_PARAMETER;
		goto err;
	}

	gsb->status = status;

 err:
	kfree(client);
	ACPI_FREE(ares);
	return ret;
}


static int i2c_acpi_install_space_handler(struct i2c_adapter *adapter)
{
	acpi_handle handle;
	struct i2c_acpi_handler_data *data;
	acpi_status status;

	if (!adapter->dev.parent)
		return -ENODEV;

	handle = ACPI_HANDLE(adapter->dev.parent);

	if (!handle)
		return -ENODEV;

	data = kzalloc(sizeof(struct i2c_acpi_handler_data),
			    GFP_KERNEL);
	if (!data)
		return -ENOMEM;

	data->adapter = adapter;
	status = acpi_bus_attach_private_data(handle, (void *)data);
	if (ACPI_FAILURE(status)) {
		kfree(data);
		return -ENOMEM;
	}

	status = acpi_install_address_space_handler(handle,
				ACPI_ADR_SPACE_GSBUS,
				&i2c_acpi_space_handler,
				NULL,
				data);
	if (ACPI_FAILURE(status)) {
		dev_err(&adapter->dev, "Error installing i2c space handler\n");
		acpi_bus_detach_private_data(handle);
		kfree(data);
		return -ENOMEM;
	}

	acpi_walk_dep_device_list(handle);
	return 0;
}

static void i2c_acpi_remove_space_handler(struct i2c_adapter *adapter)
{
	acpi_handle handle;
	struct i2c_acpi_handler_data *data;
	acpi_status status;

	if (!adapter->dev.parent)
		return;

	handle = ACPI_HANDLE(adapter->dev.parent);

	if (!handle)
		return;

	acpi_remove_address_space_handler(handle,
				ACPI_ADR_SPACE_GSBUS,
				&i2c_acpi_space_handler);

	status = acpi_bus_get_private_data(handle, (void **)&data);
	if (ACPI_SUCCESS(status))
		kfree(data);

	acpi_bus_detach_private_data(handle);
}
#else /* CONFIG_ACPI_I2C_OPREGION */
static inline void i2c_acpi_remove_space_handler(struct i2c_adapter *adapter)
{ }

static inline int i2c_acpi_install_space_handler(struct i2c_adapter *adapter)
{ return 0; }
#endif /* CONFIG_ACPI_I2C_OPREGION */

/* ------------------------------------------------------------------------- */

static const struct i2c_device_id *i2c_match_id(const struct i2c_device_id *id,
						const struct i2c_client *client)
{
	while (id->name[0]) {
		if (strcmp(client->name, id->name) == 0)
			return id;
		id++;
	}
	return NULL;
}

static int i2c_device_match(struct device *dev, struct device_driver *drv)
{
	struct i2c_client	*client = i2c_verify_client(dev);
	struct i2c_driver	*driver;

	if (!client)
		return 0;

	/* Attempt an OF style match */
	if (of_driver_match_device(dev, drv))
		return 1;

	/* Then ACPI style match */
	if (acpi_driver_match_device(dev, drv))
		return 1;

	driver = to_i2c_driver(drv);
	/* match on an id table if there is one */
	if (driver->id_table)
		return i2c_match_id(driver->id_table, client) != NULL;

	return 0;
}

static int i2c_device_uevent(struct device *dev, struct kobj_uevent_env *env)
{
	struct i2c_client *client = to_i2c_client(dev);
	int rc;

	rc = acpi_device_uevent_modalias(dev, env);
	if (rc != -ENODEV)
		return rc;

	return add_uevent_var(env, "MODALIAS=%s%s", I2C_MODULE_PREFIX, client->name);
}

/* i2c bus recovery routines */
static int get_scl_gpio_value(struct i2c_adapter *adap)
{
	return gpio_get_value(adap->bus_recovery_info->scl_gpio);
}

static void set_scl_gpio_value(struct i2c_adapter *adap, int val)
{
	gpio_set_value(adap->bus_recovery_info->scl_gpio, val);
}

static int get_sda_gpio_value(struct i2c_adapter *adap)
{
	return gpio_get_value(adap->bus_recovery_info->sda_gpio);
}

static int i2c_get_gpios_for_recovery(struct i2c_adapter *adap)
{
	struct i2c_bus_recovery_info *bri = adap->bus_recovery_info;
	struct device *dev = &adap->dev;
	int ret = 0;

	ret = gpio_request_one(bri->scl_gpio, GPIOF_OPEN_DRAIN |
			GPIOF_OUT_INIT_HIGH, "i2c-scl");
	if (ret) {
		dev_warn(dev, "Can't get SCL gpio: %d\n", bri->scl_gpio);
		return ret;
	}

	if (bri->get_sda) {
		if (gpio_request_one(bri->sda_gpio, GPIOF_IN, "i2c-sda")) {
			/* work without SDA polling */
			dev_warn(dev, "Can't get SDA gpio: %d. Not using SDA polling\n",
					bri->sda_gpio);
			bri->get_sda = NULL;
		}
	}

	return ret;
}

static void i2c_put_gpios_for_recovery(struct i2c_adapter *adap)
{
	struct i2c_bus_recovery_info *bri = adap->bus_recovery_info;

	if (bri->get_sda)
		gpio_free(bri->sda_gpio);

	gpio_free(bri->scl_gpio);
}

/*
 * We are generating clock pulses. ndelay() determines durating of clk pulses.
 * We will generate clock with rate 100 KHz and so duration of both clock levels
 * is: delay in ns = (10^6 / 100) / 2
 */
#define RECOVERY_NDELAY		5000
#define RECOVERY_CLK_CNT	9

static int i2c_generic_recovery(struct i2c_adapter *adap)
{
	struct i2c_bus_recovery_info *bri = adap->bus_recovery_info;
	int i = 0, val = 1, ret = 0;

	if (bri->prepare_recovery)
		bri->prepare_recovery(adap);

	bri->set_scl(adap, val);
	ndelay(RECOVERY_NDELAY);

	/*
	 * By this time SCL is high, as we need to give 9 falling-rising edges
	 */
	while (i++ < RECOVERY_CLK_CNT * 2) {
		if (val) {
			/* Break if SDA is high */
			if (bri->get_sda && bri->get_sda(adap))
					break;
			/* SCL shouldn't be low here */
			if (!bri->get_scl(adap)) {
				dev_err(&adap->dev,
					"SCL is stuck low, exit recovery\n");
				ret = -EBUSY;
				break;
			}
		}

		val = !val;
		bri->set_scl(adap, val);
		ndelay(RECOVERY_NDELAY);
	}

	if (bri->unprepare_recovery)
		bri->unprepare_recovery(adap);

	return ret;
}

int i2c_generic_scl_recovery(struct i2c_adapter *adap)
{
	return i2c_generic_recovery(adap);
}
EXPORT_SYMBOL_GPL(i2c_generic_scl_recovery);

int i2c_generic_gpio_recovery(struct i2c_adapter *adap)
{
	int ret;

	ret = i2c_get_gpios_for_recovery(adap);
	if (ret)
		return ret;

	ret = i2c_generic_recovery(adap);
	i2c_put_gpios_for_recovery(adap);

	return ret;
}
EXPORT_SYMBOL_GPL(i2c_generic_gpio_recovery);

int i2c_recover_bus(struct i2c_adapter *adap)
{
	if (!adap->bus_recovery_info)
		return -EOPNOTSUPP;

	dev_dbg(&adap->dev, "Trying i2c bus recovery\n");
	return adap->bus_recovery_info->recover_bus(adap);
}
EXPORT_SYMBOL_GPL(i2c_recover_bus);

static void i2c_init_recovery(struct i2c_adapter *adap)
{
	struct i2c_bus_recovery_info *bri = adap->bus_recovery_info;
	char *err_str;

	if (!bri)
		return;

	if (!bri->recover_bus) {
		err_str = "no recover_bus() found";
		goto err;
	}

	/* Generic GPIO recovery */
	if (bri->recover_bus == i2c_generic_gpio_recovery) {
		if (!gpio_is_valid(bri->scl_gpio)) {
			err_str = "invalid SCL gpio";
			goto err;
		}

		if (gpio_is_valid(bri->sda_gpio))
			bri->get_sda = get_sda_gpio_value;
		else
			bri->get_sda = NULL;

		bri->get_scl = get_scl_gpio_value;
		bri->set_scl = set_scl_gpio_value;
	} else if (bri->recover_bus == i2c_generic_scl_recovery) {
		/* Generic SCL recovery */
		if (!bri->set_scl || !bri->get_scl) {
			err_str = "no {get|set}_scl() found";
			goto err;
		}
	}

	return;
 err:
	dev_err(&adap->dev, "Not using recovery: %s\n", err_str);
	adap->bus_recovery_info = NULL;
}

static int i2c_device_probe(struct device *dev)
{
	struct i2c_client	*client = i2c_verify_client(dev);
	struct i2c_driver	*driver;
	int status;

	if (!client)
		return 0;

	if (!client->irq) {
		int irq = -ENOENT;

		if (dev->of_node) {
			irq = of_irq_get_byname(dev->of_node, "irq");
			if (irq == -EINVAL || irq == -ENODATA)
				irq = of_irq_get(dev->of_node, 0);
		} else if (ACPI_COMPANION(dev)) {
			irq = acpi_dev_gpio_irq_get(ACPI_COMPANION(dev), 0);
		}
		if (irq == -EPROBE_DEFER)
			return irq;
		if (irq < 0)
			irq = 0;

		client->irq = irq;
	}

	driver = to_i2c_driver(dev->driver);
	if (!driver->probe || !driver->id_table)
		return -ENODEV;

	if (client->flags & I2C_CLIENT_WAKE) {
		int wakeirq = -ENOENT;

		if (dev->of_node) {
			wakeirq = of_irq_get_byname(dev->of_node, "wakeup");
			if (wakeirq == -EPROBE_DEFER)
				return wakeirq;
		}

		device_init_wakeup(&client->dev, true);

		if (wakeirq > 0 && wakeirq != client->irq)
			status = dev_pm_set_dedicated_wake_irq(dev, wakeirq);
		else if (client->irq > 0)
			status = dev_pm_set_wake_irq(dev, client->irq);
		else
			status = 0;

		if (status)
			dev_warn(&client->dev, "failed to set up wakeup irq\n");
	}

	dev_dbg(dev, "probe\n");

	status = of_clk_set_defaults(dev->of_node, false);
	if (status < 0)
		goto err_clear_wakeup_irq;

	status = dev_pm_domain_attach(&client->dev, true);
	if (status == -EPROBE_DEFER)
		goto err_clear_wakeup_irq;

	status = driver->probe(client, i2c_match_id(driver->id_table, client));
	if (status)
		goto err_detach_pm_domain;

	return 0;

err_detach_pm_domain:
	dev_pm_domain_detach(&client->dev, true);
err_clear_wakeup_irq:
	dev_pm_clear_wake_irq(&client->dev);
	device_init_wakeup(&client->dev, false);
	return status;
}

static int i2c_device_remove(struct device *dev)
{
	struct i2c_client	*client = i2c_verify_client(dev);
	struct i2c_driver	*driver;
	int status = 0;

	if (!client || !dev->driver)
		return 0;

	driver = to_i2c_driver(dev->driver);
	if (driver->remove) {
		dev_dbg(dev, "remove\n");
		status = driver->remove(client);
	}

	dev_pm_domain_detach(&client->dev, true);

	dev_pm_clear_wake_irq(&client->dev);
	device_init_wakeup(&client->dev, false);

	return status;
}

static void i2c_device_shutdown(struct device *dev)
{
	struct i2c_client *client = i2c_verify_client(dev);
	struct i2c_driver *driver;

	if (!client || !dev->driver)
		return;
	driver = to_i2c_driver(dev->driver);
	if (driver->shutdown)
		driver->shutdown(client);
}

static void i2c_client_dev_release(struct device *dev)
{
	kfree(to_i2c_client(dev));
}

static ssize_t
show_name(struct device *dev, struct device_attribute *attr, char *buf)
{
	return sprintf(buf, "%s\n", dev->type == &i2c_client_type ?
		       to_i2c_client(dev)->name : to_i2c_adapter(dev)->name);
}
static DEVICE_ATTR(name, S_IRUGO, show_name, NULL);

static ssize_t
show_modalias(struct device *dev, struct device_attribute *attr, char *buf)
{
	struct i2c_client *client = to_i2c_client(dev);
	int len;

	len = acpi_device_modalias(dev, buf, PAGE_SIZE -1);
	if (len != -ENODEV)
		return len;

	return sprintf(buf, "%s%s\n", I2C_MODULE_PREFIX, client->name);
}
static DEVICE_ATTR(modalias, S_IRUGO, show_modalias, NULL);

static struct attribute *i2c_dev_attrs[] = {
	&dev_attr_name.attr,
	/* modalias helps coldplug:  modprobe $(cat .../modalias) */
	&dev_attr_modalias.attr,
	NULL
};
ATTRIBUTE_GROUPS(i2c_dev);

struct bus_type i2c_bus_type = {
	.name		= "i2c",
	.match		= i2c_device_match,
	.probe		= i2c_device_probe,
	.remove		= i2c_device_remove,
	.shutdown	= i2c_device_shutdown,
};
EXPORT_SYMBOL_GPL(i2c_bus_type);

static struct device_type i2c_client_type = {
	.groups		= i2c_dev_groups,
	.uevent		= i2c_device_uevent,
	.release	= i2c_client_dev_release,
};


/**
 * i2c_verify_client - return parameter as i2c_client, or NULL
 * @dev: device, probably from some driver model iterator
 *
 * When traversing the driver model tree, perhaps using driver model
 * iterators like @device_for_each_child(), you can't assume very much
 * about the nodes you find.  Use this function to avoid oopses caused
 * by wrongly treating some non-I2C device as an i2c_client.
 */
struct i2c_client *i2c_verify_client(struct device *dev)
{
	return (dev->type == &i2c_client_type)
			? to_i2c_client(dev)
			: NULL;
}
EXPORT_SYMBOL(i2c_verify_client);


/* Return a unique address which takes the flags of the client into account */
static unsigned short i2c_encode_flags_to_addr(struct i2c_client *client)
{
	unsigned short addr = client->addr;

	/* For some client flags, add an arbitrary offset to avoid collisions */
	if (client->flags & I2C_CLIENT_TEN)
		addr |= I2C_ADDR_OFFSET_TEN_BIT;

	if (client->flags & I2C_CLIENT_SLAVE)
		addr |= I2C_ADDR_OFFSET_SLAVE;

	return addr;
}

/* This is a permissive address validity check, I2C address map constraints
 * are purposely not enforced, except for the general call address. */
static int i2c_check_addr_validity(unsigned addr, unsigned short flags)
{
	if (flags & I2C_CLIENT_TEN) {
		/* 10-bit address, all values are valid */
		if (addr > 0x3ff)
			return -EINVAL;
	} else {
		/* 7-bit address, reject the general call address */
		if (addr == 0x00 || addr > 0x7f)
			return -EINVAL;
	}
	return 0;
}

/* And this is a strict address validity check, used when probing. If a
 * device uses a reserved address, then it shouldn't be probed. 7-bit
 * addressing is assumed, 10-bit address devices are rare and should be
 * explicitly enumerated. */
static int i2c_check_7bit_addr_validity_strict(unsigned short addr)
{
	/*
	 * Reserved addresses per I2C specification:
	 *  0x00       General call address / START byte
	 *  0x01       CBUS address
	 *  0x02       Reserved for different bus format
	 *  0x03       Reserved for future purposes
	 *  0x04-0x07  Hs-mode master code
	 *  0x78-0x7b  10-bit slave addressing
	 *  0x7c-0x7f  Reserved for future purposes
	 */
	if (addr < 0x08 || addr > 0x77)
		return -EINVAL;
	return 0;
}

static int __i2c_check_addr_busy(struct device *dev, void *addrp)
{
	struct i2c_client	*client = i2c_verify_client(dev);
	int			addr = *(int *)addrp;

	if (client && i2c_encode_flags_to_addr(client) == addr)
		return -EBUSY;
	return 0;
}

/* walk up mux tree */
static int i2c_check_mux_parents(struct i2c_adapter *adapter, int addr)
{
	struct i2c_adapter *parent = i2c_parent_is_i2c_adapter(adapter);
	int result;

	result = device_for_each_child(&adapter->dev, &addr,
					__i2c_check_addr_busy);

	if (!result && parent)
		result = i2c_check_mux_parents(parent, addr);

	return result;
}

/* recurse down mux tree */
static int i2c_check_mux_children(struct device *dev, void *addrp)
{
	int result;

	if (dev->type == &i2c_adapter_type)
		result = device_for_each_child(dev, addrp,
						i2c_check_mux_children);
	else
		result = __i2c_check_addr_busy(dev, addrp);

	return result;
}

static int i2c_check_addr_busy(struct i2c_adapter *adapter, int addr)
{
	struct i2c_adapter *parent = i2c_parent_is_i2c_adapter(adapter);
	int result = 0;

	if (parent)
		result = i2c_check_mux_parents(parent, addr);

	if (!result)
		result = device_for_each_child(&adapter->dev, &addr,
						i2c_check_mux_children);

	return result;
}

/**
 * i2c_adapter_lock_bus - Get exclusive access to an I2C bus segment
 * @adapter: Target I2C bus segment
 * @flags: I2C_LOCK_ROOT_ADAPTER locks the root i2c adapter, I2C_LOCK_SEGMENT
 *	locks only this branch in the adapter tree
 */
static void i2c_adapter_lock_bus(struct i2c_adapter *adapter,
				 unsigned int flags)
{
	rt_mutex_lock(&adapter->bus_lock);
}

/**
 * i2c_adapter_trylock_bus - Try to get exclusive access to an I2C bus segment
 * @adapter: Target I2C bus segment
 * @flags: I2C_LOCK_ROOT_ADAPTER trylocks the root i2c adapter, I2C_LOCK_SEGMENT
 *	trylocks only this branch in the adapter tree
 */
static int i2c_adapter_trylock_bus(struct i2c_adapter *adapter,
				   unsigned int flags)
{
	return rt_mutex_trylock(&adapter->bus_lock);
}

/**
 * i2c_adapter_unlock_bus - Release exclusive access to an I2C bus segment
 * @adapter: Target I2C bus segment
 * @flags: I2C_LOCK_ROOT_ADAPTER unlocks the root i2c adapter, I2C_LOCK_SEGMENT
 *	unlocks only this branch in the adapter tree
 */
static void i2c_adapter_unlock_bus(struct i2c_adapter *adapter,
				   unsigned int flags)
{
	rt_mutex_unlock(&adapter->bus_lock);
}

static void i2c_dev_set_name(struct i2c_adapter *adap,
			     struct i2c_client *client)
{
	struct acpi_device *adev = ACPI_COMPANION(&client->dev);

	if (adev) {
		dev_set_name(&client->dev, "i2c-%s", acpi_dev_name(adev));
		return;
	}

	dev_set_name(&client->dev, "%d-%04x", i2c_adapter_id(adap),
		     i2c_encode_flags_to_addr(client));
}

/**
 * i2c_new_device - instantiate an i2c device
 * @adap: the adapter managing the device
 * @info: describes one I2C device; bus_num is ignored
 * Context: can sleep
 *
 * Create an i2c device. Binding is handled through driver model
 * probe()/remove() methods.  A driver may be bound to this device when we
 * return from this function, or any later moment (e.g. maybe hotplugging will
 * load the driver module).  This call is not appropriate for use by mainboard
 * initialization logic, which usually runs during an arch_initcall() long
 * before any i2c_adapter could exist.
 *
 * This returns the new i2c client, which may be saved for later use with
 * i2c_unregister_device(); or NULL to indicate an error.
 */
struct i2c_client *
i2c_new_device(struct i2c_adapter *adap, struct i2c_board_info const *info)
{
	struct i2c_client	*client;
	int			status;

	client = kzalloc(sizeof *client, GFP_KERNEL);
	if (!client)
		return NULL;

	client->adapter = adap;

	client->dev.platform_data = info->platform_data;

	if (info->archdata)
		client->dev.archdata = *info->archdata;

	client->flags = info->flags;
	client->addr = info->addr;
	client->irq = info->irq;

	strlcpy(client->name, info->type, sizeof(client->name));

	status = i2c_check_addr_validity(client->addr, client->flags);
	if (status) {
		dev_err(&adap->dev, "Invalid %d-bit I2C address 0x%02hx\n",
			client->flags & I2C_CLIENT_TEN ? 10 : 7, client->addr);
		goto out_err_silent;
	}

	/* Check for address business */
	status = i2c_check_addr_busy(adap, i2c_encode_flags_to_addr(client));
	if (status)
		goto out_err;

	client->dev.parent = &client->adapter->dev;
	client->dev.bus = &i2c_bus_type;
	client->dev.type = &i2c_client_type;
	client->dev.of_node = info->of_node;
	client->dev.fwnode = info->fwnode;

	i2c_dev_set_name(adap, client);
	status = device_register(&client->dev);
	if (status)
		goto out_err;

	dev_dbg(&adap->dev, "client [%s] registered with bus id %s\n",
		client->name, dev_name(&client->dev));

	return client;

out_err:
	dev_err(&adap->dev,
		"Failed to register i2c client %s at 0x%02x (%d)\n",
		client->name, client->addr, status);
out_err_silent:
	kfree(client);
	return NULL;
}
EXPORT_SYMBOL_GPL(i2c_new_device);


/**
 * i2c_unregister_device - reverse effect of i2c_new_device()
 * @client: value returned from i2c_new_device()
 * Context: can sleep
 */
void i2c_unregister_device(struct i2c_client *client)
{
	if (client->dev.of_node)
		of_node_clear_flag(client->dev.of_node, OF_POPULATED);
	if (ACPI_COMPANION(&client->dev))
		acpi_device_clear_enumerated(ACPI_COMPANION(&client->dev));
	device_unregister(&client->dev);
}
EXPORT_SYMBOL_GPL(i2c_unregister_device);


static const struct i2c_device_id dummy_id[] = {
	{ "dummy", 0 },
	{ },
};

static int dummy_probe(struct i2c_client *client,
		       const struct i2c_device_id *id)
{
	return 0;
}

static int dummy_remove(struct i2c_client *client)
{
	return 0;
}

static struct i2c_driver dummy_driver = {
	.driver.name	= "dummy",
	.probe		= dummy_probe,
	.remove		= dummy_remove,
	.id_table	= dummy_id,
};

/**
 * i2c_new_dummy - return a new i2c device bound to a dummy driver
 * @adapter: the adapter managing the device
 * @address: seven bit address to be used
 * Context: can sleep
 *
 * This returns an I2C client bound to the "dummy" driver, intended for use
 * with devices that consume multiple addresses.  Examples of such chips
 * include various EEPROMS (like 24c04 and 24c08 models).
 *
 * These dummy devices have two main uses.  First, most I2C and SMBus calls
 * except i2c_transfer() need a client handle; the dummy will be that handle.
 * And second, this prevents the specified address from being bound to a
 * different driver.
 *
 * This returns the new i2c client, which should be saved for later use with
 * i2c_unregister_device(); or NULL to indicate an error.
 */
struct i2c_client *i2c_new_dummy(struct i2c_adapter *adapter, u16 address)
{
	struct i2c_board_info info = {
		I2C_BOARD_INFO("dummy", address),
	};

	return i2c_new_device(adapter, &info);
}
EXPORT_SYMBOL_GPL(i2c_new_dummy);

/**
 * i2c_new_secondary_device - Helper to get the instantiated secondary address
 * and create the associated device
 * @client: Handle to the primary client
 * @name: Handle to specify which secondary address to get
 * @default_addr: Used as a fallback if no secondary address was specified
 * Context: can sleep
 *
 * I2C clients can be composed of multiple I2C slaves bound together in a single
 * component. The I2C client driver then binds to the master I2C slave and needs
 * to create I2C dummy clients to communicate with all the other slaves.
 *
 * This function creates and returns an I2C dummy client whose I2C address is
 * retrieved from the platform firmware based on the given slave name. If no
 * address is specified by the firmware default_addr is used.
 *
 * On DT-based platforms the address is retrieved from the "reg" property entry
 * cell whose "reg-names" value matches the slave name.
 *
 * This returns the new i2c client, which should be saved for later use with
 * i2c_unregister_device(); or NULL to indicate an error.
 */
struct i2c_client *i2c_new_secondary_device(struct i2c_client *client,
						const char *name,
						u16 default_addr)
{
	struct device_node *np = client->dev.of_node;
	u32 addr = default_addr;
	int i;

	if (np) {
		i = of_property_match_string(np, "reg-names", name);
		if (i >= 0)
			of_property_read_u32_index(np, "reg", i, &addr);
	}

	dev_dbg(&client->adapter->dev, "Address for %s : 0x%x\n", name, addr);
	return i2c_new_dummy(client->adapter, addr);
}
EXPORT_SYMBOL_GPL(i2c_new_secondary_device);

/* ------------------------------------------------------------------------- */

/* I2C bus adapters -- one roots each I2C or SMBUS segment */

static void i2c_adapter_dev_release(struct device *dev)
{
	struct i2c_adapter *adap = to_i2c_adapter(dev);
	complete(&adap->dev_released);
}

unsigned int i2c_adapter_depth(struct i2c_adapter *adapter)
{
	unsigned int depth = 0;

	while ((adapter = i2c_parent_is_i2c_adapter(adapter)))
		depth++;

	WARN_ONCE(depth >= MAX_LOCKDEP_SUBCLASSES,
		  "adapter depth exceeds lockdep subclass limit\n");

	return depth;
}
EXPORT_SYMBOL_GPL(i2c_adapter_depth);

/*
 * Let users instantiate I2C devices through sysfs. This can be used when
 * platform initialization code doesn't contain the proper data for
 * whatever reason. Also useful for drivers that do device detection and
 * detection fails, either because the device uses an unexpected address,
 * or this is a compatible device with different ID register values.
 *
 * Parameter checking may look overzealous, but we really don't want
 * the user to provide incorrect parameters.
 */
static ssize_t
i2c_sysfs_new_device(struct device *dev, struct device_attribute *attr,
		     const char *buf, size_t count)
{
	struct i2c_adapter *adap = to_i2c_adapter(dev);
	struct i2c_board_info info;
	struct i2c_client *client;
	char *blank, end;
	int res;

	memset(&info, 0, sizeof(struct i2c_board_info));

	blank = strchr(buf, ' ');
	if (!blank) {
		dev_err(dev, "%s: Missing parameters\n", "new_device");
		return -EINVAL;
	}
	if (blank - buf > I2C_NAME_SIZE - 1) {
		dev_err(dev, "%s: Invalid device name\n", "new_device");
		return -EINVAL;
	}
	memcpy(info.type, buf, blank - buf);

	/* Parse remaining parameters, reject extra parameters */
	res = sscanf(++blank, "%hi%c", &info.addr, &end);
	if (res < 1) {
		dev_err(dev, "%s: Can't parse I2C address\n", "new_device");
		return -EINVAL;
	}
	if (res > 1  && end != '\n') {
		dev_err(dev, "%s: Extra parameters\n", "new_device");
		return -EINVAL;
	}

	if ((info.addr & I2C_ADDR_OFFSET_TEN_BIT) == I2C_ADDR_OFFSET_TEN_BIT) {
		info.addr &= ~I2C_ADDR_OFFSET_TEN_BIT;
		info.flags |= I2C_CLIENT_TEN;
	}

	if (info.addr & I2C_ADDR_OFFSET_SLAVE) {
		info.addr &= ~I2C_ADDR_OFFSET_SLAVE;
		info.flags |= I2C_CLIENT_SLAVE;
	}

	client = i2c_new_device(adap, &info);
	if (!client)
		return -EINVAL;

	/* Keep track of the added device */
	mutex_lock(&adap->userspace_clients_lock);
	list_add_tail(&client->detected, &adap->userspace_clients);
	mutex_unlock(&adap->userspace_clients_lock);
	dev_info(dev, "%s: Instantiated device %s at 0x%02hx\n", "new_device",
		 info.type, info.addr);

	return count;
}
static DEVICE_ATTR(new_device, S_IWUSR, NULL, i2c_sysfs_new_device);

/*
 * And of course let the users delete the devices they instantiated, if
 * they got it wrong. This interface can only be used to delete devices
 * instantiated by i2c_sysfs_new_device above. This guarantees that we
 * don't delete devices to which some kernel code still has references.
 *
 * Parameter checking may look overzealous, but we really don't want
 * the user to delete the wrong device.
 */
static ssize_t
i2c_sysfs_delete_device(struct device *dev, struct device_attribute *attr,
			const char *buf, size_t count)
{
	struct i2c_adapter *adap = to_i2c_adapter(dev);
	struct i2c_client *client, *next;
	unsigned short addr;
	char end;
	int res;

	/* Parse parameters, reject extra parameters */
	res = sscanf(buf, "%hi%c", &addr, &end);
	if (res < 1) {
		dev_err(dev, "%s: Can't parse I2C address\n", "delete_device");
		return -EINVAL;
	}
	if (res > 1  && end != '\n') {
		dev_err(dev, "%s: Extra parameters\n", "delete_device");
		return -EINVAL;
	}

	/* Make sure the device was added through sysfs */
	res = -ENOENT;
	mutex_lock_nested(&adap->userspace_clients_lock,
			  i2c_adapter_depth(adap));
	list_for_each_entry_safe(client, next, &adap->userspace_clients,
				 detected) {
		if (i2c_encode_flags_to_addr(client) == addr) {
			dev_info(dev, "%s: Deleting device %s at 0x%02hx\n",
				 "delete_device", client->name, client->addr);

			list_del(&client->detected);
			i2c_unregister_device(client);
			res = count;
			break;
		}
	}
	mutex_unlock(&adap->userspace_clients_lock);

	if (res < 0)
		dev_err(dev, "%s: Can't find device in list\n",
			"delete_device");
	return res;
}
static DEVICE_ATTR_IGNORE_LOCKDEP(delete_device, S_IWUSR, NULL,
				   i2c_sysfs_delete_device);

static struct attribute *i2c_adapter_attrs[] = {
	&dev_attr_name.attr,
	&dev_attr_new_device.attr,
	&dev_attr_delete_device.attr,
	NULL
};
ATTRIBUTE_GROUPS(i2c_adapter);

struct device_type i2c_adapter_type = {
	.groups		= i2c_adapter_groups,
	.release	= i2c_adapter_dev_release,
};
EXPORT_SYMBOL_GPL(i2c_adapter_type);

/**
 * i2c_verify_adapter - return parameter as i2c_adapter or NULL
 * @dev: device, probably from some driver model iterator
 *
 * When traversing the driver model tree, perhaps using driver model
 * iterators like @device_for_each_child(), you can't assume very much
 * about the nodes you find.  Use this function to avoid oopses caused
 * by wrongly treating some non-I2C device as an i2c_adapter.
 */
struct i2c_adapter *i2c_verify_adapter(struct device *dev)
{
	return (dev->type == &i2c_adapter_type)
			? to_i2c_adapter(dev)
			: NULL;
}
EXPORT_SYMBOL(i2c_verify_adapter);

#ifdef CONFIG_I2C_COMPAT
static struct class_compat *i2c_adapter_compat_class;
#endif

static void i2c_scan_static_board_info(struct i2c_adapter *adapter)
{
	struct i2c_devinfo	*devinfo;

	down_read(&__i2c_board_lock);
	list_for_each_entry(devinfo, &__i2c_board_list, list) {
		if (devinfo->busnum == adapter->nr
				&& !i2c_new_device(adapter,
						&devinfo->board_info))
			dev_err(&adapter->dev,
				"Can't create device at 0x%02x\n",
				devinfo->board_info.addr);
	}
	up_read(&__i2c_board_lock);
}

/* OF support code */

#if IS_ENABLED(CONFIG_OF)
static struct i2c_client *of_i2c_register_device(struct i2c_adapter *adap,
						 struct device_node *node)
{
	struct i2c_client *result;
	struct i2c_board_info info = {};
	struct dev_archdata dev_ad = {};
	const __be32 *addr_be;
	u32 addr;
	int len;

	dev_dbg(&adap->dev, "of_i2c: register %s\n", node->full_name);

	if (of_modalias_node(node, info.type, sizeof(info.type)) < 0) {
		dev_err(&adap->dev, "of_i2c: modalias failure on %s\n",
			node->full_name);
		return ERR_PTR(-EINVAL);
	}

	addr_be = of_get_property(node, "reg", &len);
	if (!addr_be || (len < sizeof(*addr_be))) {
		dev_err(&adap->dev, "of_i2c: invalid reg on %s\n",
			node->full_name);
		return ERR_PTR(-EINVAL);
	}

	addr = be32_to_cpup(addr_be);
	if (addr & I2C_TEN_BIT_ADDRESS) {
		addr &= ~I2C_TEN_BIT_ADDRESS;
		info.flags |= I2C_CLIENT_TEN;
	}

	if (addr & I2C_OWN_SLAVE_ADDRESS) {
		addr &= ~I2C_OWN_SLAVE_ADDRESS;
		info.flags |= I2C_CLIENT_SLAVE;
	}

	if (i2c_check_addr_validity(addr, info.flags)) {
		dev_err(&adap->dev, "of_i2c: invalid addr=%x on %s\n",
			info.addr, node->full_name);
		return ERR_PTR(-EINVAL);
	}

	info.addr = addr;
	info.of_node = of_node_get(node);
	info.archdata = &dev_ad;

	if (of_get_property(node, "wakeup-source", NULL))
		info.flags |= I2C_CLIENT_WAKE;

	result = i2c_new_device(adap, &info);
	if (result == NULL) {
		dev_err(&adap->dev, "of_i2c: Failure registering %s\n",
			node->full_name);
		of_node_put(node);
		return ERR_PTR(-EINVAL);
	}
	return result;
}

static void of_i2c_register_devices(struct i2c_adapter *adap)
{
	struct device_node *bus, *node;
<<<<<<< HEAD
=======
	struct i2c_client *client;
>>>>>>> d06e622d

	/* Only register child devices if the adapter has a node pointer set */
	if (!adap->dev.of_node)
		return;

	dev_dbg(&adap->dev, "of_i2c: walking child nodes\n");

	bus = of_get_child_by_name(adap->dev.of_node, "i2c-bus");
	if (!bus)
		bus = of_node_get(adap->dev.of_node);

	for_each_available_child_of_node(bus, node) {
		if (of_node_test_and_set_flag(node, OF_POPULATED))
			continue;

		client = of_i2c_register_device(adap, node);
		if (IS_ERR(client)) {
			dev_warn(&adap->dev,
				 "Failed to create I2C device for %s\n",
				 node->full_name);
			of_node_clear_flag(node, OF_POPULATED);
		}
	}

	of_node_put(bus);
}

static int of_dev_node_match(struct device *dev, void *data)
{
	return dev->of_node == data;
}

/* must call put_device() when done with returned i2c_client device */
struct i2c_client *of_find_i2c_device_by_node(struct device_node *node)
{
	struct device *dev;
	struct i2c_client *client;

	dev = bus_find_device(&i2c_bus_type, NULL, node, of_dev_node_match);
	if (!dev)
		return NULL;

	client = i2c_verify_client(dev);
	if (!client)
		put_device(dev);

	return client;
}
EXPORT_SYMBOL(of_find_i2c_device_by_node);

/* must call put_device() when done with returned i2c_adapter device */
struct i2c_adapter *of_find_i2c_adapter_by_node(struct device_node *node)
{
	struct device *dev;
	struct i2c_adapter *adapter;

	dev = bus_find_device(&i2c_bus_type, NULL, node, of_dev_node_match);
	if (!dev)
		return NULL;

	adapter = i2c_verify_adapter(dev);
	if (!adapter)
		put_device(dev);

	return adapter;
}
EXPORT_SYMBOL(of_find_i2c_adapter_by_node);

/* must call i2c_put_adapter() when done with returned i2c_adapter device */
struct i2c_adapter *of_get_i2c_adapter_by_node(struct device_node *node)
{
	struct i2c_adapter *adapter;

	adapter = of_find_i2c_adapter_by_node(node);
	if (!adapter)
		return NULL;

	if (!try_module_get(adapter->owner)) {
		put_device(&adapter->dev);
		adapter = NULL;
	}

	return adapter;
}
EXPORT_SYMBOL(of_get_i2c_adapter_by_node);
#else
static void of_i2c_register_devices(struct i2c_adapter *adap) { }
#endif /* CONFIG_OF */

static int i2c_do_add_adapter(struct i2c_driver *driver,
			      struct i2c_adapter *adap)
{
	/* Detect supported devices on that bus, and instantiate them */
	i2c_detect(adap, driver);

	/* Let legacy drivers scan this bus for matching devices */
	if (driver->attach_adapter) {
		dev_warn(&adap->dev, "%s: attach_adapter method is deprecated\n",
			 driver->driver.name);
		dev_warn(&adap->dev,
			 "Please use another way to instantiate your i2c_client\n");
		/* We ignore the return code; if it fails, too bad */
		driver->attach_adapter(adap);
	}
	return 0;
}

static int __process_new_adapter(struct device_driver *d, void *data)
{
	return i2c_do_add_adapter(to_i2c_driver(d), data);
}

static const struct i2c_lock_operations i2c_adapter_lock_ops = {
	.lock_bus =    i2c_adapter_lock_bus,
	.trylock_bus = i2c_adapter_trylock_bus,
	.unlock_bus =  i2c_adapter_unlock_bus,
};

static int i2c_register_adapter(struct i2c_adapter *adap)
{
	int res = -EINVAL;

	/* Can't register until after driver model init */
	if (WARN_ON(!is_registered)) {
		res = -EAGAIN;
		goto out_list;
	}

	/* Sanity checks */
	if (WARN(!adap->name[0], "i2c adapter has no name"))
		goto out_list;

	if (!adap->algo) {
		pr_err("adapter '%s': no algo supplied!\n", adap->name);
		goto out_list;
	}

	if (!adap->lock_ops)
		adap->lock_ops = &i2c_adapter_lock_ops;

	rt_mutex_init(&adap->bus_lock);
	rt_mutex_init(&adap->mux_lock);
	mutex_init(&adap->userspace_clients_lock);
	INIT_LIST_HEAD(&adap->userspace_clients);

	/* Set default timeout to 1 second if not already set */
	if (adap->timeout == 0)
		adap->timeout = HZ;

	dev_set_name(&adap->dev, "i2c-%d", adap->nr);
	adap->dev.bus = &i2c_bus_type;
	adap->dev.type = &i2c_adapter_type;
	res = device_register(&adap->dev);
	if (res) {
		pr_err("adapter '%s': can't register device (%d)\n", adap->name, res);
		goto out_list;
	}

	dev_dbg(&adap->dev, "adapter [%s] registered\n", adap->name);

	pm_runtime_no_callbacks(&adap->dev);
	pm_suspend_ignore_children(&adap->dev, true);
	pm_runtime_enable(&adap->dev);

#ifdef CONFIG_I2C_COMPAT
	res = class_compat_create_link(i2c_adapter_compat_class, &adap->dev,
				       adap->dev.parent);
	if (res)
		dev_warn(&adap->dev,
			 "Failed to create compatibility class link\n");
#endif

	i2c_init_recovery(adap);

	/* create pre-declared device nodes */
	of_i2c_register_devices(adap);
	i2c_acpi_register_devices(adap);
	i2c_acpi_install_space_handler(adap);

	if (adap->nr < __i2c_first_dynamic_bus_num)
		i2c_scan_static_board_info(adap);

	/* Notify drivers */
	mutex_lock(&core_lock);
	bus_for_each_drv(&i2c_bus_type, NULL, adap, __process_new_adapter);
	mutex_unlock(&core_lock);

	return 0;

out_list:
	mutex_lock(&core_lock);
	idr_remove(&i2c_adapter_idr, adap->nr);
	mutex_unlock(&core_lock);
	return res;
}

/**
 * __i2c_add_numbered_adapter - i2c_add_numbered_adapter where nr is never -1
 * @adap: the adapter to register (with adap->nr initialized)
 * Context: can sleep
 *
 * See i2c_add_numbered_adapter() for details.
 */
static int __i2c_add_numbered_adapter(struct i2c_adapter *adap)
{
	int id;

	mutex_lock(&core_lock);
	id = idr_alloc(&i2c_adapter_idr, adap, adap->nr, adap->nr + 1, GFP_KERNEL);
	mutex_unlock(&core_lock);
	if (WARN(id < 0, "couldn't get idr"))
		return id == -ENOSPC ? -EBUSY : id;

	return i2c_register_adapter(adap);
}

/**
 * i2c_add_adapter - declare i2c adapter, use dynamic bus number
 * @adapter: the adapter to add
 * Context: can sleep
 *
 * This routine is used to declare an I2C adapter when its bus number
 * doesn't matter or when its bus number is specified by an dt alias.
 * Examples of bases when the bus number doesn't matter: I2C adapters
 * dynamically added by USB links or PCI plugin cards.
 *
 * When this returns zero, a new bus number was allocated and stored
 * in adap->nr, and the specified adapter became available for clients.
 * Otherwise, a negative errno value is returned.
 */
int i2c_add_adapter(struct i2c_adapter *adapter)
{
	struct device *dev = &adapter->dev;
	int id;

	if (dev->of_node) {
		id = of_alias_get_id(dev->of_node, "i2c");
		if (id >= 0) {
			adapter->nr = id;
			return __i2c_add_numbered_adapter(adapter);
		}
	}

	mutex_lock(&core_lock);
	id = idr_alloc(&i2c_adapter_idr, adapter,
		       __i2c_first_dynamic_bus_num, 0, GFP_KERNEL);
	mutex_unlock(&core_lock);
	if (WARN(id < 0, "couldn't get idr"))
		return id;

	adapter->nr = id;

	return i2c_register_adapter(adapter);
}
EXPORT_SYMBOL(i2c_add_adapter);

/**
 * i2c_add_numbered_adapter - declare i2c adapter, use static bus number
 * @adap: the adapter to register (with adap->nr initialized)
 * Context: can sleep
 *
 * This routine is used to declare an I2C adapter when its bus number
 * matters.  For example, use it for I2C adapters from system-on-chip CPUs,
 * or otherwise built in to the system's mainboard, and where i2c_board_info
 * is used to properly configure I2C devices.
 *
 * If the requested bus number is set to -1, then this function will behave
 * identically to i2c_add_adapter, and will dynamically assign a bus number.
 *
 * If no devices have pre-been declared for this bus, then be sure to
 * register the adapter before any dynamically allocated ones.  Otherwise
 * the required bus ID may not be available.
 *
 * When this returns zero, the specified adapter became available for
 * clients using the bus number provided in adap->nr.  Also, the table
 * of I2C devices pre-declared using i2c_register_board_info() is scanned,
 * and the appropriate driver model device nodes are created.  Otherwise, a
 * negative errno value is returned.
 */
int i2c_add_numbered_adapter(struct i2c_adapter *adap)
{
	if (adap->nr == -1) /* -1 means dynamically assign bus id */
		return i2c_add_adapter(adap);

	return __i2c_add_numbered_adapter(adap);
}
EXPORT_SYMBOL_GPL(i2c_add_numbered_adapter);

static void i2c_do_del_adapter(struct i2c_driver *driver,
			      struct i2c_adapter *adapter)
{
	struct i2c_client *client, *_n;

	/* Remove the devices we created ourselves as the result of hardware
	 * probing (using a driver's detect method) */
	list_for_each_entry_safe(client, _n, &driver->clients, detected) {
		if (client->adapter == adapter) {
			dev_dbg(&adapter->dev, "Removing %s at 0x%x\n",
				client->name, client->addr);
			list_del(&client->detected);
			i2c_unregister_device(client);
		}
	}
}

static int __unregister_client(struct device *dev, void *dummy)
{
	struct i2c_client *client = i2c_verify_client(dev);
	if (client && strcmp(client->name, "dummy"))
		i2c_unregister_device(client);
	return 0;
}

static int __unregister_dummy(struct device *dev, void *dummy)
{
	struct i2c_client *client = i2c_verify_client(dev);
	if (client)
		i2c_unregister_device(client);
	return 0;
}

static int __process_removed_adapter(struct device_driver *d, void *data)
{
	i2c_do_del_adapter(to_i2c_driver(d), data);
	return 0;
}

/**
 * i2c_del_adapter - unregister I2C adapter
 * @adap: the adapter being unregistered
 * Context: can sleep
 *
 * This unregisters an I2C adapter which was previously registered
 * by @i2c_add_adapter or @i2c_add_numbered_adapter.
 */
void i2c_del_adapter(struct i2c_adapter *adap)
{
	struct i2c_adapter *found;
	struct i2c_client *client, *next;

	/* First make sure that this adapter was ever added */
	mutex_lock(&core_lock);
	found = idr_find(&i2c_adapter_idr, adap->nr);
	mutex_unlock(&core_lock);
	if (found != adap) {
		pr_debug("attempting to delete unregistered adapter [%s]\n", adap->name);
		return;
	}

	i2c_acpi_remove_space_handler(adap);
	/* Tell drivers about this removal */
	mutex_lock(&core_lock);
	bus_for_each_drv(&i2c_bus_type, NULL, adap,
			       __process_removed_adapter);
	mutex_unlock(&core_lock);

	/* Remove devices instantiated from sysfs */
	mutex_lock_nested(&adap->userspace_clients_lock,
			  i2c_adapter_depth(adap));
	list_for_each_entry_safe(client, next, &adap->userspace_clients,
				 detected) {
		dev_dbg(&adap->dev, "Removing %s at 0x%x\n", client->name,
			client->addr);
		list_del(&client->detected);
		i2c_unregister_device(client);
	}
	mutex_unlock(&adap->userspace_clients_lock);

	/* Detach any active clients. This can't fail, thus we do not
	 * check the returned value. This is a two-pass process, because
	 * we can't remove the dummy devices during the first pass: they
	 * could have been instantiated by real devices wishing to clean
	 * them up properly, so we give them a chance to do that first. */
	device_for_each_child(&adap->dev, NULL, __unregister_client);
	device_for_each_child(&adap->dev, NULL, __unregister_dummy);

#ifdef CONFIG_I2C_COMPAT
	class_compat_remove_link(i2c_adapter_compat_class, &adap->dev,
				 adap->dev.parent);
#endif

	/* device name is gone after device_unregister */
	dev_dbg(&adap->dev, "adapter [%s] unregistered\n", adap->name);

	pm_runtime_disable(&adap->dev);

	/* wait until all references to the device are gone
	 *
	 * FIXME: This is old code and should ideally be replaced by an
	 * alternative which results in decoupling the lifetime of the struct
	 * device from the i2c_adapter, like spi or netdev do. Any solution
	 * should be thoroughly tested with DEBUG_KOBJECT_RELEASE enabled!
	 */
	init_completion(&adap->dev_released);
	device_unregister(&adap->dev);
	wait_for_completion(&adap->dev_released);

	/* free bus id */
	mutex_lock(&core_lock);
	idr_remove(&i2c_adapter_idr, adap->nr);
	mutex_unlock(&core_lock);

	/* Clear the device structure in case this adapter is ever going to be
	   added again */
	memset(&adap->dev, 0, sizeof(adap->dev));
}
EXPORT_SYMBOL(i2c_del_adapter);

/**
 * i2c_parse_fw_timings - get I2C related timing parameters from firmware
 * @dev: The device to scan for I2C timing properties
 * @t: the i2c_timings struct to be filled with values
 * @use_defaults: bool to use sane defaults derived from the I2C specification
 *		  when properties are not found, otherwise use 0
 *
 * Scan the device for the generic I2C properties describing timing parameters
 * for the signal and fill the given struct with the results. If a property was
 * not found and use_defaults was true, then maximum timings are assumed which
 * are derived from the I2C specification. If use_defaults is not used, the
 * results will be 0, so drivers can apply their own defaults later. The latter
 * is mainly intended for avoiding regressions of existing drivers which want
 * to switch to this function. New drivers almost always should use the defaults.
 */

void i2c_parse_fw_timings(struct device *dev, struct i2c_timings *t, bool use_defaults)
{
	int ret;

	memset(t, 0, sizeof(*t));

	ret = device_property_read_u32(dev, "clock-frequency", &t->bus_freq_hz);
	if (ret && use_defaults)
		t->bus_freq_hz = 100000;

	ret = device_property_read_u32(dev, "i2c-scl-rising-time-ns", &t->scl_rise_ns);
	if (ret && use_defaults) {
		if (t->bus_freq_hz <= 100000)
			t->scl_rise_ns = 1000;
		else if (t->bus_freq_hz <= 400000)
			t->scl_rise_ns = 300;
		else
			t->scl_rise_ns = 120;
	}

	ret = device_property_read_u32(dev, "i2c-scl-falling-time-ns", &t->scl_fall_ns);
	if (ret && use_defaults) {
		if (t->bus_freq_hz <= 400000)
			t->scl_fall_ns = 300;
		else
			t->scl_fall_ns = 120;
	}

	device_property_read_u32(dev, "i2c-scl-internal-delay-ns", &t->scl_int_delay_ns);

	ret = device_property_read_u32(dev, "i2c-sda-falling-time-ns", &t->sda_fall_ns);
	if (ret && use_defaults)
		t->sda_fall_ns = t->scl_fall_ns;
}
EXPORT_SYMBOL_GPL(i2c_parse_fw_timings);

/* ------------------------------------------------------------------------- */

int i2c_for_each_dev(void *data, int (*fn)(struct device *, void *))
{
	int res;

	mutex_lock(&core_lock);
	res = bus_for_each_dev(&i2c_bus_type, NULL, data, fn);
	mutex_unlock(&core_lock);

	return res;
}
EXPORT_SYMBOL_GPL(i2c_for_each_dev);

static int __process_new_driver(struct device *dev, void *data)
{
	if (dev->type != &i2c_adapter_type)
		return 0;
	return i2c_do_add_adapter(data, to_i2c_adapter(dev));
}

/*
 * An i2c_driver is used with one or more i2c_client (device) nodes to access
 * i2c slave chips, on a bus instance associated with some i2c_adapter.
 */

int i2c_register_driver(struct module *owner, struct i2c_driver *driver)
{
	int res;

	/* Can't register until after driver model init */
	if (WARN_ON(!is_registered))
		return -EAGAIN;

	/* add the driver to the list of i2c drivers in the driver core */
	driver->driver.owner = owner;
	driver->driver.bus = &i2c_bus_type;
	INIT_LIST_HEAD(&driver->clients);

	/* When registration returns, the driver core
	 * will have called probe() for all matching-but-unbound devices.
	 */
	res = driver_register(&driver->driver);
	if (res)
		return res;

	pr_debug("driver [%s] registered\n", driver->driver.name);

	/* Walk the adapters that are already present */
	i2c_for_each_dev(driver, __process_new_driver);

	return 0;
}
EXPORT_SYMBOL(i2c_register_driver);

static int __process_removed_driver(struct device *dev, void *data)
{
	if (dev->type == &i2c_adapter_type)
		i2c_do_del_adapter(data, to_i2c_adapter(dev));
	return 0;
}

/**
 * i2c_del_driver - unregister I2C driver
 * @driver: the driver being unregistered
 * Context: can sleep
 */
void i2c_del_driver(struct i2c_driver *driver)
{
	i2c_for_each_dev(driver, __process_removed_driver);

	driver_unregister(&driver->driver);
	pr_debug("driver [%s] unregistered\n", driver->driver.name);
}
EXPORT_SYMBOL(i2c_del_driver);

/* ------------------------------------------------------------------------- */

/**
 * i2c_use_client - increments the reference count of the i2c client structure
 * @client: the client being referenced
 *
 * Each live reference to a client should be refcounted. The driver model does
 * that automatically as part of driver binding, so that most drivers don't
 * need to do this explicitly: they hold a reference until they're unbound
 * from the device.
 *
 * A pointer to the client with the incremented reference counter is returned.
 */
struct i2c_client *i2c_use_client(struct i2c_client *client)
{
	if (client && get_device(&client->dev))
		return client;
	return NULL;
}
EXPORT_SYMBOL(i2c_use_client);

/**
 * i2c_release_client - release a use of the i2c client structure
 * @client: the client being no longer referenced
 *
 * Must be called when a user of a client is finished with it.
 */
void i2c_release_client(struct i2c_client *client)
{
	if (client)
		put_device(&client->dev);
}
EXPORT_SYMBOL(i2c_release_client);

struct i2c_cmd_arg {
	unsigned	cmd;
	void		*arg;
};

static int i2c_cmd(struct device *dev, void *_arg)
{
	struct i2c_client	*client = i2c_verify_client(dev);
	struct i2c_cmd_arg	*arg = _arg;
	struct i2c_driver	*driver;

	if (!client || !client->dev.driver)
		return 0;

	driver = to_i2c_driver(client->dev.driver);
	if (driver->command)
		driver->command(client, arg->cmd, arg->arg);
	return 0;
}

void i2c_clients_command(struct i2c_adapter *adap, unsigned int cmd, void *arg)
{
	struct i2c_cmd_arg	cmd_arg;

	cmd_arg.cmd = cmd;
	cmd_arg.arg = arg;
	device_for_each_child(&adap->dev, &cmd_arg, i2c_cmd);
}
EXPORT_SYMBOL(i2c_clients_command);

#if IS_ENABLED(CONFIG_OF_DYNAMIC)
static int of_i2c_notify(struct notifier_block *nb, unsigned long action,
			 void *arg)
{
	struct of_reconfig_data *rd = arg;
	struct i2c_adapter *adap;
	struct i2c_client *client;

	switch (of_reconfig_get_state_change(action, rd)) {
	case OF_RECONFIG_CHANGE_ADD:
		adap = of_find_i2c_adapter_by_node(rd->dn->parent);
		if (adap == NULL)
			return NOTIFY_OK;	/* not for us */

		if (of_node_test_and_set_flag(rd->dn, OF_POPULATED)) {
			put_device(&adap->dev);
			return NOTIFY_OK;
		}

		client = of_i2c_register_device(adap, rd->dn);
		put_device(&adap->dev);

		if (IS_ERR(client)) {
			dev_err(&adap->dev, "failed to create client for '%s'\n",
				 rd->dn->full_name);
			of_node_clear_flag(rd->dn, OF_POPULATED);
			return notifier_from_errno(PTR_ERR(client));
		}
		break;
	case OF_RECONFIG_CHANGE_REMOVE:
		/* already depopulated? */
		if (!of_node_check_flag(rd->dn, OF_POPULATED))
			return NOTIFY_OK;

		/* find our device by node */
		client = of_find_i2c_device_by_node(rd->dn);
		if (client == NULL)
			return NOTIFY_OK;	/* no? not meant for us */

		/* unregister takes one ref away */
		i2c_unregister_device(client);

		/* and put the reference of the find */
		put_device(&client->dev);
		break;
	}

	return NOTIFY_OK;
}
static struct notifier_block i2c_of_notifier = {
	.notifier_call = of_i2c_notify,
};
#else
extern struct notifier_block i2c_of_notifier;
#endif /* CONFIG_OF_DYNAMIC */

static int __init i2c_init(void)
{
	int retval;

	retval = of_alias_get_highest_id("i2c");

	down_write(&__i2c_board_lock);
	if (retval >= __i2c_first_dynamic_bus_num)
		__i2c_first_dynamic_bus_num = retval + 1;
	up_write(&__i2c_board_lock);

	retval = bus_register(&i2c_bus_type);
	if (retval)
		return retval;

	is_registered = true;

#ifdef CONFIG_I2C_COMPAT
	i2c_adapter_compat_class = class_compat_register("i2c-adapter");
	if (!i2c_adapter_compat_class) {
		retval = -ENOMEM;
		goto bus_err;
	}
#endif
	retval = i2c_add_driver(&dummy_driver);
	if (retval)
		goto class_err;

	if (IS_ENABLED(CONFIG_OF_DYNAMIC))
		WARN_ON(of_reconfig_notifier_register(&i2c_of_notifier));
	if (IS_ENABLED(CONFIG_ACPI))
		WARN_ON(acpi_reconfig_notifier_register(&i2c_acpi_notifier));

	return 0;

class_err:
#ifdef CONFIG_I2C_COMPAT
	class_compat_unregister(i2c_adapter_compat_class);
bus_err:
#endif
	is_registered = false;
	bus_unregister(&i2c_bus_type);
	return retval;
}

static void __exit i2c_exit(void)
{
	if (IS_ENABLED(CONFIG_ACPI))
		WARN_ON(acpi_reconfig_notifier_unregister(&i2c_acpi_notifier));
	if (IS_ENABLED(CONFIG_OF_DYNAMIC))
		WARN_ON(of_reconfig_notifier_unregister(&i2c_of_notifier));
	i2c_del_driver(&dummy_driver);
#ifdef CONFIG_I2C_COMPAT
	class_compat_unregister(i2c_adapter_compat_class);
#endif
	bus_unregister(&i2c_bus_type);
	tracepoint_synchronize_unregister();
}

/* We must initialize early, because some subsystems register i2c drivers
 * in subsys_initcall() code, but are linked (and initialized) before i2c.
 */
postcore_initcall(i2c_init);
module_exit(i2c_exit);

/* ----------------------------------------------------
 * the functional interface to the i2c busses.
 * ----------------------------------------------------
 */

/* Check if val is exceeding the quirk IFF quirk is non 0 */
#define i2c_quirk_exceeded(val, quirk) ((quirk) && ((val) > (quirk)))

static int i2c_quirk_error(struct i2c_adapter *adap, struct i2c_msg *msg, char *err_msg)
{
	dev_err_ratelimited(&adap->dev, "adapter quirk: %s (addr 0x%04x, size %u, %s)\n",
			    err_msg, msg->addr, msg->len,
			    msg->flags & I2C_M_RD ? "read" : "write");
	return -EOPNOTSUPP;
}

static int i2c_check_for_quirks(struct i2c_adapter *adap, struct i2c_msg *msgs, int num)
{
	const struct i2c_adapter_quirks *q = adap->quirks;
	int max_num = q->max_num_msgs, i;
	bool do_len_check = true;

	if (q->flags & I2C_AQ_COMB) {
		max_num = 2;

		/* special checks for combined messages */
		if (num == 2) {
			if (q->flags & I2C_AQ_COMB_WRITE_FIRST && msgs[0].flags & I2C_M_RD)
				return i2c_quirk_error(adap, &msgs[0], "1st comb msg must be write");

			if (q->flags & I2C_AQ_COMB_READ_SECOND && !(msgs[1].flags & I2C_M_RD))
				return i2c_quirk_error(adap, &msgs[1], "2nd comb msg must be read");

			if (q->flags & I2C_AQ_COMB_SAME_ADDR && msgs[0].addr != msgs[1].addr)
				return i2c_quirk_error(adap, &msgs[0], "comb msg only to same addr");

			if (i2c_quirk_exceeded(msgs[0].len, q->max_comb_1st_msg_len))
				return i2c_quirk_error(adap, &msgs[0], "msg too long");

			if (i2c_quirk_exceeded(msgs[1].len, q->max_comb_2nd_msg_len))
				return i2c_quirk_error(adap, &msgs[1], "msg too long");

			do_len_check = false;
		}
	}

	if (i2c_quirk_exceeded(num, max_num))
		return i2c_quirk_error(adap, &msgs[0], "too many messages");

	for (i = 0; i < num; i++) {
		u16 len = msgs[i].len;

		if (msgs[i].flags & I2C_M_RD) {
			if (do_len_check && i2c_quirk_exceeded(len, q->max_read_len))
				return i2c_quirk_error(adap, &msgs[i], "msg too long");
		} else {
			if (do_len_check && i2c_quirk_exceeded(len, q->max_write_len))
				return i2c_quirk_error(adap, &msgs[i], "msg too long");
		}
	}

	return 0;
}

/**
 * __i2c_transfer - unlocked flavor of i2c_transfer
 * @adap: Handle to I2C bus
 * @msgs: One or more messages to execute before STOP is issued to
 *	terminate the operation; each message begins with a START.
 * @num: Number of messages to be executed.
 *
 * Returns negative errno, else the number of messages executed.
 *
 * Adapter lock must be held when calling this function. No debug logging
 * takes place. adap->algo->master_xfer existence isn't checked.
 */
int __i2c_transfer(struct i2c_adapter *adap, struct i2c_msg *msgs, int num)
{
	unsigned long orig_jiffies;
	int ret, try;

	if (adap->quirks && i2c_check_for_quirks(adap, msgs, num))
		return -EOPNOTSUPP;

	/* i2c_trace_msg gets enabled when tracepoint i2c_transfer gets
	 * enabled.  This is an efficient way of keeping the for-loop from
	 * being executed when not needed.
	 */
	if (static_key_false(&i2c_trace_msg)) {
		int i;
		for (i = 0; i < num; i++)
			if (msgs[i].flags & I2C_M_RD)
				trace_i2c_read(adap, &msgs[i], i);
			else
				trace_i2c_write(adap, &msgs[i], i);
	}

	/* Retry automatically on arbitration loss */
	orig_jiffies = jiffies;
	for (ret = 0, try = 0; try <= adap->retries; try++) {
		ret = adap->algo->master_xfer(adap, msgs, num);
		if (ret != -EAGAIN)
			break;
		if (time_after(jiffies, orig_jiffies + adap->timeout))
			break;
	}

	if (static_key_false(&i2c_trace_msg)) {
		int i;
		for (i = 0; i < ret; i++)
			if (msgs[i].flags & I2C_M_RD)
				trace_i2c_reply(adap, &msgs[i], i);
		trace_i2c_result(adap, i, ret);
	}

	return ret;
}
EXPORT_SYMBOL(__i2c_transfer);

/**
 * i2c_transfer - execute a single or combined I2C message
 * @adap: Handle to I2C bus
 * @msgs: One or more messages to execute before STOP is issued to
 *	terminate the operation; each message begins with a START.
 * @num: Number of messages to be executed.
 *
 * Returns negative errno, else the number of messages executed.
 *
 * Note that there is no requirement that each message be sent to
 * the same slave address, although that is the most common model.
 */
int i2c_transfer(struct i2c_adapter *adap, struct i2c_msg *msgs, int num)
{
	int ret;

	/* REVISIT the fault reporting model here is weak:
	 *
	 *  - When we get an error after receiving N bytes from a slave,
	 *    there is no way to report "N".
	 *
	 *  - When we get a NAK after transmitting N bytes to a slave,
	 *    there is no way to report "N" ... or to let the master
	 *    continue executing the rest of this combined message, if
	 *    that's the appropriate response.
	 *
	 *  - When for example "num" is two and we successfully complete
	 *    the first message but get an error part way through the
	 *    second, it's unclear whether that should be reported as
	 *    one (discarding status on the second message) or errno
	 *    (discarding status on the first one).
	 */

	if (adap->algo->master_xfer) {
#ifdef DEBUG
		for (ret = 0; ret < num; ret++) {
			dev_dbg(&adap->dev,
				"master_xfer[%d] %c, addr=0x%02x, len=%d%s\n",
				ret, (msgs[ret].flags & I2C_M_RD) ? 'R' : 'W',
				msgs[ret].addr, msgs[ret].len,
				(msgs[ret].flags & I2C_M_RECV_LEN) ? "+" : "");
		}
#endif

		if (in_atomic() || irqs_disabled()) {
			ret = i2c_trylock_bus(adap, I2C_LOCK_SEGMENT);
			if (!ret)
				/* I2C activity is ongoing. */
				return -EAGAIN;
		} else {
			i2c_lock_bus(adap, I2C_LOCK_SEGMENT);
		}

		ret = __i2c_transfer(adap, msgs, num);
		i2c_unlock_bus(adap, I2C_LOCK_SEGMENT);

		return ret;
	} else {
		dev_dbg(&adap->dev, "I2C level transfers not supported\n");
		return -EOPNOTSUPP;
	}
}
EXPORT_SYMBOL(i2c_transfer);

/**
 * i2c_master_send - issue a single I2C message in master transmit mode
 * @client: Handle to slave device
 * @buf: Data that will be written to the slave
 * @count: How many bytes to write, must be less than 64k since msg.len is u16
 *
 * Returns negative errno, or else the number of bytes written.
 */
int i2c_master_send(const struct i2c_client *client, const char *buf, int count)
{
	int ret;
	struct i2c_adapter *adap = client->adapter;
	struct i2c_msg msg;

	msg.addr = client->addr;
	msg.flags = client->flags & I2C_M_TEN;
	msg.len = count;
	msg.buf = (char *)buf;

	ret = i2c_transfer(adap, &msg, 1);

	/*
	 * If everything went ok (i.e. 1 msg transmitted), return #bytes
	 * transmitted, else error code.
	 */
	return (ret == 1) ? count : ret;
}
EXPORT_SYMBOL(i2c_master_send);

/**
 * i2c_master_recv - issue a single I2C message in master receive mode
 * @client: Handle to slave device
 * @buf: Where to store data read from slave
 * @count: How many bytes to read, must be less than 64k since msg.len is u16
 *
 * Returns negative errno, or else the number of bytes read.
 */
int i2c_master_recv(const struct i2c_client *client, char *buf, int count)
{
	struct i2c_adapter *adap = client->adapter;
	struct i2c_msg msg;
	int ret;

	msg.addr = client->addr;
	msg.flags = client->flags & I2C_M_TEN;
	msg.flags |= I2C_M_RD;
	msg.len = count;
	msg.buf = buf;

	ret = i2c_transfer(adap, &msg, 1);

	/*
	 * If everything went ok (i.e. 1 msg received), return #bytes received,
	 * else error code.
	 */
	return (ret == 1) ? count : ret;
}
EXPORT_SYMBOL(i2c_master_recv);

/* ----------------------------------------------------
 * the i2c address scanning function
 * Will not work for 10-bit addresses!
 * ----------------------------------------------------
 */

/*
 * Legacy default probe function, mostly relevant for SMBus. The default
 * probe method is a quick write, but it is known to corrupt the 24RF08
 * EEPROMs due to a state machine bug, and could also irreversibly
 * write-protect some EEPROMs, so for address ranges 0x30-0x37 and 0x50-0x5f,
 * we use a short byte read instead. Also, some bus drivers don't implement
 * quick write, so we fallback to a byte read in that case too.
 * On x86, there is another special case for FSC hardware monitoring chips,
 * which want regular byte reads (address 0x73.) Fortunately, these are the
 * only known chips using this I2C address on PC hardware.
 * Returns 1 if probe succeeded, 0 if not.
 */
static int i2c_default_probe(struct i2c_adapter *adap, unsigned short addr)
{
	int err;
	union i2c_smbus_data dummy;

#ifdef CONFIG_X86
	if (addr == 0x73 && (adap->class & I2C_CLASS_HWMON)
	 && i2c_check_functionality(adap, I2C_FUNC_SMBUS_READ_BYTE_DATA))
		err = i2c_smbus_xfer(adap, addr, 0, I2C_SMBUS_READ, 0,
				     I2C_SMBUS_BYTE_DATA, &dummy);
	else
#endif
	if (!((addr & ~0x07) == 0x30 || (addr & ~0x0f) == 0x50)
	 && i2c_check_functionality(adap, I2C_FUNC_SMBUS_QUICK))
		err = i2c_smbus_xfer(adap, addr, 0, I2C_SMBUS_WRITE, 0,
				     I2C_SMBUS_QUICK, NULL);
	else if (i2c_check_functionality(adap, I2C_FUNC_SMBUS_READ_BYTE))
		err = i2c_smbus_xfer(adap, addr, 0, I2C_SMBUS_READ, 0,
				     I2C_SMBUS_BYTE, &dummy);
	else {
		dev_warn(&adap->dev, "No suitable probing method supported for address 0x%02X\n",
			 addr);
		err = -EOPNOTSUPP;
	}

	return err >= 0;
}

static int i2c_detect_address(struct i2c_client *temp_client,
			      struct i2c_driver *driver)
{
	struct i2c_board_info info;
	struct i2c_adapter *adapter = temp_client->adapter;
	int addr = temp_client->addr;
	int err;

	/* Make sure the address is valid */
	err = i2c_check_7bit_addr_validity_strict(addr);
	if (err) {
		dev_warn(&adapter->dev, "Invalid probe address 0x%02x\n",
			 addr);
		return err;
	}

	/* Skip if already in use (7 bit, no need to encode flags) */
	if (i2c_check_addr_busy(adapter, addr))
		return 0;

	/* Make sure there is something at this address */
	if (!i2c_default_probe(adapter, addr))
		return 0;

	/* Finally call the custom detection function */
	memset(&info, 0, sizeof(struct i2c_board_info));
	info.addr = addr;
	err = driver->detect(temp_client, &info);
	if (err) {
		/* -ENODEV is returned if the detection fails. We catch it
		   here as this isn't an error. */
		return err == -ENODEV ? 0 : err;
	}

	/* Consistency check */
	if (info.type[0] == '\0') {
		dev_err(&adapter->dev,
			"%s detection function provided no name for 0x%x\n",
			driver->driver.name, addr);
	} else {
		struct i2c_client *client;

		/* Detection succeeded, instantiate the device */
		if (adapter->class & I2C_CLASS_DEPRECATED)
			dev_warn(&adapter->dev,
				"This adapter will soon drop class based instantiation of devices. "
				"Please make sure client 0x%02x gets instantiated by other means. "
				"Check 'Documentation/i2c/instantiating-devices' for details.\n",
				info.addr);

		dev_dbg(&adapter->dev, "Creating %s at 0x%02x\n",
			info.type, info.addr);
		client = i2c_new_device(adapter, &info);
		if (client)
			list_add_tail(&client->detected, &driver->clients);
		else
			dev_err(&adapter->dev, "Failed creating %s at 0x%02x\n",
				info.type, info.addr);
	}
	return 0;
}

static int i2c_detect(struct i2c_adapter *adapter, struct i2c_driver *driver)
{
	const unsigned short *address_list;
	struct i2c_client *temp_client;
	int i, err = 0;
	int adap_id = i2c_adapter_id(adapter);

	address_list = driver->address_list;
	if (!driver->detect || !address_list)
		return 0;

	/* Warn that the adapter lost class based instantiation */
	if (adapter->class == I2C_CLASS_DEPRECATED) {
		dev_dbg(&adapter->dev,
			"This adapter dropped support for I2C classes and won't auto-detect %s devices anymore. "
			"If you need it, check 'Documentation/i2c/instantiating-devices' for alternatives.\n",
			driver->driver.name);
		return 0;
	}

	/* Stop here if the classes do not match */
	if (!(adapter->class & driver->class))
		return 0;

	/* Set up a temporary client to help detect callback */
	temp_client = kzalloc(sizeof(struct i2c_client), GFP_KERNEL);
	if (!temp_client)
		return -ENOMEM;
	temp_client->adapter = adapter;

	for (i = 0; address_list[i] != I2C_CLIENT_END; i += 1) {
		dev_dbg(&adapter->dev,
			"found normal entry for adapter %d, addr 0x%02x\n",
			adap_id, address_list[i]);
		temp_client->addr = address_list[i];
		err = i2c_detect_address(temp_client, driver);
		if (unlikely(err))
			break;
	}

	kfree(temp_client);
	return err;
}

int i2c_probe_func_quick_read(struct i2c_adapter *adap, unsigned short addr)
{
	return i2c_smbus_xfer(adap, addr, 0, I2C_SMBUS_READ, 0,
			      I2C_SMBUS_QUICK, NULL) >= 0;
}
EXPORT_SYMBOL_GPL(i2c_probe_func_quick_read);

struct i2c_client *
i2c_new_probed_device(struct i2c_adapter *adap,
		      struct i2c_board_info *info,
		      unsigned short const *addr_list,
		      int (*probe)(struct i2c_adapter *, unsigned short addr))
{
	int i;

	if (!probe)
		probe = i2c_default_probe;

	for (i = 0; addr_list[i] != I2C_CLIENT_END; i++) {
		/* Check address validity */
		if (i2c_check_7bit_addr_validity_strict(addr_list[i]) < 0) {
			dev_warn(&adap->dev, "Invalid 7-bit address 0x%02x\n",
				 addr_list[i]);
			continue;
		}

		/* Check address availability (7 bit, no need to encode flags) */
		if (i2c_check_addr_busy(adap, addr_list[i])) {
			dev_dbg(&adap->dev,
				"Address 0x%02x already in use, not probing\n",
				addr_list[i]);
			continue;
		}

		/* Test address responsiveness */
		if (probe(adap, addr_list[i]))
			break;
	}

	if (addr_list[i] == I2C_CLIENT_END) {
		dev_dbg(&adap->dev, "Probing failed, no device found\n");
		return NULL;
	}

	info->addr = addr_list[i];
	return i2c_new_device(adap, info);
}
EXPORT_SYMBOL_GPL(i2c_new_probed_device);

struct i2c_adapter *i2c_get_adapter(int nr)
{
	struct i2c_adapter *adapter;

	mutex_lock(&core_lock);
	adapter = idr_find(&i2c_adapter_idr, nr);
	if (!adapter)
		goto exit;

	if (try_module_get(adapter->owner))
		get_device(&adapter->dev);
	else
		adapter = NULL;

 exit:
	mutex_unlock(&core_lock);
	return adapter;
}
EXPORT_SYMBOL(i2c_get_adapter);

void i2c_put_adapter(struct i2c_adapter *adap)
{
	if (!adap)
		return;

	put_device(&adap->dev);
	module_put(adap->owner);
}
EXPORT_SYMBOL(i2c_put_adapter);

/* The SMBus parts */

#define POLY    (0x1070U << 3)
static u8 crc8(u16 data)
{
	int i;

	for (i = 0; i < 8; i++) {
		if (data & 0x8000)
			data = data ^ POLY;
		data = data << 1;
	}
	return (u8)(data >> 8);
}

/* Incremental CRC8 over count bytes in the array pointed to by p */
static u8 i2c_smbus_pec(u8 crc, u8 *p, size_t count)
{
	int i;

	for (i = 0; i < count; i++)
		crc = crc8((crc ^ p[i]) << 8);
	return crc;
}

/* Assume a 7-bit address, which is reasonable for SMBus */
static u8 i2c_smbus_msg_pec(u8 pec, struct i2c_msg *msg)
{
	/* The address will be sent first */
	u8 addr = i2c_8bit_addr_from_msg(msg);
	pec = i2c_smbus_pec(pec, &addr, 1);

	/* The data buffer follows */
	return i2c_smbus_pec(pec, msg->buf, msg->len);
}

/* Used for write only transactions */
static inline void i2c_smbus_add_pec(struct i2c_msg *msg)
{
	msg->buf[msg->len] = i2c_smbus_msg_pec(0, msg);
	msg->len++;
}

/* Return <0 on CRC error
   If there was a write before this read (most cases) we need to take the
   partial CRC from the write part into account.
   Note that this function does modify the message (we need to decrease the
   message length to hide the CRC byte from the caller). */
static int i2c_smbus_check_pec(u8 cpec, struct i2c_msg *msg)
{
	u8 rpec = msg->buf[--msg->len];
	cpec = i2c_smbus_msg_pec(cpec, msg);

	if (rpec != cpec) {
		pr_debug("Bad PEC 0x%02x vs. 0x%02x\n",
			rpec, cpec);
		return -EBADMSG;
	}
	return 0;
}

/**
 * i2c_smbus_read_byte - SMBus "receive byte" protocol
 * @client: Handle to slave device
 *
 * This executes the SMBus "receive byte" protocol, returning negative errno
 * else the byte received from the device.
 */
s32 i2c_smbus_read_byte(const struct i2c_client *client)
{
	union i2c_smbus_data data;
	int status;

	status = i2c_smbus_xfer(client->adapter, client->addr, client->flags,
				I2C_SMBUS_READ, 0,
				I2C_SMBUS_BYTE, &data);
	return (status < 0) ? status : data.byte;
}
EXPORT_SYMBOL(i2c_smbus_read_byte);

/**
 * i2c_smbus_write_byte - SMBus "send byte" protocol
 * @client: Handle to slave device
 * @value: Byte to be sent
 *
 * This executes the SMBus "send byte" protocol, returning negative errno
 * else zero on success.
 */
s32 i2c_smbus_write_byte(const struct i2c_client *client, u8 value)
{
	return i2c_smbus_xfer(client->adapter, client->addr, client->flags,
	                      I2C_SMBUS_WRITE, value, I2C_SMBUS_BYTE, NULL);
}
EXPORT_SYMBOL(i2c_smbus_write_byte);

/**
 * i2c_smbus_read_byte_data - SMBus "read byte" protocol
 * @client: Handle to slave device
 * @command: Byte interpreted by slave
 *
 * This executes the SMBus "read byte" protocol, returning negative errno
 * else a data byte received from the device.
 */
s32 i2c_smbus_read_byte_data(const struct i2c_client *client, u8 command)
{
	union i2c_smbus_data data;
	int status;

	status = i2c_smbus_xfer(client->adapter, client->addr, client->flags,
				I2C_SMBUS_READ, command,
				I2C_SMBUS_BYTE_DATA, &data);
	return (status < 0) ? status : data.byte;
}
EXPORT_SYMBOL(i2c_smbus_read_byte_data);

/**
 * i2c_smbus_write_byte_data - SMBus "write byte" protocol
 * @client: Handle to slave device
 * @command: Byte interpreted by slave
 * @value: Byte being written
 *
 * This executes the SMBus "write byte" protocol, returning negative errno
 * else zero on success.
 */
s32 i2c_smbus_write_byte_data(const struct i2c_client *client, u8 command,
			      u8 value)
{
	union i2c_smbus_data data;
	data.byte = value;
	return i2c_smbus_xfer(client->adapter, client->addr, client->flags,
			      I2C_SMBUS_WRITE, command,
			      I2C_SMBUS_BYTE_DATA, &data);
}
EXPORT_SYMBOL(i2c_smbus_write_byte_data);

/**
 * i2c_smbus_read_word_data - SMBus "read word" protocol
 * @client: Handle to slave device
 * @command: Byte interpreted by slave
 *
 * This executes the SMBus "read word" protocol, returning negative errno
 * else a 16-bit unsigned "word" received from the device.
 */
s32 i2c_smbus_read_word_data(const struct i2c_client *client, u8 command)
{
	union i2c_smbus_data data;
	int status;

	status = i2c_smbus_xfer(client->adapter, client->addr, client->flags,
				I2C_SMBUS_READ, command,
				I2C_SMBUS_WORD_DATA, &data);
	return (status < 0) ? status : data.word;
}
EXPORT_SYMBOL(i2c_smbus_read_word_data);

/**
 * i2c_smbus_write_word_data - SMBus "write word" protocol
 * @client: Handle to slave device
 * @command: Byte interpreted by slave
 * @value: 16-bit "word" being written
 *
 * This executes the SMBus "write word" protocol, returning negative errno
 * else zero on success.
 */
s32 i2c_smbus_write_word_data(const struct i2c_client *client, u8 command,
			      u16 value)
{
	union i2c_smbus_data data;
	data.word = value;
	return i2c_smbus_xfer(client->adapter, client->addr, client->flags,
			      I2C_SMBUS_WRITE, command,
			      I2C_SMBUS_WORD_DATA, &data);
}
EXPORT_SYMBOL(i2c_smbus_write_word_data);

/**
 * i2c_smbus_read_block_data - SMBus "block read" protocol
 * @client: Handle to slave device
 * @command: Byte interpreted by slave
 * @values: Byte array into which data will be read; big enough to hold
 *	the data returned by the slave.  SMBus allows at most 32 bytes.
 *
 * This executes the SMBus "block read" protocol, returning negative errno
 * else the number of data bytes in the slave's response.
 *
 * Note that using this function requires that the client's adapter support
 * the I2C_FUNC_SMBUS_READ_BLOCK_DATA functionality.  Not all adapter drivers
 * support this; its emulation through I2C messaging relies on a specific
 * mechanism (I2C_M_RECV_LEN) which may not be implemented.
 */
s32 i2c_smbus_read_block_data(const struct i2c_client *client, u8 command,
			      u8 *values)
{
	union i2c_smbus_data data;
	int status;

	status = i2c_smbus_xfer(client->adapter, client->addr, client->flags,
				I2C_SMBUS_READ, command,
				I2C_SMBUS_BLOCK_DATA, &data);
	if (status)
		return status;

	memcpy(values, &data.block[1], data.block[0]);
	return data.block[0];
}
EXPORT_SYMBOL(i2c_smbus_read_block_data);

/**
 * i2c_smbus_write_block_data - SMBus "block write" protocol
 * @client: Handle to slave device
 * @command: Byte interpreted by slave
 * @length: Size of data block; SMBus allows at most 32 bytes
 * @values: Byte array which will be written.
 *
 * This executes the SMBus "block write" protocol, returning negative errno
 * else zero on success.
 */
s32 i2c_smbus_write_block_data(const struct i2c_client *client, u8 command,
			       u8 length, const u8 *values)
{
	union i2c_smbus_data data;

	if (length > I2C_SMBUS_BLOCK_MAX)
		length = I2C_SMBUS_BLOCK_MAX;
	data.block[0] = length;
	memcpy(&data.block[1], values, length);
	return i2c_smbus_xfer(client->adapter, client->addr, client->flags,
			      I2C_SMBUS_WRITE, command,
			      I2C_SMBUS_BLOCK_DATA, &data);
}
EXPORT_SYMBOL(i2c_smbus_write_block_data);

/* Returns the number of read bytes */
s32 i2c_smbus_read_i2c_block_data(const struct i2c_client *client, u8 command,
				  u8 length, u8 *values)
{
	union i2c_smbus_data data;
	int status;

	if (length > I2C_SMBUS_BLOCK_MAX)
		length = I2C_SMBUS_BLOCK_MAX;
	data.block[0] = length;
	status = i2c_smbus_xfer(client->adapter, client->addr, client->flags,
				I2C_SMBUS_READ, command,
				I2C_SMBUS_I2C_BLOCK_DATA, &data);
	if (status < 0)
		return status;

	memcpy(values, &data.block[1], data.block[0]);
	return data.block[0];
}
EXPORT_SYMBOL(i2c_smbus_read_i2c_block_data);

s32 i2c_smbus_write_i2c_block_data(const struct i2c_client *client, u8 command,
				   u8 length, const u8 *values)
{
	union i2c_smbus_data data;

	if (length > I2C_SMBUS_BLOCK_MAX)
		length = I2C_SMBUS_BLOCK_MAX;
	data.block[0] = length;
	memcpy(data.block + 1, values, length);
	return i2c_smbus_xfer(client->adapter, client->addr, client->flags,
			      I2C_SMBUS_WRITE, command,
			      I2C_SMBUS_I2C_BLOCK_DATA, &data);
}
EXPORT_SYMBOL(i2c_smbus_write_i2c_block_data);

/* Simulate a SMBus command using the i2c protocol
   No checking of parameters is done!  */
static s32 i2c_smbus_xfer_emulated(struct i2c_adapter *adapter, u16 addr,
				   unsigned short flags,
				   char read_write, u8 command, int size,
				   union i2c_smbus_data *data)
{
	/* So we need to generate a series of msgs. In the case of writing, we
	  need to use only one message; when reading, we need two. We initialize
	  most things with sane defaults, to keep the code below somewhat
	  simpler. */
	unsigned char msgbuf0[I2C_SMBUS_BLOCK_MAX+3];
	unsigned char msgbuf1[I2C_SMBUS_BLOCK_MAX+2];
	int num = read_write == I2C_SMBUS_READ ? 2 : 1;
	int i;
	u8 partial_pec = 0;
	int status;
	struct i2c_msg msg[2] = {
		{
			.addr = addr,
			.flags = flags,
			.len = 1,
			.buf = msgbuf0,
		}, {
			.addr = addr,
			.flags = flags | I2C_M_RD,
			.len = 0,
			.buf = msgbuf1,
		},
	};

	msgbuf0[0] = command;
	switch (size) {
	case I2C_SMBUS_QUICK:
		msg[0].len = 0;
		/* Special case: The read/write field is used as data */
		msg[0].flags = flags | (read_write == I2C_SMBUS_READ ?
					I2C_M_RD : 0);
		num = 1;
		break;
	case I2C_SMBUS_BYTE:
		if (read_write == I2C_SMBUS_READ) {
			/* Special case: only a read! */
			msg[0].flags = I2C_M_RD | flags;
			num = 1;
		}
		break;
	case I2C_SMBUS_BYTE_DATA:
		if (read_write == I2C_SMBUS_READ)
			msg[1].len = 1;
		else {
			msg[0].len = 2;
			msgbuf0[1] = data->byte;
		}
		break;
	case I2C_SMBUS_WORD_DATA:
		if (read_write == I2C_SMBUS_READ)
			msg[1].len = 2;
		else {
			msg[0].len = 3;
			msgbuf0[1] = data->word & 0xff;
			msgbuf0[2] = data->word >> 8;
		}
		break;
	case I2C_SMBUS_PROC_CALL:
		num = 2; /* Special case */
		read_write = I2C_SMBUS_READ;
		msg[0].len = 3;
		msg[1].len = 2;
		msgbuf0[1] = data->word & 0xff;
		msgbuf0[2] = data->word >> 8;
		break;
	case I2C_SMBUS_BLOCK_DATA:
		if (read_write == I2C_SMBUS_READ) {
			msg[1].flags |= I2C_M_RECV_LEN;
			msg[1].len = 1; /* block length will be added by
					   the underlying bus driver */
		} else {
			msg[0].len = data->block[0] + 2;
			if (msg[0].len > I2C_SMBUS_BLOCK_MAX + 2) {
				dev_err(&adapter->dev,
					"Invalid block write size %d\n",
					data->block[0]);
				return -EINVAL;
			}
			for (i = 1; i < msg[0].len; i++)
				msgbuf0[i] = data->block[i-1];
		}
		break;
	case I2C_SMBUS_BLOCK_PROC_CALL:
		num = 2; /* Another special case */
		read_write = I2C_SMBUS_READ;
		if (data->block[0] > I2C_SMBUS_BLOCK_MAX) {
			dev_err(&adapter->dev,
				"Invalid block write size %d\n",
				data->block[0]);
			return -EINVAL;
		}
		msg[0].len = data->block[0] + 2;
		for (i = 1; i < msg[0].len; i++)
			msgbuf0[i] = data->block[i-1];
		msg[1].flags |= I2C_M_RECV_LEN;
		msg[1].len = 1; /* block length will be added by
				   the underlying bus driver */
		break;
	case I2C_SMBUS_I2C_BLOCK_DATA:
		if (read_write == I2C_SMBUS_READ) {
			msg[1].len = data->block[0];
		} else {
			msg[0].len = data->block[0] + 1;
			if (msg[0].len > I2C_SMBUS_BLOCK_MAX + 1) {
				dev_err(&adapter->dev,
					"Invalid block write size %d\n",
					data->block[0]);
				return -EINVAL;
			}
			for (i = 1; i <= data->block[0]; i++)
				msgbuf0[i] = data->block[i];
		}
		break;
	default:
		dev_err(&adapter->dev, "Unsupported transaction %d\n", size);
		return -EOPNOTSUPP;
	}

	i = ((flags & I2C_CLIENT_PEC) && size != I2C_SMBUS_QUICK
				      && size != I2C_SMBUS_I2C_BLOCK_DATA);
	if (i) {
		/* Compute PEC if first message is a write */
		if (!(msg[0].flags & I2C_M_RD)) {
			if (num == 1) /* Write only */
				i2c_smbus_add_pec(&msg[0]);
			else /* Write followed by read */
				partial_pec = i2c_smbus_msg_pec(0, &msg[0]);
		}
		/* Ask for PEC if last message is a read */
		if (msg[num-1].flags & I2C_M_RD)
			msg[num-1].len++;
	}

	status = i2c_transfer(adapter, msg, num);
	if (status < 0)
		return status;

	/* Check PEC if last message is a read */
	if (i && (msg[num-1].flags & I2C_M_RD)) {
		status = i2c_smbus_check_pec(partial_pec, &msg[num-1]);
		if (status < 0)
			return status;
	}

	if (read_write == I2C_SMBUS_READ)
		switch (size) {
		case I2C_SMBUS_BYTE:
			data->byte = msgbuf0[0];
			break;
		case I2C_SMBUS_BYTE_DATA:
			data->byte = msgbuf1[0];
			break;
		case I2C_SMBUS_WORD_DATA:
		case I2C_SMBUS_PROC_CALL:
			data->word = msgbuf1[0] | (msgbuf1[1] << 8);
			break;
		case I2C_SMBUS_I2C_BLOCK_DATA:
			for (i = 0; i < data->block[0]; i++)
				data->block[i+1] = msgbuf1[i];
			break;
		case I2C_SMBUS_BLOCK_DATA:
		case I2C_SMBUS_BLOCK_PROC_CALL:
			for (i = 0; i < msgbuf1[0] + 1; i++)
				data->block[i] = msgbuf1[i];
			break;
		}
	return 0;
}

/**
 * i2c_smbus_xfer - execute SMBus protocol operations
 * @adapter: Handle to I2C bus
 * @addr: Address of SMBus slave on that bus
 * @flags: I2C_CLIENT_* flags (usually zero or I2C_CLIENT_PEC)
 * @read_write: I2C_SMBUS_READ or I2C_SMBUS_WRITE
 * @command: Byte interpreted by slave, for protocols which use such bytes
 * @protocol: SMBus protocol operation to execute, such as I2C_SMBUS_PROC_CALL
 * @data: Data to be read or written
 *
 * This executes an SMBus protocol operation, and returns a negative
 * errno code else zero on success.
 */
s32 i2c_smbus_xfer(struct i2c_adapter *adapter, u16 addr, unsigned short flags,
		   char read_write, u8 command, int protocol,
		   union i2c_smbus_data *data)
{
	unsigned long orig_jiffies;
	int try;
	s32 res;

	/* If enabled, the following two tracepoints are conditional on
	 * read_write and protocol.
	 */
	trace_smbus_write(adapter, addr, flags, read_write,
			  command, protocol, data);
	trace_smbus_read(adapter, addr, flags, read_write,
			 command, protocol);

	flags &= I2C_M_TEN | I2C_CLIENT_PEC | I2C_CLIENT_SCCB;

	if (adapter->algo->smbus_xfer) {
		i2c_lock_bus(adapter, I2C_LOCK_SEGMENT);

		/* Retry automatically on arbitration loss */
		orig_jiffies = jiffies;
		for (res = 0, try = 0; try <= adapter->retries; try++) {
			res = adapter->algo->smbus_xfer(adapter, addr, flags,
							read_write, command,
							protocol, data);
			if (res != -EAGAIN)
				break;
			if (time_after(jiffies,
				       orig_jiffies + adapter->timeout))
				break;
		}
		i2c_unlock_bus(adapter, I2C_LOCK_SEGMENT);

		if (res != -EOPNOTSUPP || !adapter->algo->master_xfer)
			goto trace;
		/*
		 * Fall back to i2c_smbus_xfer_emulated if the adapter doesn't
		 * implement native support for the SMBus operation.
		 */
	}

	res = i2c_smbus_xfer_emulated(adapter, addr, flags, read_write,
				      command, protocol, data);

trace:
	/* If enabled, the reply tracepoint is conditional on read_write. */
	trace_smbus_reply(adapter, addr, flags, read_write,
			  command, protocol, data);
	trace_smbus_result(adapter, addr, flags, read_write,
			   command, protocol, res);

	return res;
}
EXPORT_SYMBOL(i2c_smbus_xfer);

/**
 * i2c_smbus_read_i2c_block_data_or_emulated - read block or emulate
 * @client: Handle to slave device
 * @command: Byte interpreted by slave
 * @length: Size of data block; SMBus allows at most I2C_SMBUS_BLOCK_MAX bytes
 * @values: Byte array into which data will be read; big enough to hold
 *	the data returned by the slave.  SMBus allows at most
 *	I2C_SMBUS_BLOCK_MAX bytes.
 *
 * This executes the SMBus "block read" protocol if supported by the adapter.
 * If block read is not supported, it emulates it using either word or byte
 * read protocols depending on availability.
 *
 * The addresses of the I2C slave device that are accessed with this function
 * must be mapped to a linear region, so that a block read will have the same
 * effect as a byte read. Before using this function you must double-check
 * if the I2C slave does support exchanging a block transfer with a byte
 * transfer.
 */
s32 i2c_smbus_read_i2c_block_data_or_emulated(const struct i2c_client *client,
					      u8 command, u8 length, u8 *values)
{
	u8 i = 0;
	int status;

	if (length > I2C_SMBUS_BLOCK_MAX)
		length = I2C_SMBUS_BLOCK_MAX;

	if (i2c_check_functionality(client->adapter, I2C_FUNC_SMBUS_READ_I2C_BLOCK))
		return i2c_smbus_read_i2c_block_data(client, command, length, values);

	if (!i2c_check_functionality(client->adapter, I2C_FUNC_SMBUS_READ_BYTE_DATA))
		return -EOPNOTSUPP;

	if (i2c_check_functionality(client->adapter, I2C_FUNC_SMBUS_READ_WORD_DATA)) {
		while ((i + 2) <= length) {
			status = i2c_smbus_read_word_data(client, command + i);
			if (status < 0)
				return status;
			values[i] = status & 0xff;
			values[i + 1] = status >> 8;
			i += 2;
		}
	}

	while (i < length) {
		status = i2c_smbus_read_byte_data(client, command + i);
		if (status < 0)
			return status;
		values[i] = status;
		i++;
	}

	return i;
}
EXPORT_SYMBOL(i2c_smbus_read_i2c_block_data_or_emulated);

#if IS_ENABLED(CONFIG_I2C_SLAVE)
int i2c_slave_register(struct i2c_client *client, i2c_slave_cb_t slave_cb)
{
	int ret;

	if (!client || !slave_cb) {
		WARN(1, "insufficent data\n");
		return -EINVAL;
	}

	if (!(client->flags & I2C_CLIENT_SLAVE))
		dev_warn(&client->dev, "%s: client slave flag not set. You might see address collisions\n",
			 __func__);

	if (!(client->flags & I2C_CLIENT_TEN)) {
		/* Enforce stricter address checking */
		ret = i2c_check_7bit_addr_validity_strict(client->addr);
		if (ret) {
			dev_err(&client->dev, "%s: invalid address\n", __func__);
			return ret;
		}
	}

	if (!client->adapter->algo->reg_slave) {
		dev_err(&client->dev, "%s: not supported by adapter\n", __func__);
		return -EOPNOTSUPP;
	}

	client->slave_cb = slave_cb;

	i2c_lock_adapter(client->adapter);
	ret = client->adapter->algo->reg_slave(client);
	i2c_unlock_adapter(client->adapter);

	if (ret) {
		client->slave_cb = NULL;
		dev_err(&client->dev, "%s: adapter returned error %d\n", __func__, ret);
	}

	return ret;
}
EXPORT_SYMBOL_GPL(i2c_slave_register);

int i2c_slave_unregister(struct i2c_client *client)
{
	int ret;

	if (!client->adapter->algo->unreg_slave) {
		dev_err(&client->dev, "%s: not supported by adapter\n", __func__);
		return -EOPNOTSUPP;
	}

	i2c_lock_adapter(client->adapter);
	ret = client->adapter->algo->unreg_slave(client);
	i2c_unlock_adapter(client->adapter);

	if (ret == 0)
		client->slave_cb = NULL;
	else
		dev_err(&client->dev, "%s: adapter returned error %d\n", __func__, ret);

	return ret;
}
EXPORT_SYMBOL_GPL(i2c_slave_unregister);
#endif

MODULE_AUTHOR("Simon G. Vogl <simon@tk.uni-linz.ac.at>");
MODULE_DESCRIPTION("I2C-Bus main module");
MODULE_LICENSE("GPL");<|MERGE_RESOLUTION|>--- conflicted
+++ resolved
@@ -1681,10 +1681,7 @@
 static void of_i2c_register_devices(struct i2c_adapter *adap)
 {
 	struct device_node *bus, *node;
-<<<<<<< HEAD
-=======
 	struct i2c_client *client;
->>>>>>> d06e622d
 
 	/* Only register child devices if the adapter has a node pointer set */
 	if (!adap->dev.of_node)
