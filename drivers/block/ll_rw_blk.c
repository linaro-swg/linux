/*
 *  linux/drivers/block/ll_rw_blk.c
 *
 * Copyright (C) 1991, 1992 Linus Torvalds
 * Copyright (C) 1994,      Karl Keyte: Added support for disk statistics
 * Elevator latency, (C) 2000  Andrea Arcangeli <andrea@suse.de> SuSE
 * Queue request tables / lock, selectable elevator, Jens Axboe <axboe@suse.de>
 * kernel-doc documentation started by NeilBrown <neilb@cse.unsw.edu.au> -  July2000
 * bio rewrite, highmem i/o, etc, Jens Axboe <axboe@suse.de> - may 2001
 */

/*
 * This handles all read/write requests to block devices
 */
#include <linux/config.h>
#include <linux/kernel.h>
#include <linux/module.h>
#include <linux/backing-dev.h>
#include <linux/bio.h>
#include <linux/blkdev.h>
#include <linux/highmem.h>
#include <linux/mm.h>
#include <linux/kernel_stat.h>
#include <linux/string.h>
#include <linux/init.h>
#include <linux/bootmem.h>	/* for max_pfn/max_low_pfn */
#include <linux/completion.h>
#include <linux/slab.h>
#include <linux/swap.h>
#include <linux/writeback.h>
#include <linux/blkdev.h>

/*
 * for max sense size
 */
#include <scsi/scsi_cmnd.h>

static void blk_unplug_work(void *data);
static void blk_unplug_timeout(unsigned long data);
static void drive_stat_acct(struct request *rq, int nr_sectors, int new_io);

/*
 * For the allocated request tables
 */
static kmem_cache_t *request_cachep;

/*
 * For queue allocation
 */
static kmem_cache_t *requestq_cachep;

/*
 * For io context allocations
 */
static kmem_cache_t *iocontext_cachep;

static wait_queue_head_t congestion_wqh[2] = {
		__WAIT_QUEUE_HEAD_INITIALIZER(congestion_wqh[0]),
		__WAIT_QUEUE_HEAD_INITIALIZER(congestion_wqh[1])
	};

/*
 * Controlling structure to kblockd
 */
static struct workqueue_struct *kblockd_workqueue; 

unsigned long blk_max_low_pfn, blk_max_pfn;

EXPORT_SYMBOL(blk_max_low_pfn);
EXPORT_SYMBOL(blk_max_pfn);

/* Amount of time in which a process may batch requests */
#define BLK_BATCH_TIME	(HZ/50UL)

/* Number of requests a "batching" process may submit */
#define BLK_BATCH_REQ	32

/*
 * Return the threshold (number of used requests) at which the queue is
 * considered to be congested.  It include a little hysteresis to keep the
 * context switch rate down.
 */
static inline int queue_congestion_on_threshold(struct request_queue *q)
{
	return q->nr_congestion_on;
}

/*
 * The threshold at which a queue is considered to be uncongested
 */
static inline int queue_congestion_off_threshold(struct request_queue *q)
{
	return q->nr_congestion_off;
}

static void blk_queue_congestion_threshold(struct request_queue *q)
{
	int nr;

	nr = q->nr_requests - (q->nr_requests / 8) + 1;
	if (nr > q->nr_requests)
		nr = q->nr_requests;
	q->nr_congestion_on = nr;

	nr = q->nr_requests - (q->nr_requests / 8) - (q->nr_requests / 16) - 1;
	if (nr < 1)
		nr = 1;
	q->nr_congestion_off = nr;
}

/*
 * A queue has just exitted congestion.  Note this in the global counter of
 * congested queues, and wake up anyone who was waiting for requests to be
 * put back.
 */
static void clear_queue_congested(request_queue_t *q, int rw)
{
	enum bdi_state bit;
	wait_queue_head_t *wqh = &congestion_wqh[rw];

	bit = (rw == WRITE) ? BDI_write_congested : BDI_read_congested;
	clear_bit(bit, &q->backing_dev_info.state);
	smp_mb__after_clear_bit();
	if (waitqueue_active(wqh))
		wake_up(wqh);
}

/*
 * A queue has just entered congestion.  Flag that in the queue's VM-visible
 * state flags and increment the global gounter of congested queues.
 */
static void set_queue_congested(request_queue_t *q, int rw)
{
	enum bdi_state bit;

	bit = (rw == WRITE) ? BDI_write_congested : BDI_read_congested;
	set_bit(bit, &q->backing_dev_info.state);
}

/**
 * blk_get_backing_dev_info - get the address of a queue's backing_dev_info
 * @bdev:	device
 *
 * Locates the passed device's request queue and returns the address of its
 * backing_dev_info
 *
 * Will return NULL if the request queue cannot be located.
 */
struct backing_dev_info *blk_get_backing_dev_info(struct block_device *bdev)
{
	struct backing_dev_info *ret = NULL;
	request_queue_t *q = bdev_get_queue(bdev);

	if (q)
		ret = &q->backing_dev_info;
	return ret;
}

EXPORT_SYMBOL(blk_get_backing_dev_info);

void blk_queue_activity_fn(request_queue_t *q, activity_fn *fn, void *data)
{
	q->activity_fn = fn;
	q->activity_data = data;
}

EXPORT_SYMBOL(blk_queue_activity_fn);

/**
 * blk_queue_prep_rq - set a prepare_request function for queue
 * @q:		queue
 * @pfn:	prepare_request function
 *
 * It's possible for a queue to register a prepare_request callback which
 * is invoked before the request is handed to the request_fn. The goal of
 * the function is to prepare a request for I/O, it can be used to build a
 * cdb from the request data for instance.
 *
 */
void blk_queue_prep_rq(request_queue_t *q, prep_rq_fn *pfn)
{
	q->prep_rq_fn = pfn;
}

EXPORT_SYMBOL(blk_queue_prep_rq);

/**
 * blk_queue_merge_bvec - set a merge_bvec function for queue
 * @q:		queue
 * @mbfn:	merge_bvec_fn
 *
 * Usually queues have static limitations on the max sectors or segments that
 * we can put in a request. Stacking drivers may have some settings that
 * are dynamic, and thus we have to query the queue whether it is ok to
 * add a new bio_vec to a bio at a given offset or not. If the block device
 * has such limitations, it needs to register a merge_bvec_fn to control
 * the size of bio's sent to it. Note that a block device *must* allow a
 * single page to be added to an empty bio. The block device driver may want
 * to use the bio_split() function to deal with these bio's. By default
 * no merge_bvec_fn is defined for a queue, and only the fixed limits are
 * honored.
 */
void blk_queue_merge_bvec(request_queue_t *q, merge_bvec_fn *mbfn)
{
	q->merge_bvec_fn = mbfn;
}

EXPORT_SYMBOL(blk_queue_merge_bvec);

/**
 * blk_queue_make_request - define an alternate make_request function for a device
 * @q:  the request queue for the device to be affected
 * @mfn: the alternate make_request function
 *
 * Description:
 *    The normal way for &struct bios to be passed to a device
 *    driver is for them to be collected into requests on a request
 *    queue, and then to allow the device driver to select requests
 *    off that queue when it is ready.  This works well for many block
 *    devices. However some block devices (typically virtual devices
 *    such as md or lvm) do not benefit from the processing on the
 *    request queue, and are served best by having the requests passed
 *    directly to them.  This can be achieved by providing a function
 *    to blk_queue_make_request().
 *
 * Caveat:
 *    The driver that does this *must* be able to deal appropriately
 *    with buffers in "highmemory". This can be accomplished by either calling
 *    __bio_kmap_atomic() to get a temporary kernel mapping, or by calling
 *    blk_queue_bounce() to create a buffer in normal memory.
 **/
void blk_queue_make_request(request_queue_t * q, make_request_fn * mfn)
{
	/*
	 * set defaults
	 */
	q->nr_requests = BLKDEV_MAX_RQ;
	q->max_phys_segments = MAX_PHYS_SEGMENTS;
	q->max_hw_segments = MAX_HW_SEGMENTS;
	q->make_request_fn = mfn;
	q->backing_dev_info.ra_pages = (VM_MAX_READAHEAD * 1024) / PAGE_CACHE_SIZE;
	q->backing_dev_info.state = 0;
	q->backing_dev_info.capabilities = BDI_CAP_MAP_COPY;
	blk_queue_max_sectors(q, MAX_SECTORS);
	blk_queue_hardsect_size(q, 512);
	blk_queue_dma_alignment(q, 511);
	blk_queue_congestion_threshold(q);
	q->nr_batching = BLK_BATCH_REQ;

	q->unplug_thresh = 4;		/* hmm */
	q->unplug_delay = (3 * HZ) / 1000;	/* 3 milliseconds */
	if (q->unplug_delay == 0)
		q->unplug_delay = 1;

	INIT_WORK(&q->unplug_work, blk_unplug_work, q);

	q->unplug_timer.function = blk_unplug_timeout;
	q->unplug_timer.data = (unsigned long)q;

	/*
	 * by default assume old behaviour and bounce for any highmem page
	 */
	blk_queue_bounce_limit(q, BLK_BOUNCE_HIGH);

	blk_queue_activity_fn(q, NULL, NULL);

	INIT_LIST_HEAD(&q->drain_list);
}

EXPORT_SYMBOL(blk_queue_make_request);

static inline void rq_init(request_queue_t *q, struct request *rq)
{
	INIT_LIST_HEAD(&rq->queuelist);

	rq->errors = 0;
	rq->rq_status = RQ_ACTIVE;
	rq->bio = rq->biotail = NULL;
	rq->ioprio = 0;
	rq->buffer = NULL;
	rq->ref_count = 1;
	rq->q = q;
	rq->waiting = NULL;
	rq->special = NULL;
	rq->data_len = 0;
	rq->data = NULL;
	rq->nr_phys_segments = 0;
	rq->sense = NULL;
	rq->end_io = NULL;
	rq->end_io_data = NULL;
}

/**
 * blk_queue_ordered - does this queue support ordered writes
 * @q:     the request queue
 * @flag:  see below
 *
 * Description:
 *   For journalled file systems, doing ordered writes on a commit
 *   block instead of explicitly doing wait_on_buffer (which is bad
 *   for performance) can be a big win. Block drivers supporting this
 *   feature should call this function and indicate so.
 *
 **/
void blk_queue_ordered(request_queue_t *q, int flag)
{
	switch (flag) {
		case QUEUE_ORDERED_NONE:
			if (q->flush_rq)
				kmem_cache_free(request_cachep, q->flush_rq);
			q->flush_rq = NULL;
			q->ordered = flag;
			break;
		case QUEUE_ORDERED_TAG:
			q->ordered = flag;
			break;
		case QUEUE_ORDERED_FLUSH:
			q->ordered = flag;
			if (!q->flush_rq)
				q->flush_rq = kmem_cache_alloc(request_cachep,
								GFP_KERNEL);
			break;
		default:
			printk("blk_queue_ordered: bad value %d\n", flag);
			break;
	}
}

EXPORT_SYMBOL(blk_queue_ordered);

/**
 * blk_queue_issue_flush_fn - set function for issuing a flush
 * @q:     the request queue
 * @iff:   the function to be called issuing the flush
 *
 * Description:
 *   If a driver supports issuing a flush command, the support is notified
 *   to the block layer by defining it through this call.
 *
 **/
void blk_queue_issue_flush_fn(request_queue_t *q, issue_flush_fn *iff)
{
	q->issue_flush_fn = iff;
}

EXPORT_SYMBOL(blk_queue_issue_flush_fn);

/*
 * Cache flushing for ordered writes handling
 */
static void blk_pre_flush_end_io(struct request *flush_rq)
{
	struct request *rq = flush_rq->end_io_data;
	request_queue_t *q = rq->q;

	rq->flags |= REQ_BAR_PREFLUSH;

	if (!flush_rq->errors)
		elv_requeue_request(q, rq);
	else {
		q->end_flush_fn(q, flush_rq);
		clear_bit(QUEUE_FLAG_FLUSH, &q->queue_flags);
		q->request_fn(q);
	}
}

static void blk_post_flush_end_io(struct request *flush_rq)
{
	struct request *rq = flush_rq->end_io_data;
	request_queue_t *q = rq->q;

	rq->flags |= REQ_BAR_POSTFLUSH;

	q->end_flush_fn(q, flush_rq);
	clear_bit(QUEUE_FLAG_FLUSH, &q->queue_flags);
	q->request_fn(q);
}

struct request *blk_start_pre_flush(request_queue_t *q, struct request *rq)
{
	struct request *flush_rq = q->flush_rq;

	BUG_ON(!blk_barrier_rq(rq));

	if (test_and_set_bit(QUEUE_FLAG_FLUSH, &q->queue_flags))
		return NULL;

	rq_init(q, flush_rq);
	flush_rq->elevator_private = NULL;
	flush_rq->flags = REQ_BAR_FLUSH;
	flush_rq->rq_disk = rq->rq_disk;
	flush_rq->rl = NULL;

	/*
	 * prepare_flush returns 0 if no flush is needed, just mark both
	 * pre and post flush as done in that case
	 */
	if (!q->prepare_flush_fn(q, flush_rq)) {
		rq->flags |= REQ_BAR_PREFLUSH | REQ_BAR_POSTFLUSH;
		clear_bit(QUEUE_FLAG_FLUSH, &q->queue_flags);
		return rq;
	}

	/*
	 * some drivers dequeue requests right away, some only after io
	 * completion. make sure the request is dequeued.
	 */
	if (!list_empty(&rq->queuelist))
		blkdev_dequeue_request(rq);

	elv_deactivate_request(q, rq);

	flush_rq->end_io_data = rq;
	flush_rq->end_io = blk_pre_flush_end_io;

	__elv_add_request(q, flush_rq, ELEVATOR_INSERT_FRONT, 0);
	return flush_rq;
}

static void blk_start_post_flush(request_queue_t *q, struct request *rq)
{
	struct request *flush_rq = q->flush_rq;

	BUG_ON(!blk_barrier_rq(rq));

	rq_init(q, flush_rq);
	flush_rq->elevator_private = NULL;
	flush_rq->flags = REQ_BAR_FLUSH;
	flush_rq->rq_disk = rq->rq_disk;
	flush_rq->rl = NULL;

	if (q->prepare_flush_fn(q, flush_rq)) {
		flush_rq->end_io_data = rq;
		flush_rq->end_io = blk_post_flush_end_io;

		__elv_add_request(q, flush_rq, ELEVATOR_INSERT_FRONT, 0);
		q->request_fn(q);
	}
}

static inline int blk_check_end_barrier(request_queue_t *q, struct request *rq,
					int sectors)
{
	if (sectors > rq->nr_sectors)
		sectors = rq->nr_sectors;

	rq->nr_sectors -= sectors;
	return rq->nr_sectors;
}

static int __blk_complete_barrier_rq(request_queue_t *q, struct request *rq,
				     int sectors, int queue_locked)
{
	if (q->ordered != QUEUE_ORDERED_FLUSH)
		return 0;
	if (!blk_fs_request(rq) || !blk_barrier_rq(rq))
		return 0;
	if (blk_barrier_postflush(rq))
		return 0;

	if (!blk_check_end_barrier(q, rq, sectors)) {
		unsigned long flags = 0;

		if (!queue_locked)
			spin_lock_irqsave(q->queue_lock, flags);

		blk_start_post_flush(q, rq);

		if (!queue_locked)
			spin_unlock_irqrestore(q->queue_lock, flags);
	}

	return 1;
}

/**
 * blk_complete_barrier_rq - complete possible barrier request
 * @q:  the request queue for the device
 * @rq:  the request
 * @sectors:  number of sectors to complete
 *
 * Description:
 *   Used in driver end_io handling to determine whether to postpone
 *   completion of a barrier request until a post flush has been done. This
 *   is the unlocked variant, used if the caller doesn't already hold the
 *   queue lock.
 **/
int blk_complete_barrier_rq(request_queue_t *q, struct request *rq, int sectors)
{
	return __blk_complete_barrier_rq(q, rq, sectors, 0);
}
EXPORT_SYMBOL(blk_complete_barrier_rq);

/**
 * blk_complete_barrier_rq_locked - complete possible barrier request
 * @q:  the request queue for the device
 * @rq:  the request
 * @sectors:  number of sectors to complete
 *
 * Description:
 *   See blk_complete_barrier_rq(). This variant must be used if the caller
 *   holds the queue lock.
 **/
int blk_complete_barrier_rq_locked(request_queue_t *q, struct request *rq,
				   int sectors)
{
	return __blk_complete_barrier_rq(q, rq, sectors, 1);
}
EXPORT_SYMBOL(blk_complete_barrier_rq_locked);

/**
 * blk_queue_bounce_limit - set bounce buffer limit for queue
 * @q:  the request queue for the device
 * @dma_addr:   bus address limit
 *
 * Description:
 *    Different hardware can have different requirements as to what pages
 *    it can do I/O directly to. A low level driver can call
 *    blk_queue_bounce_limit to have lower memory pages allocated as bounce
 *    buffers for doing I/O to pages residing above @page. By default
 *    the block layer sets this to the highest numbered "low" memory page.
 **/
void blk_queue_bounce_limit(request_queue_t *q, u64 dma_addr)
{
	unsigned long bounce_pfn = dma_addr >> PAGE_SHIFT;

	/*
	 * set appropriate bounce gfp mask -- unfortunately we don't have a
	 * full 4GB zone, so we have to resort to low memory for any bounces.
	 * ISA has its own < 16MB zone.
	 */
	if (bounce_pfn < blk_max_low_pfn) {
		BUG_ON(dma_addr < BLK_BOUNCE_ISA);
		init_emergency_isa_pool();
		q->bounce_gfp = GFP_NOIO | GFP_DMA;
	} else
		q->bounce_gfp = GFP_NOIO;

	q->bounce_pfn = bounce_pfn;
}

EXPORT_SYMBOL(blk_queue_bounce_limit);

/**
 * blk_queue_max_sectors - set max sectors for a request for this queue
 * @q:  the request queue for the device
 * @max_sectors:  max sectors in the usual 512b unit
 *
 * Description:
 *    Enables a low level driver to set an upper limit on the size of
 *    received requests.
 **/
void blk_queue_max_sectors(request_queue_t *q, unsigned short max_sectors)
{
	if ((max_sectors << 9) < PAGE_CACHE_SIZE) {
		max_sectors = 1 << (PAGE_CACHE_SHIFT - 9);
		printk("%s: set to minimum %d\n", __FUNCTION__, max_sectors);
	}

	q->max_sectors = q->max_hw_sectors = max_sectors;
}

EXPORT_SYMBOL(blk_queue_max_sectors);

/**
 * blk_queue_max_phys_segments - set max phys segments for a request for this queue
 * @q:  the request queue for the device
 * @max_segments:  max number of segments
 *
 * Description:
 *    Enables a low level driver to set an upper limit on the number of
 *    physical data segments in a request.  This would be the largest sized
 *    scatter list the driver could handle.
 **/
void blk_queue_max_phys_segments(request_queue_t *q, unsigned short max_segments)
{
	if (!max_segments) {
		max_segments = 1;
		printk("%s: set to minimum %d\n", __FUNCTION__, max_segments);
	}

	q->max_phys_segments = max_segments;
}

EXPORT_SYMBOL(blk_queue_max_phys_segments);

/**
 * blk_queue_max_hw_segments - set max hw segments for a request for this queue
 * @q:  the request queue for the device
 * @max_segments:  max number of segments
 *
 * Description:
 *    Enables a low level driver to set an upper limit on the number of
 *    hw data segments in a request.  This would be the largest number of
 *    address/length pairs the host adapter can actually give as once
 *    to the device.
 **/
void blk_queue_max_hw_segments(request_queue_t *q, unsigned short max_segments)
{
	if (!max_segments) {
		max_segments = 1;
		printk("%s: set to minimum %d\n", __FUNCTION__, max_segments);
	}

	q->max_hw_segments = max_segments;
}

EXPORT_SYMBOL(blk_queue_max_hw_segments);

/**
 * blk_queue_max_segment_size - set max segment size for blk_rq_map_sg
 * @q:  the request queue for the device
 * @max_size:  max size of segment in bytes
 *
 * Description:
 *    Enables a low level driver to set an upper limit on the size of a
 *    coalesced segment
 **/
void blk_queue_max_segment_size(request_queue_t *q, unsigned int max_size)
{
	if (max_size < PAGE_CACHE_SIZE) {
		max_size = PAGE_CACHE_SIZE;
		printk("%s: set to minimum %d\n", __FUNCTION__, max_size);
	}

	q->max_segment_size = max_size;
}

EXPORT_SYMBOL(blk_queue_max_segment_size);

/**
 * blk_queue_hardsect_size - set hardware sector size for the queue
 * @q:  the request queue for the device
 * @size:  the hardware sector size, in bytes
 *
 * Description:
 *   This should typically be set to the lowest possible sector size
 *   that the hardware can operate on (possible without reverting to
 *   even internal read-modify-write operations). Usually the default
 *   of 512 covers most hardware.
 **/
void blk_queue_hardsect_size(request_queue_t *q, unsigned short size)
{
	q->hardsect_size = size;
}

EXPORT_SYMBOL(blk_queue_hardsect_size);

/*
 * Returns the minimum that is _not_ zero, unless both are zero.
 */
#define min_not_zero(l, r) (l == 0) ? r : ((r == 0) ? l : min(l, r))

/**
 * blk_queue_stack_limits - inherit underlying queue limits for stacked drivers
 * @t:	the stacking driver (top)
 * @b:  the underlying device (bottom)
 **/
void blk_queue_stack_limits(request_queue_t *t, request_queue_t *b)
{
	/* zero is "infinity" */
	t->max_sectors = t->max_hw_sectors =
		min_not_zero(t->max_sectors,b->max_sectors);

	t->max_phys_segments = min(t->max_phys_segments,b->max_phys_segments);
	t->max_hw_segments = min(t->max_hw_segments,b->max_hw_segments);
	t->max_segment_size = min(t->max_segment_size,b->max_segment_size);
	t->hardsect_size = max(t->hardsect_size,b->hardsect_size);
}

EXPORT_SYMBOL(blk_queue_stack_limits);

/**
 * blk_queue_segment_boundary - set boundary rules for segment merging
 * @q:  the request queue for the device
 * @mask:  the memory boundary mask
 **/
void blk_queue_segment_boundary(request_queue_t *q, unsigned long mask)
{
	if (mask < PAGE_CACHE_SIZE - 1) {
		mask = PAGE_CACHE_SIZE - 1;
		printk("%s: set to minimum %lx\n", __FUNCTION__, mask);
	}

	q->seg_boundary_mask = mask;
}

EXPORT_SYMBOL(blk_queue_segment_boundary);

/**
 * blk_queue_dma_alignment - set dma length and memory alignment
 * @q:     the request queue for the device
 * @mask:  alignment mask
 *
 * description:
 *    set required memory and length aligment for direct dma transactions.
 *    this is used when buiding direct io requests for the queue.
 *
 **/
void blk_queue_dma_alignment(request_queue_t *q, int mask)
{
	q->dma_alignment = mask;
}

EXPORT_SYMBOL(blk_queue_dma_alignment);

/**
 * blk_queue_find_tag - find a request by its tag and queue
 *
 * @q:	 The request queue for the device
 * @tag: The tag of the request
 *
 * Notes:
 *    Should be used when a device returns a tag and you want to match
 *    it with a request.
 *
 *    no locks need be held.
 **/
struct request *blk_queue_find_tag(request_queue_t *q, int tag)
{
	struct blk_queue_tag *bqt = q->queue_tags;

	if (unlikely(bqt == NULL || tag >= bqt->real_max_depth))
		return NULL;

	return bqt->tag_index[tag];
}

EXPORT_SYMBOL(blk_queue_find_tag);

/**
 * __blk_queue_free_tags - release tag maintenance info
 * @q:  the request queue for the device
 *
 *  Notes:
 *    blk_cleanup_queue() will take care of calling this function, if tagging
 *    has been used. So there's no need to call this directly.
 **/
static void __blk_queue_free_tags(request_queue_t *q)
{
	struct blk_queue_tag *bqt = q->queue_tags;

	if (!bqt)
		return;

	if (atomic_dec_and_test(&bqt->refcnt)) {
		BUG_ON(bqt->busy);
		BUG_ON(!list_empty(&bqt->busy_list));

		kfree(bqt->tag_index);
		bqt->tag_index = NULL;

		kfree(bqt->tag_map);
		bqt->tag_map = NULL;

		kfree(bqt);
	}

	q->queue_tags = NULL;
	q->queue_flags &= ~(1 << QUEUE_FLAG_QUEUED);
}

/**
 * blk_queue_free_tags - release tag maintenance info
 * @q:  the request queue for the device
 *
 *  Notes:
 *	This is used to disabled tagged queuing to a device, yet leave
 *	queue in function.
 **/
void blk_queue_free_tags(request_queue_t *q)
{
	clear_bit(QUEUE_FLAG_QUEUED, &q->queue_flags);
}

EXPORT_SYMBOL(blk_queue_free_tags);

static int
init_tag_map(request_queue_t *q, struct blk_queue_tag *tags, int depth)
{
	struct request **tag_index;
	unsigned long *tag_map;
	int nr_ulongs;

	if (depth > q->nr_requests * 2) {
		depth = q->nr_requests * 2;
		printk(KERN_ERR "%s: adjusted depth to %d\n",
				__FUNCTION__, depth);
	}

	tag_index = kmalloc(depth * sizeof(struct request *), GFP_ATOMIC);
	if (!tag_index)
		goto fail;

	nr_ulongs = ALIGN(depth, BITS_PER_LONG) / BITS_PER_LONG;
	tag_map = kmalloc(nr_ulongs * sizeof(unsigned long), GFP_ATOMIC);
	if (!tag_map)
		goto fail;

	memset(tag_index, 0, depth * sizeof(struct request *));
	memset(tag_map, 0, nr_ulongs * sizeof(unsigned long));
	tags->real_max_depth = depth;
	tags->max_depth = depth;
	tags->tag_index = tag_index;
	tags->tag_map = tag_map;

	return 0;
fail:
	kfree(tag_index);
	return -ENOMEM;
}

/**
 * blk_queue_init_tags - initialize the queue tag info
 * @q:  the request queue for the device
 * @depth:  the maximum queue depth supported
 * @tags: the tag to use
 **/
int blk_queue_init_tags(request_queue_t *q, int depth,
			struct blk_queue_tag *tags)
{
	int rc;

	BUG_ON(tags && q->queue_tags && tags != q->queue_tags);

	if (!tags && !q->queue_tags) {
		tags = kmalloc(sizeof(struct blk_queue_tag), GFP_ATOMIC);
		if (!tags)
			goto fail;

		if (init_tag_map(q, tags, depth))
			goto fail;

		INIT_LIST_HEAD(&tags->busy_list);
		tags->busy = 0;
		atomic_set(&tags->refcnt, 1);
	} else if (q->queue_tags) {
		if ((rc = blk_queue_resize_tags(q, depth)))
			return rc;
		set_bit(QUEUE_FLAG_QUEUED, &q->queue_flags);
		return 0;
	} else
		atomic_inc(&tags->refcnt);

	/*
	 * assign it, all done
	 */
	q->queue_tags = tags;
	q->queue_flags |= (1 << QUEUE_FLAG_QUEUED);
	return 0;
fail:
	kfree(tags);
	return -ENOMEM;
}

EXPORT_SYMBOL(blk_queue_init_tags);

/**
 * blk_queue_resize_tags - change the queueing depth
 * @q:  the request queue for the device
 * @new_depth: the new max command queueing depth
 *
 *  Notes:
 *    Must be called with the queue lock held.
 **/
int blk_queue_resize_tags(request_queue_t *q, int new_depth)
{
	struct blk_queue_tag *bqt = q->queue_tags;
	struct request **tag_index;
	unsigned long *tag_map;
	int max_depth, nr_ulongs;

	if (!bqt)
		return -ENXIO;

	/*
	 * if we already have large enough real_max_depth.  just
	 * adjust max_depth.  *NOTE* as requests with tag value
	 * between new_depth and real_max_depth can be in-flight, tag
	 * map can not be shrunk blindly here.
	 */
	if (new_depth <= bqt->real_max_depth) {
		bqt->max_depth = new_depth;
		return 0;
	}

	/*
	 * save the old state info, so we can copy it back
	 */
	tag_index = bqt->tag_index;
	tag_map = bqt->tag_map;
	max_depth = bqt->real_max_depth;

	if (init_tag_map(q, bqt, new_depth))
		return -ENOMEM;

	memcpy(bqt->tag_index, tag_index, max_depth * sizeof(struct request *));
	nr_ulongs = ALIGN(max_depth, BITS_PER_LONG) / BITS_PER_LONG;
	memcpy(bqt->tag_map, tag_map, nr_ulongs * sizeof(unsigned long));

	kfree(tag_index);
	kfree(tag_map);
	return 0;
}

EXPORT_SYMBOL(blk_queue_resize_tags);

/**
 * blk_queue_end_tag - end tag operations for a request
 * @q:  the request queue for the device
 * @rq: the request that has completed
 *
 *  Description:
 *    Typically called when end_that_request_first() returns 0, meaning
 *    all transfers have been done for a request. It's important to call
 *    this function before end_that_request_last(), as that will put the
 *    request back on the free list thus corrupting the internal tag list.
 *
 *  Notes:
 *   queue lock must be held.
 **/
void blk_queue_end_tag(request_queue_t *q, struct request *rq)
{
	struct blk_queue_tag *bqt = q->queue_tags;
	int tag = rq->tag;

	BUG_ON(tag == -1);

	if (unlikely(tag >= bqt->real_max_depth))
		/*
		 * This can happen after tag depth has been reduced.
		 * FIXME: how about a warning or info message here?
		 */
		return;

	if (unlikely(!__test_and_clear_bit(tag, bqt->tag_map))) {
		printk(KERN_ERR "%s: attempt to clear non-busy tag (%d)\n",
		       __FUNCTION__, tag);
		return;
	}

	list_del_init(&rq->queuelist);
	rq->flags &= ~REQ_QUEUED;
	rq->tag = -1;

	if (unlikely(bqt->tag_index[tag] == NULL))
		printk(KERN_ERR "%s: tag %d is missing\n",
		       __FUNCTION__, tag);

	bqt->tag_index[tag] = NULL;
	bqt->busy--;
}

EXPORT_SYMBOL(blk_queue_end_tag);

/**
 * blk_queue_start_tag - find a free tag and assign it
 * @q:  the request queue for the device
 * @rq:  the block request that needs tagging
 *
 *  Description:
 *    This can either be used as a stand-alone helper, or possibly be
 *    assigned as the queue &prep_rq_fn (in which case &struct request
 *    automagically gets a tag assigned). Note that this function
 *    assumes that any type of request can be queued! if this is not
 *    true for your device, you must check the request type before
 *    calling this function.  The request will also be removed from
 *    the request queue, so it's the drivers responsibility to readd
 *    it if it should need to be restarted for some reason.
 *
 *  Notes:
 *   queue lock must be held.
 **/
int blk_queue_start_tag(request_queue_t *q, struct request *rq)
{
	struct blk_queue_tag *bqt = q->queue_tags;
	int tag;

	if (unlikely((rq->flags & REQ_QUEUED))) {
		printk(KERN_ERR 
		       "%s: request %p for device [%s] already tagged %d",
		       __FUNCTION__, rq,
		       rq->rq_disk ? rq->rq_disk->disk_name : "?", rq->tag);
		BUG();
	}

	tag = find_first_zero_bit(bqt->tag_map, bqt->max_depth);
	if (tag >= bqt->max_depth)
		return 1;

	__set_bit(tag, bqt->tag_map);

	rq->flags |= REQ_QUEUED;
	rq->tag = tag;
	bqt->tag_index[tag] = rq;
	blkdev_dequeue_request(rq);
	list_add(&rq->queuelist, &bqt->busy_list);
	bqt->busy++;
	return 0;
}

EXPORT_SYMBOL(blk_queue_start_tag);

/**
 * blk_queue_invalidate_tags - invalidate all pending tags
 * @q:  the request queue for the device
 *
 *  Description:
 *   Hardware conditions may dictate a need to stop all pending requests.
 *   In this case, we will safely clear the block side of the tag queue and
 *   readd all requests to the request queue in the right order.
 *
 *  Notes:
 *   queue lock must be held.
 **/
void blk_queue_invalidate_tags(request_queue_t *q)
{
	struct blk_queue_tag *bqt = q->queue_tags;
	struct list_head *tmp, *n;
	struct request *rq;

	list_for_each_safe(tmp, n, &bqt->busy_list) {
		rq = list_entry_rq(tmp);

		if (rq->tag == -1) {
			printk(KERN_ERR
			       "%s: bad tag found on list\n", __FUNCTION__);
			list_del_init(&rq->queuelist);
			rq->flags &= ~REQ_QUEUED;
		} else
			blk_queue_end_tag(q, rq);

		rq->flags &= ~REQ_STARTED;
		__elv_add_request(q, rq, ELEVATOR_INSERT_BACK, 0);
	}
}

EXPORT_SYMBOL(blk_queue_invalidate_tags);

static char *rq_flags[] = {
	"REQ_RW",
	"REQ_FAILFAST",
	"REQ_SOFTBARRIER",
	"REQ_HARDBARRIER",
	"REQ_CMD",
	"REQ_NOMERGE",
	"REQ_STARTED",
	"REQ_DONTPREP",
	"REQ_QUEUED",
	"REQ_PC",
	"REQ_BLOCK_PC",
	"REQ_SENSE",
	"REQ_FAILED",
	"REQ_QUIET",
	"REQ_SPECIAL",
	"REQ_DRIVE_CMD",
	"REQ_DRIVE_TASK",
	"REQ_DRIVE_TASKFILE",
	"REQ_PREEMPT",
	"REQ_PM_SUSPEND",
	"REQ_PM_RESUME",
	"REQ_PM_SHUTDOWN",
};

void blk_dump_rq_flags(struct request *rq, char *msg)
{
	int bit;

	printk("%s: dev %s: flags = ", msg,
		rq->rq_disk ? rq->rq_disk->disk_name : "?");
	bit = 0;
	do {
		if (rq->flags & (1 << bit))
			printk("%s ", rq_flags[bit]);
		bit++;
	} while (bit < __REQ_NR_BITS);

	printk("\nsector %llu, nr/cnr %lu/%u\n", (unsigned long long)rq->sector,
						       rq->nr_sectors,
						       rq->current_nr_sectors);
	printk("bio %p, biotail %p, buffer %p, data %p, len %u\n", rq->bio, rq->biotail, rq->buffer, rq->data, rq->data_len);

	if (rq->flags & (REQ_BLOCK_PC | REQ_PC)) {
		printk("cdb: ");
		for (bit = 0; bit < sizeof(rq->cmd); bit++)
			printk("%02x ", rq->cmd[bit]);
		printk("\n");
	}
}

EXPORT_SYMBOL(blk_dump_rq_flags);

void blk_recount_segments(request_queue_t *q, struct bio *bio)
{
	struct bio_vec *bv, *bvprv = NULL;
	int i, nr_phys_segs, nr_hw_segs, seg_size, hw_seg_size, cluster;
	int high, highprv = 1;

	if (unlikely(!bio->bi_io_vec))
		return;

	cluster = q->queue_flags & (1 << QUEUE_FLAG_CLUSTER);
	hw_seg_size = seg_size = nr_phys_segs = nr_hw_segs = 0;
	bio_for_each_segment(bv, bio, i) {
		/*
		 * the trick here is making sure that a high page is never
		 * considered part of another segment, since that might
		 * change with the bounce page.
		 */
		high = page_to_pfn(bv->bv_page) >= q->bounce_pfn;
		if (high || highprv)
			goto new_hw_segment;
		if (cluster) {
			if (seg_size + bv->bv_len > q->max_segment_size)
				goto new_segment;
			if (!BIOVEC_PHYS_MERGEABLE(bvprv, bv))
				goto new_segment;
			if (!BIOVEC_SEG_BOUNDARY(q, bvprv, bv))
				goto new_segment;
			if (BIOVEC_VIRT_OVERSIZE(hw_seg_size + bv->bv_len))
				goto new_hw_segment;

			seg_size += bv->bv_len;
			hw_seg_size += bv->bv_len;
			bvprv = bv;
			continue;
		}
new_segment:
		if (BIOVEC_VIRT_MERGEABLE(bvprv, bv) &&
		    !BIOVEC_VIRT_OVERSIZE(hw_seg_size + bv->bv_len)) {
			hw_seg_size += bv->bv_len;
		} else {
new_hw_segment:
			if (hw_seg_size > bio->bi_hw_front_size)
				bio->bi_hw_front_size = hw_seg_size;
			hw_seg_size = BIOVEC_VIRT_START_SIZE(bv) + bv->bv_len;
			nr_hw_segs++;
		}

		nr_phys_segs++;
		bvprv = bv;
		seg_size = bv->bv_len;
		highprv = high;
	}
	if (hw_seg_size > bio->bi_hw_back_size)
		bio->bi_hw_back_size = hw_seg_size;
	if (nr_hw_segs == 1 && hw_seg_size > bio->bi_hw_front_size)
		bio->bi_hw_front_size = hw_seg_size;
	bio->bi_phys_segments = nr_phys_segs;
	bio->bi_hw_segments = nr_hw_segs;
	bio->bi_flags |= (1 << BIO_SEG_VALID);
}


static int blk_phys_contig_segment(request_queue_t *q, struct bio *bio,
				   struct bio *nxt)
{
	if (!(q->queue_flags & (1 << QUEUE_FLAG_CLUSTER)))
		return 0;

	if (!BIOVEC_PHYS_MERGEABLE(__BVEC_END(bio), __BVEC_START(nxt)))
		return 0;
	if (bio->bi_size + nxt->bi_size > q->max_segment_size)
		return 0;

	/*
	 * bio and nxt are contigous in memory, check if the queue allows
	 * these two to be merged into one
	 */
	if (BIO_SEG_BOUNDARY(q, bio, nxt))
		return 1;

	return 0;
}

static int blk_hw_contig_segment(request_queue_t *q, struct bio *bio,
				 struct bio *nxt)
{
	if (unlikely(!bio_flagged(bio, BIO_SEG_VALID)))
		blk_recount_segments(q, bio);
	if (unlikely(!bio_flagged(nxt, BIO_SEG_VALID)))
		blk_recount_segments(q, nxt);
	if (!BIOVEC_VIRT_MERGEABLE(__BVEC_END(bio), __BVEC_START(nxt)) ||
	    BIOVEC_VIRT_OVERSIZE(bio->bi_hw_front_size + bio->bi_hw_back_size))
		return 0;
	if (bio->bi_size + nxt->bi_size > q->max_segment_size)
		return 0;

	return 1;
}

/*
 * map a request to scatterlist, return number of sg entries setup. Caller
 * must make sure sg can hold rq->nr_phys_segments entries
 */
int blk_rq_map_sg(request_queue_t *q, struct request *rq, struct scatterlist *sg)
{
	struct bio_vec *bvec, *bvprv;
	struct bio *bio;
	int nsegs, i, cluster;

	nsegs = 0;
	cluster = q->queue_flags & (1 << QUEUE_FLAG_CLUSTER);

	/*
	 * for each bio in rq
	 */
	bvprv = NULL;
	rq_for_each_bio(bio, rq) {
		/*
		 * for each segment in bio
		 */
		bio_for_each_segment(bvec, bio, i) {
			int nbytes = bvec->bv_len;

			if (bvprv && cluster) {
				if (sg[nsegs - 1].length + nbytes > q->max_segment_size)
					goto new_segment;

				if (!BIOVEC_PHYS_MERGEABLE(bvprv, bvec))
					goto new_segment;
				if (!BIOVEC_SEG_BOUNDARY(q, bvprv, bvec))
					goto new_segment;

				sg[nsegs - 1].length += nbytes;
			} else {
new_segment:
				memset(&sg[nsegs],0,sizeof(struct scatterlist));
				sg[nsegs].page = bvec->bv_page;
				sg[nsegs].length = nbytes;
				sg[nsegs].offset = bvec->bv_offset;

				nsegs++;
			}
			bvprv = bvec;
		} /* segments in bio */
	} /* bios in rq */

	return nsegs;
}

EXPORT_SYMBOL(blk_rq_map_sg);

/*
 * the standard queue merge functions, can be overridden with device
 * specific ones if so desired
 */

static inline int ll_new_mergeable(request_queue_t *q,
				   struct request *req,
				   struct bio *bio)
{
	int nr_phys_segs = bio_phys_segments(q, bio);

	if (req->nr_phys_segments + nr_phys_segs > q->max_phys_segments) {
		req->flags |= REQ_NOMERGE;
		if (req == q->last_merge)
			q->last_merge = NULL;
		return 0;
	}

	/*
	 * A hw segment is just getting larger, bump just the phys
	 * counter.
	 */
	req->nr_phys_segments += nr_phys_segs;
	return 1;
}

static inline int ll_new_hw_segment(request_queue_t *q,
				    struct request *req,
				    struct bio *bio)
{
	int nr_hw_segs = bio_hw_segments(q, bio);
	int nr_phys_segs = bio_phys_segments(q, bio);

	if (req->nr_hw_segments + nr_hw_segs > q->max_hw_segments
	    || req->nr_phys_segments + nr_phys_segs > q->max_phys_segments) {
		req->flags |= REQ_NOMERGE;
		if (req == q->last_merge)
			q->last_merge = NULL;
		return 0;
	}

	/*
	 * This will form the start of a new hw segment.  Bump both
	 * counters.
	 */
	req->nr_hw_segments += nr_hw_segs;
	req->nr_phys_segments += nr_phys_segs;
	return 1;
}

static int ll_back_merge_fn(request_queue_t *q, struct request *req, 
			    struct bio *bio)
{
	int len;

	if (req->nr_sectors + bio_sectors(bio) > q->max_sectors) {
		req->flags |= REQ_NOMERGE;
		if (req == q->last_merge)
			q->last_merge = NULL;
		return 0;
	}
	if (unlikely(!bio_flagged(req->biotail, BIO_SEG_VALID)))
		blk_recount_segments(q, req->biotail);
	if (unlikely(!bio_flagged(bio, BIO_SEG_VALID)))
		blk_recount_segments(q, bio);
	len = req->biotail->bi_hw_back_size + bio->bi_hw_front_size;
	if (BIOVEC_VIRT_MERGEABLE(__BVEC_END(req->biotail), __BVEC_START(bio)) &&
	    !BIOVEC_VIRT_OVERSIZE(len)) {
		int mergeable =  ll_new_mergeable(q, req, bio);

		if (mergeable) {
			if (req->nr_hw_segments == 1)
				req->bio->bi_hw_front_size = len;
			if (bio->bi_hw_segments == 1)
				bio->bi_hw_back_size = len;
		}
		return mergeable;
	}

	return ll_new_hw_segment(q, req, bio);
}

static int ll_front_merge_fn(request_queue_t *q, struct request *req, 
			     struct bio *bio)
{
	int len;

	if (req->nr_sectors + bio_sectors(bio) > q->max_sectors) {
		req->flags |= REQ_NOMERGE;
		if (req == q->last_merge)
			q->last_merge = NULL;
		return 0;
	}
	len = bio->bi_hw_back_size + req->bio->bi_hw_front_size;
	if (unlikely(!bio_flagged(bio, BIO_SEG_VALID)))
		blk_recount_segments(q, bio);
	if (unlikely(!bio_flagged(req->bio, BIO_SEG_VALID)))
		blk_recount_segments(q, req->bio);
	if (BIOVEC_VIRT_MERGEABLE(__BVEC_END(bio), __BVEC_START(req->bio)) &&
	    !BIOVEC_VIRT_OVERSIZE(len)) {
		int mergeable =  ll_new_mergeable(q, req, bio);

		if (mergeable) {
			if (bio->bi_hw_segments == 1)
				bio->bi_hw_front_size = len;
			if (req->nr_hw_segments == 1)
				req->biotail->bi_hw_back_size = len;
		}
		return mergeable;
	}

	return ll_new_hw_segment(q, req, bio);
}

static int ll_merge_requests_fn(request_queue_t *q, struct request *req,
				struct request *next)
{
	int total_phys_segments;
	int total_hw_segments;

	/*
	 * First check if the either of the requests are re-queued
	 * requests.  Can't merge them if they are.
	 */
	if (req->special || next->special)
		return 0;

	/*
	 * Will it become too large?
	 */
	if ((req->nr_sectors + next->nr_sectors) > q->max_sectors)
		return 0;

	total_phys_segments = req->nr_phys_segments + next->nr_phys_segments;
	if (blk_phys_contig_segment(q, req->biotail, next->bio))
		total_phys_segments--;

	if (total_phys_segments > q->max_phys_segments)
		return 0;

	total_hw_segments = req->nr_hw_segments + next->nr_hw_segments;
	if (blk_hw_contig_segment(q, req->biotail, next->bio)) {
		int len = req->biotail->bi_hw_back_size + next->bio->bi_hw_front_size;
		/*
		 * propagate the combined length to the end of the requests
		 */
		if (req->nr_hw_segments == 1)
			req->bio->bi_hw_front_size = len;
		if (next->nr_hw_segments == 1)
			next->biotail->bi_hw_back_size = len;
		total_hw_segments--;
	}

	if (total_hw_segments > q->max_hw_segments)
		return 0;

	/* Merge is OK... */
	req->nr_phys_segments = total_phys_segments;
	req->nr_hw_segments = total_hw_segments;
	return 1;
}

/*
 * "plug" the device if there are no outstanding requests: this will
 * force the transfer to start only after we have put all the requests
 * on the list.
 *
 * This is called with interrupts off and no requests on the queue and
 * with the queue lock held.
 */
void blk_plug_device(request_queue_t *q)
{
	WARN_ON(!irqs_disabled());

	/*
	 * don't plug a stopped queue, it must be paired with blk_start_queue()
	 * which will restart the queueing
	 */
	if (test_bit(QUEUE_FLAG_STOPPED, &q->queue_flags))
		return;

	if (!test_and_set_bit(QUEUE_FLAG_PLUGGED, &q->queue_flags))
		mod_timer(&q->unplug_timer, jiffies + q->unplug_delay);
}

EXPORT_SYMBOL(blk_plug_device);

/*
 * remove the queue from the plugged list, if present. called with
 * queue lock held and interrupts disabled.
 */
int blk_remove_plug(request_queue_t *q)
{
	WARN_ON(!irqs_disabled());

	if (!test_and_clear_bit(QUEUE_FLAG_PLUGGED, &q->queue_flags))
		return 0;

	del_timer(&q->unplug_timer);
	return 1;
}

EXPORT_SYMBOL(blk_remove_plug);

/*
 * remove the plug and let it rip..
 */
void __generic_unplug_device(request_queue_t *q)
{
	if (unlikely(test_bit(QUEUE_FLAG_STOPPED, &q->queue_flags)))
		return;

	if (!blk_remove_plug(q))
		return;

	q->request_fn(q);
}
EXPORT_SYMBOL(__generic_unplug_device);

/**
 * generic_unplug_device - fire a request queue
 * @q:    The &request_queue_t in question
 *
 * Description:
 *   Linux uses plugging to build bigger requests queues before letting
 *   the device have at them. If a queue is plugged, the I/O scheduler
 *   is still adding and merging requests on the queue. Once the queue
 *   gets unplugged, the request_fn defined for the queue is invoked and
 *   transfers started.
 **/
void generic_unplug_device(request_queue_t *q)
{
	spin_lock_irq(q->queue_lock);
	__generic_unplug_device(q);
	spin_unlock_irq(q->queue_lock);
}
EXPORT_SYMBOL(generic_unplug_device);

static void blk_backing_dev_unplug(struct backing_dev_info *bdi,
				   struct page *page)
{
	request_queue_t *q = bdi->unplug_io_data;

	/*
	 * devices don't necessarily have an ->unplug_fn defined
	 */
	if (q->unplug_fn)
		q->unplug_fn(q);
}

static void blk_unplug_work(void *data)
{
	request_queue_t *q = data;

	q->unplug_fn(q);
}

static void blk_unplug_timeout(unsigned long data)
{
	request_queue_t *q = (request_queue_t *)data;

	kblockd_schedule_work(&q->unplug_work);
}

/**
 * blk_start_queue - restart a previously stopped queue
 * @q:    The &request_queue_t in question
 *
 * Description:
 *   blk_start_queue() will clear the stop flag on the queue, and call
 *   the request_fn for the queue if it was in a stopped state when
 *   entered. Also see blk_stop_queue(). Queue lock must be held.
 **/
void blk_start_queue(request_queue_t *q)
{
	clear_bit(QUEUE_FLAG_STOPPED, &q->queue_flags);

	/*
	 * one level of recursion is ok and is much faster than kicking
	 * the unplug handling
	 */
	if (!test_and_set_bit(QUEUE_FLAG_REENTER, &q->queue_flags)) {
		q->request_fn(q);
		clear_bit(QUEUE_FLAG_REENTER, &q->queue_flags);
	} else {
		blk_plug_device(q);
		kblockd_schedule_work(&q->unplug_work);
	}
}

EXPORT_SYMBOL(blk_start_queue);

/**
 * blk_stop_queue - stop a queue
 * @q:    The &request_queue_t in question
 *
 * Description:
 *   The Linux block layer assumes that a block driver will consume all
 *   entries on the request queue when the request_fn strategy is called.
 *   Often this will not happen, because of hardware limitations (queue
 *   depth settings). If a device driver gets a 'queue full' response,
 *   or if it simply chooses not to queue more I/O at one point, it can
 *   call this function to prevent the request_fn from being called until
 *   the driver has signalled it's ready to go again. This happens by calling
 *   blk_start_queue() to restart queue operations. Queue lock must be held.
 **/
void blk_stop_queue(request_queue_t *q)
{
	blk_remove_plug(q);
	set_bit(QUEUE_FLAG_STOPPED, &q->queue_flags);
}
EXPORT_SYMBOL(blk_stop_queue);

/**
 * blk_sync_queue - cancel any pending callbacks on a queue
 * @q: the queue
 *
 * Description:
 *     The block layer may perform asynchronous callback activity
 *     on a queue, such as calling the unplug function after a timeout.
 *     A block device may call blk_sync_queue to ensure that any
 *     such activity is cancelled, thus allowing it to release resources
 *     the the callbacks might use. The caller must already have made sure
 *     that its ->make_request_fn will not re-add plugging prior to calling
 *     this function.
 *
 */
void blk_sync_queue(struct request_queue *q)
{
	del_timer_sync(&q->unplug_timer);
	kblockd_flush();
}
EXPORT_SYMBOL(blk_sync_queue);

/**
 * blk_run_queue - run a single device queue
 * @q:	The queue to run
 */
void blk_run_queue(struct request_queue *q)
{
	unsigned long flags;

	spin_lock_irqsave(q->queue_lock, flags);
	blk_remove_plug(q);
	if (!elv_queue_empty(q))
		q->request_fn(q);
	spin_unlock_irqrestore(q->queue_lock, flags);
}
EXPORT_SYMBOL(blk_run_queue);

/**
 * blk_cleanup_queue: - release a &request_queue_t when it is no longer needed
 * @q:    the request queue to be released
 *
 * Description:
 *     blk_cleanup_queue is the pair to blk_init_queue() or
 *     blk_queue_make_request().  It should be called when a request queue is
 *     being released; typically when a block device is being de-registered.
 *     Currently, its primary task it to free all the &struct request
 *     structures that were allocated to the queue and the queue itself.
 *
 * Caveat:
 *     Hopefully the low level driver will have finished any
 *     outstanding requests first...
 **/
void blk_cleanup_queue(request_queue_t * q)
{
	struct request_list *rl = &q->rq;

	if (!atomic_dec_and_test(&q->refcnt))
		return;

	if (q->elevator)
		elevator_exit(q->elevator);

	blk_sync_queue(q);

	if (rl->rq_pool)
		mempool_destroy(rl->rq_pool);

	if (q->queue_tags)
		__blk_queue_free_tags(q);

	blk_queue_ordered(q, QUEUE_ORDERED_NONE);

	kmem_cache_free(requestq_cachep, q);
}

EXPORT_SYMBOL(blk_cleanup_queue);

static int blk_init_free_list(request_queue_t *q)
{
	struct request_list *rl = &q->rq;

	rl->count[READ] = rl->count[WRITE] = 0;
	rl->starved[READ] = rl->starved[WRITE] = 0;
	init_waitqueue_head(&rl->wait[READ]);
	init_waitqueue_head(&rl->wait[WRITE]);
	init_waitqueue_head(&rl->drain);

	rl->rq_pool = mempool_create_node(BLKDEV_MIN_RQ, mempool_alloc_slab,
				mempool_free_slab, request_cachep, q->node);

	if (!rl->rq_pool)
		return -ENOMEM;

	return 0;
}

static int __make_request(request_queue_t *, struct bio *);

request_queue_t *blk_alloc_queue(int gfp_mask)
{
	return blk_alloc_queue_node(gfp_mask, -1);
}
EXPORT_SYMBOL(blk_alloc_queue);

request_queue_t *blk_alloc_queue_node(int gfp_mask, int node_id)
{
	request_queue_t *q;

	q = kmem_cache_alloc_node(requestq_cachep, gfp_mask, node_id);
	if (!q)
		return NULL;

	memset(q, 0, sizeof(*q));
	init_timer(&q->unplug_timer);
	atomic_set(&q->refcnt, 1);

	q->backing_dev_info.unplug_io_fn = blk_backing_dev_unplug;
	q->backing_dev_info.unplug_io_data = q;

	return q;
}
EXPORT_SYMBOL(blk_alloc_queue_node);

/**
 * blk_init_queue  - prepare a request queue for use with a block device
 * @rfn:  The function to be called to process requests that have been
 *        placed on the queue.
 * @lock: Request queue spin lock
 *
 * Description:
 *    If a block device wishes to use the standard request handling procedures,
 *    which sorts requests and coalesces adjacent requests, then it must
 *    call blk_init_queue().  The function @rfn will be called when there
 *    are requests on the queue that need to be processed.  If the device
 *    supports plugging, then @rfn may not be called immediately when requests
 *    are available on the queue, but may be called at some time later instead.
 *    Plugged queues are generally unplugged when a buffer belonging to one
 *    of the requests on the queue is needed, or due to memory pressure.
 *
 *    @rfn is not required, or even expected, to remove all requests off the
 *    queue, but only as many as it can handle at a time.  If it does leave
 *    requests on the queue, it is responsible for arranging that the requests
 *    get dealt with eventually.
 *
 *    The queue spin lock must be held while manipulating the requests on the
 *    request queue.
 *
 *    Function returns a pointer to the initialized request queue, or NULL if
 *    it didn't succeed.
 *
 * Note:
 *    blk_init_queue() must be paired with a blk_cleanup_queue() call
 *    when the block device is deactivated (such as at module unload).
 **/

request_queue_t *blk_init_queue(request_fn_proc *rfn, spinlock_t *lock)
{
	return blk_init_queue_node(rfn, lock, -1);
}
EXPORT_SYMBOL(blk_init_queue);

request_queue_t *
blk_init_queue_node(request_fn_proc *rfn, spinlock_t *lock, int node_id)
{
	request_queue_t *q = blk_alloc_queue_node(GFP_KERNEL, node_id);

	if (!q)
		return NULL;

	q->node = node_id;
	if (blk_init_free_list(q))
		goto out_init;

	/*
	 * if caller didn't supply a lock, they get per-queue locking with
	 * our embedded lock
	 */
	if (!lock) {
		spin_lock_init(&q->__queue_lock);
		lock = &q->__queue_lock;
	}

	q->request_fn		= rfn;
	q->back_merge_fn       	= ll_back_merge_fn;
	q->front_merge_fn      	= ll_front_merge_fn;
	q->merge_requests_fn	= ll_merge_requests_fn;
	q->prep_rq_fn		= NULL;
	q->unplug_fn		= generic_unplug_device;
	q->queue_flags		= (1 << QUEUE_FLAG_CLUSTER);
	q->queue_lock		= lock;

	blk_queue_segment_boundary(q, 0xffffffff);

	blk_queue_make_request(q, __make_request);
	blk_queue_max_segment_size(q, MAX_SEGMENT_SIZE);

	blk_queue_max_hw_segments(q, MAX_HW_SEGMENTS);
	blk_queue_max_phys_segments(q, MAX_PHYS_SEGMENTS);

	/*
	 * all done
	 */
	if (!elevator_init(q, NULL)) {
		blk_queue_congestion_threshold(q);
		return q;
	}

	blk_cleanup_queue(q);
out_init:
	kmem_cache_free(requestq_cachep, q);
	return NULL;
}
EXPORT_SYMBOL(blk_init_queue_node);

int blk_get_queue(request_queue_t *q)
{
	if (likely(!test_bit(QUEUE_FLAG_DEAD, &q->queue_flags))) {
		atomic_inc(&q->refcnt);
		return 0;
	}

	return 1;
}

EXPORT_SYMBOL(blk_get_queue);

static inline void blk_free_request(request_queue_t *q, struct request *rq)
{
	elv_put_request(q, rq);
	mempool_free(rq, q->rq.rq_pool);
}

static inline struct request *
blk_alloc_request(request_queue_t *q, int rw, struct bio *bio, int gfp_mask)
{
	struct request *rq = mempool_alloc(q->rq.rq_pool, gfp_mask);

	if (!rq)
		return NULL;

	/*
	 * first three bits are identical in rq->flags and bio->bi_rw,
	 * see bio.h and blkdev.h
	 */
	rq->flags = rw;

	if (!elv_set_request(q, rq, bio, gfp_mask))
		return rq;

	mempool_free(rq, q->rq.rq_pool);
	return NULL;
}

/*
 * ioc_batching returns true if the ioc is a valid batching request and
 * should be given priority access to a request.
 */
static inline int ioc_batching(request_queue_t *q, struct io_context *ioc)
{
	if (!ioc)
		return 0;

	/*
	 * Make sure the process is able to allocate at least 1 request
	 * even if the batch times out, otherwise we could theoretically
	 * lose wakeups.
	 */
	return ioc->nr_batch_requests == q->nr_batching ||
		(ioc->nr_batch_requests > 0
		&& time_before(jiffies, ioc->last_waited + BLK_BATCH_TIME));
}

/*
 * ioc_set_batching sets ioc to be a new "batcher" if it is not one. This
 * will cause the process to be a "batcher" on all queues in the system. This
 * is the behaviour we want though - once it gets a wakeup it should be given
 * a nice run.
 */
static void ioc_set_batching(request_queue_t *q, struct io_context *ioc)
{
	if (!ioc || ioc_batching(q, ioc))
		return;

	ioc->nr_batch_requests = q->nr_batching;
	ioc->last_waited = jiffies;
}

static void __freed_request(request_queue_t *q, int rw)
{
	struct request_list *rl = &q->rq;

	if (rl->count[rw] < queue_congestion_off_threshold(q))
		clear_queue_congested(q, rw);

	if (rl->count[rw] + 1 <= q->nr_requests) {
		if (waitqueue_active(&rl->wait[rw]))
			wake_up(&rl->wait[rw]);

		blk_clear_queue_full(q, rw);
	}
}

/*
 * A request has just been released.  Account for it, update the full and
 * congestion status, wake up any waiters.   Called under q->queue_lock.
 */
static void freed_request(request_queue_t *q, int rw)
{
	struct request_list *rl = &q->rq;

	rl->count[rw]--;

	__freed_request(q, rw);

	if (unlikely(rl->starved[rw ^ 1]))
		__freed_request(q, rw ^ 1);

	if (!rl->count[READ] && !rl->count[WRITE]) {
		smp_mb();
		if (unlikely(waitqueue_active(&rl->drain)))
			wake_up(&rl->drain);
	}
}

#define blkdev_free_rq(list) list_entry((list)->next, struct request, queuelist)
/*
 * Get a free request, queue_lock must be held.
 * Returns NULL on failure, with queue_lock held.
 * Returns !NULL on success, with queue_lock *not held*.
 */
static struct request *get_request(request_queue_t *q, int rw, struct bio *bio,
				   int gfp_mask)
{
	struct request *rq = NULL;
	struct request_list *rl = &q->rq;
	struct io_context *ioc = current_io_context(GFP_ATOMIC);

	if (unlikely(test_bit(QUEUE_FLAG_DRAIN, &q->queue_flags)))
		goto out;

	if (rl->count[rw]+1 >= q->nr_requests) {
		/*
		 * The queue will fill after this allocation, so set it as
		 * full, and mark this process as "batching". This process
		 * will be allowed to complete a batch of requests, others
		 * will be blocked.
		 */
		if (!blk_queue_full(q, rw)) {
			ioc_set_batching(q, ioc);
			blk_set_queue_full(q, rw);
		}
	}

	switch (elv_may_queue(q, rw, bio)) {
		case ELV_MQUEUE_NO:
			goto rq_starved;
		case ELV_MQUEUE_MAY:
			break;
		case ELV_MQUEUE_MUST:
			goto get_rq;
	}

	if (blk_queue_full(q, rw) && !ioc_batching(q, ioc)) {
		/*
		 * The queue is full and the allocating process is not a
		 * "batcher", and not exempted by the IO scheduler
		 */
		goto out;
	}

get_rq:
	/*
	 * Only allow batching queuers to allocate up to 50% over the defined
	 * limit of requests, otherwise we could have thousands of requests
	 * allocated with any setting of ->nr_requests
	 */
	if (rl->count[rw] >= (3 * q->nr_requests / 2))
		goto out;

	rl->count[rw]++;
	rl->starved[rw] = 0;
	if (rl->count[rw] >= queue_congestion_on_threshold(q))
		set_queue_congested(q, rw);
	spin_unlock_irq(q->queue_lock);

	rq = blk_alloc_request(q, rw, bio, gfp_mask);
	if (!rq) {
		/*
		 * Allocation failed presumably due to memory. Undo anything
		 * we might have messed up.
		 *
		 * Allocating task should really be put onto the front of the
		 * wait queue, but this is pretty rare.
		 */
		spin_lock_irq(q->queue_lock);
		freed_request(q, rw);

		/*
		 * in the very unlikely event that allocation failed and no
		 * requests for this direction was pending, mark us starved
		 * so that freeing of a request in the other direction will
		 * notice us. another possible fix would be to split the
		 * rq mempool into READ and WRITE
		 */
rq_starved:
		if (unlikely(rl->count[rw] == 0))
			rl->starved[rw] = 1;

		goto out;
	}

	if (ioc_batching(q, ioc))
		ioc->nr_batch_requests--;
	
	rq_init(q, rq);
	rq->rl = rl;
out:
	return rq;
}

/*
 * No available requests for this queue, unplug the device and wait for some
 * requests to become available.
 *
 * Called with q->queue_lock held, and returns with it unlocked.
 */
static struct request *get_request_wait(request_queue_t *q, int rw,
					struct bio *bio)
{
	struct request *rq;

	rq = get_request(q, rw, bio, GFP_NOIO);
	while (!rq) {
		DEFINE_WAIT(wait);
		struct request_list *rl = &q->rq;

		prepare_to_wait_exclusive(&rl->wait[rw], &wait,
				TASK_UNINTERRUPTIBLE);

		rq = get_request(q, rw, bio, GFP_NOIO);

		if (!rq) {
			struct io_context *ioc;

			__generic_unplug_device(q);
			spin_unlock_irq(q->queue_lock);
			io_schedule();

			/*
			 * After sleeping, we become a "batching" process and
			 * will be able to allocate at least one request, and
			 * up to a big batch of them for a small period time.
			 * See ioc_batching, ioc_set_batching
			 */
			ioc = current_io_context(GFP_NOIO);
			ioc_set_batching(q, ioc);

			spin_lock_irq(q->queue_lock);
		}
		finish_wait(&rl->wait[rw], &wait);
	}

	return rq;
}

struct request *blk_get_request(request_queue_t *q, int rw, int gfp_mask)
{
	struct request *rq;

	BUG_ON(rw != READ && rw != WRITE);

	spin_lock_irq(q->queue_lock);
	if (gfp_mask & __GFP_WAIT) {
		rq = get_request_wait(q, rw, NULL);
	} else {
		rq = get_request(q, rw, NULL, gfp_mask);
		if (!rq)
			spin_unlock_irq(q->queue_lock);
	}
	/* q->queue_lock is unlocked at this point */

	return rq;
}
EXPORT_SYMBOL(blk_get_request);

/**
 * blk_requeue_request - put a request back on queue
 * @q:		request queue where request should be inserted
 * @rq:		request to be inserted
 *
 * Description:
 *    Drivers often keep queueing requests until the hardware cannot accept
 *    more, when that condition happens we need to put the request back
 *    on the queue. Must be called with queue lock held.
 */
void blk_requeue_request(request_queue_t *q, struct request *rq)
{
	if (blk_rq_tagged(rq))
		blk_queue_end_tag(q, rq);

	elv_requeue_request(q, rq);
}

EXPORT_SYMBOL(blk_requeue_request);

/**
 * blk_insert_request - insert a special request in to a request queue
 * @q:		request queue where request should be inserted
 * @rq:		request to be inserted
 * @at_head:	insert request at head or tail of queue
 * @data:	private data
 *
 * Description:
 *    Many block devices need to execute commands asynchronously, so they don't
 *    block the whole kernel from preemption during request execution.  This is
 *    accomplished normally by inserting aritficial requests tagged as
 *    REQ_SPECIAL in to the corresponding request queue, and letting them be
 *    scheduled for actual execution by the request queue.
 *
 *    We have the option of inserting the head or the tail of the queue.
 *    Typically we use the tail for new ioctls and so forth.  We use the head
 *    of the queue for things like a QUEUE_FULL message from a device, or a
 *    host that is unable to accept a particular command.
 */
void blk_insert_request(request_queue_t *q, struct request *rq,
			int at_head, void *data)
{
	int where = at_head ? ELEVATOR_INSERT_FRONT : ELEVATOR_INSERT_BACK;
	unsigned long flags;

	/*
	 * tell I/O scheduler that this isn't a regular read/write (ie it
	 * must not attempt merges on this) and that it acts as a soft
	 * barrier
	 */
	rq->flags |= REQ_SPECIAL | REQ_SOFTBARRIER;

	rq->special = data;

	spin_lock_irqsave(q->queue_lock, flags);

	/*
	 * If command is tagged, release the tag
	 */
	if (blk_rq_tagged(rq))
		blk_queue_end_tag(q, rq);

	drive_stat_acct(rq, rq->nr_sectors, 1);
	__elv_add_request(q, rq, where, 0);

	if (blk_queue_plugged(q))
		__generic_unplug_device(q);
	else
		q->request_fn(q);
	spin_unlock_irqrestore(q->queue_lock, flags);
}

EXPORT_SYMBOL(blk_insert_request);

/**
 * blk_rq_map_user - map user data to a request, for REQ_BLOCK_PC usage
 * @q:		request queue where request should be inserted
 * @rq:		request structure to fill
 * @ubuf:	the user buffer
 * @len:	length of user data
 *
 * Description:
 *    Data will be mapped directly for zero copy io, if possible. Otherwise
 *    a kernel bounce buffer is used.
 *
 *    A matching blk_rq_unmap_user() must be issued at the end of io, while
 *    still in process context.
 *
 *    Note: The mapped bio may need to be bounced through blk_queue_bounce()
 *    before being submitted to the device, as pages mapped may be out of
 *    reach. It's the callers responsibility to make sure this happens. The
 *    original bio must be passed back in to blk_rq_unmap_user() for proper
 *    unmapping.
 */
int blk_rq_map_user(request_queue_t *q, struct request *rq, void __user *ubuf,
		    unsigned int len)
{
	unsigned long uaddr;
	struct bio *bio;
	int reading;

	if (len > (q->max_sectors << 9))
		return -EINVAL;
	if (!len || !ubuf)
		return -EINVAL;

	reading = rq_data_dir(rq) == READ;

	/*
	 * if alignment requirement is satisfied, map in user pages for
	 * direct dma. else, set up kernel bounce buffers
	 */
	uaddr = (unsigned long) ubuf;
	if (!(uaddr & queue_dma_alignment(q)) && !(len & queue_dma_alignment(q)))
		bio = bio_map_user(q, NULL, uaddr, len, reading);
	else
		bio = bio_copy_user(q, uaddr, len, reading);

	if (!IS_ERR(bio)) {
		rq->bio = rq->biotail = bio;
		blk_rq_bio_prep(q, rq, bio);

		rq->buffer = rq->data = NULL;
		rq->data_len = len;
		return 0;
	}

	/*
	 * bio is the err-ptr
	 */
	return PTR_ERR(bio);
}

EXPORT_SYMBOL(blk_rq_map_user);

/**
 * blk_rq_map_user_iov - map user data to a request, for REQ_BLOCK_PC usage
 * @q:		request queue where request should be inserted
 * @rq:		request to map data to
 * @iov:	pointer to the iovec
 * @iov_count:	number of elements in the iovec
 *
 * Description:
 *    Data will be mapped directly for zero copy io, if possible. Otherwise
 *    a kernel bounce buffer is used.
 *
 *    A matching blk_rq_unmap_user() must be issued at the end of io, while
 *    still in process context.
 *
 *    Note: The mapped bio may need to be bounced through blk_queue_bounce()
 *    before being submitted to the device, as pages mapped may be out of
 *    reach. It's the callers responsibility to make sure this happens. The
 *    original bio must be passed back in to blk_rq_unmap_user() for proper
 *    unmapping.
 */
int blk_rq_map_user_iov(request_queue_t *q, struct request *rq,
			struct sg_iovec *iov, int iov_count)
{
	struct bio *bio;

	if (!iov || iov_count <= 0)
		return -EINVAL;

	/* we don't allow misaligned data like bio_map_user() does.  If the
	 * user is using sg, they're expected to know the alignment constraints
	 * and respect them accordingly */
	bio = bio_map_user_iov(q, NULL, iov, iov_count, rq_data_dir(rq)== READ);
	if (IS_ERR(bio))
		return PTR_ERR(bio);

	rq->bio = rq->biotail = bio;
	blk_rq_bio_prep(q, rq, bio);
	rq->buffer = rq->data = NULL;
	rq->data_len = bio->bi_size;
	return 0;
}

EXPORT_SYMBOL(blk_rq_map_user_iov);

/**
 * blk_rq_unmap_user - unmap a request with user data
 * @bio:	bio to be unmapped
 * @ulen:	length of user buffer
 *
 * Description:
 *    Unmap a bio previously mapped by blk_rq_map_user().
 */
int blk_rq_unmap_user(struct bio *bio, unsigned int ulen)
{
	int ret = 0;

	if (bio) {
		if (bio_flagged(bio, BIO_USER_MAPPED))
			bio_unmap_user(bio);
		else
			ret = bio_uncopy_user(bio);
	}

	return 0;
}

EXPORT_SYMBOL(blk_rq_unmap_user);

/**
 * blk_rq_map_kern - map kernel data to a request, for REQ_BLOCK_PC usage
 * @q:		request queue where request should be inserted
 * @rq:		request to fill
 * @kbuf:	the kernel buffer
 * @len:	length of user data
 * @gfp_mask:	memory allocation flags
 */
int blk_rq_map_kern(request_queue_t *q, struct request *rq, void *kbuf,
		    unsigned int len, unsigned int gfp_mask)
{
	struct bio *bio;

	if (len > (q->max_sectors << 9))
		return -EINVAL;
	if (!len || !kbuf)
		return -EINVAL;

	bio = bio_map_kern(q, kbuf, len, gfp_mask);
	if (IS_ERR(bio))
		return PTR_ERR(bio);

	if (rq_data_dir(rq) == WRITE)
		bio->bi_rw |= (1 << BIO_RW);

	rq->bio = rq->biotail = bio;
	blk_rq_bio_prep(q, rq, bio);

	rq->buffer = rq->data = NULL;
	rq->data_len = len;
	return 0;
}

EXPORT_SYMBOL(blk_rq_map_kern);

/**
 * blk_execute_rq_nowait - insert a request into queue for execution
 * @q:		queue to insert the request in
 * @bd_disk:	matching gendisk
 * @rq:		request to insert
 * @at_head:    insert request at head or tail of queue
 * @done:	I/O completion handler
 *
 * Description:
 *    Insert a fully prepared request at the back of the io scheduler queue
 *    for execution.  Don't wait for completion.
 */
void blk_execute_rq_nowait(request_queue_t *q, struct gendisk *bd_disk,
			   struct request *rq, int at_head,
			   void (*done)(struct request *))
{
	int where = at_head ? ELEVATOR_INSERT_FRONT : ELEVATOR_INSERT_BACK;

	rq->rq_disk = bd_disk;
	rq->flags |= REQ_NOMERGE;
	rq->end_io = done;
	elv_add_request(q, rq, where, 1);
	generic_unplug_device(q);
}

/**
 * blk_execute_rq - insert a request into queue for execution
 * @q:		queue to insert the request in
 * @bd_disk:	matching gendisk
 * @rq:		request to insert
 * @at_head:    insert request at head or tail of queue
 *
 * Description:
 *    Insert a fully prepared request at the back of the io scheduler queue
 *    for execution and wait for completion.
 */
int blk_execute_rq(request_queue_t *q, struct gendisk *bd_disk,
		   struct request *rq, int at_head)
{
	DECLARE_COMPLETION(wait);
	char sense[SCSI_SENSE_BUFFERSIZE];
	int err = 0;

	/*
	 * we need an extra reference to the request, so we can look at
	 * it after io completion
	 */
	rq->ref_count++;

	if (!rq->sense) {
		memset(sense, 0, sizeof(sense));
		rq->sense = sense;
		rq->sense_len = 0;
	}

	rq->waiting = &wait;
	blk_execute_rq_nowait(q, bd_disk, rq, at_head, blk_end_sync_rq);
	wait_for_completion(&wait);
	rq->waiting = NULL;

	if (rq->errors)
		err = -EIO;

	return err;
}

EXPORT_SYMBOL(blk_execute_rq);

/**
 * blkdev_issue_flush - queue a flush
 * @bdev:	blockdev to issue flush for
 * @error_sector:	error sector
 *
 * Description:
 *    Issue a flush for the block device in question. Caller can supply
 *    room for storing the error offset in case of a flush error, if they
 *    wish to.  Caller must run wait_for_completion() on its own.
 */
int blkdev_issue_flush(struct block_device *bdev, sector_t *error_sector)
{
	request_queue_t *q;

	if (bdev->bd_disk == NULL)
		return -ENXIO;

	q = bdev_get_queue(bdev);
	if (!q)
		return -ENXIO;
	if (!q->issue_flush_fn)
		return -EOPNOTSUPP;

	return q->issue_flush_fn(q, bdev->bd_disk, error_sector);
}

EXPORT_SYMBOL(blkdev_issue_flush);

<<<<<<< HEAD
static void drive_stat_acct(struct request *rq, int nr_sectors, int new_io)
=======
/**
 * blkdev_scsi_issue_flush_fn - issue flush for SCSI devices
 * @q:		device queue
 * @disk:	gendisk
 * @error_sector:	error offset
 *
 * Description:
 *    Devices understanding the SCSI command set, can use this function as
 *    a helper for issuing a cache flush. Note: driver is required to store
 *    the error offset (in case of error flushing) in ->sector of struct
 *    request.
 */
int blkdev_scsi_issue_flush_fn(request_queue_t *q, struct gendisk *disk,
			       sector_t *error_sector)
{
	struct request *rq = blk_get_request(q, WRITE, __GFP_WAIT);
	int ret;

	rq->flags |= REQ_BLOCK_PC | REQ_SOFTBARRIER;
	rq->sector = 0;
	memset(rq->cmd, 0, sizeof(rq->cmd));
	rq->cmd[0] = 0x35;
	rq->cmd_len = 12;
	rq->data = NULL;
	rq->data_len = 0;
	rq->timeout = 60 * HZ;

	ret = blk_execute_rq(q, disk, rq, 0);

	if (ret && error_sector)
		*error_sector = rq->sector;

	blk_put_request(rq);
	return ret;
}

EXPORT_SYMBOL(blkdev_scsi_issue_flush_fn);

void drive_stat_acct(struct request *rq, int nr_sectors, int new_io)
>>>>>>> 73747aed
{
	int rw = rq_data_dir(rq);

	if (!blk_fs_request(rq) || !rq->rq_disk)
		return;

	if (rw == READ) {
		__disk_stat_add(rq->rq_disk, read_sectors, nr_sectors);
		if (!new_io)
			__disk_stat_inc(rq->rq_disk, read_merges);
	} else if (rw == WRITE) {
		__disk_stat_add(rq->rq_disk, write_sectors, nr_sectors);
		if (!new_io)
			__disk_stat_inc(rq->rq_disk, write_merges);
	}
	if (new_io) {
		disk_round_stats(rq->rq_disk);
		rq->rq_disk->in_flight++;
	}
}

/*
 * add-request adds a request to the linked list.
 * queue lock is held and interrupts disabled, as we muck with the
 * request queue list.
 */
static inline void add_request(request_queue_t * q, struct request * req)
{
	drive_stat_acct(req, req->nr_sectors, 1);

	if (q->activity_fn)
		q->activity_fn(q->activity_data, rq_data_dir(req));

	/*
	 * elevator indicated where it wants this request to be
	 * inserted at elevator_merge time
	 */
	__elv_add_request(q, req, ELEVATOR_INSERT_SORT, 0);
}
 
/*
 * disk_round_stats()	- Round off the performance stats on a struct
 * disk_stats.
 *
 * The average IO queue length and utilisation statistics are maintained
 * by observing the current state of the queue length and the amount of
 * time it has been in this state for.
 *
 * Normally, that accounting is done on IO completion, but that can result
 * in more than a second's worth of IO being accounted for within any one
 * second, leading to >100% utilisation.  To deal with that, we call this
 * function to do a round-off before returning the results when reading
 * /proc/diskstats.  This accounts immediately for all queue usage up to
 * the current jiffies and restarts the counters again.
 */
void disk_round_stats(struct gendisk *disk)
{
	unsigned long now = jiffies;

	__disk_stat_add(disk, time_in_queue,
			disk->in_flight * (now - disk->stamp));
	disk->stamp = now;

	if (disk->in_flight)
		__disk_stat_add(disk, io_ticks, (now - disk->stamp_idle));
	disk->stamp_idle = now;
}

/*
 * queue lock must be held
 */
static void __blk_put_request(request_queue_t *q, struct request *req)
{
	struct request_list *rl = req->rl;

	if (unlikely(!q))
		return;
	if (unlikely(--req->ref_count))
		return;

	req->rq_status = RQ_INACTIVE;
	req->rl = NULL;

	/*
	 * Request may not have originated from ll_rw_blk. if not,
	 * it didn't come out of our reserved rq pools
	 */
	if (rl) {
		int rw = rq_data_dir(req);

		elv_completed_request(q, req);

		BUG_ON(!list_empty(&req->queuelist));

		blk_free_request(q, req);
		freed_request(q, rw);
	}
}

void blk_put_request(struct request *req)
{
	/*
	 * if req->rl isn't set, this request didnt originate from the
	 * block layer, so it's safe to just disregard it
	 */
	if (req->rl) {
		unsigned long flags;
		request_queue_t *q = req->q;

		spin_lock_irqsave(q->queue_lock, flags);
		__blk_put_request(q, req);
		spin_unlock_irqrestore(q->queue_lock, flags);
	}
}

EXPORT_SYMBOL(blk_put_request);

/**
 * blk_end_sync_rq - executes a completion event on a request
 * @rq: request to complete
 */
void blk_end_sync_rq(struct request *rq)
{
	struct completion *waiting = rq->waiting;

	rq->waiting = NULL;
	__blk_put_request(rq->q, rq);

	/*
	 * complete last, if this is a stack request the process (and thus
	 * the rq pointer) could be invalid right after this complete()
	 */
	complete(waiting);
}
EXPORT_SYMBOL(blk_end_sync_rq);

/**
 * blk_congestion_wait - wait for a queue to become uncongested
 * @rw: READ or WRITE
 * @timeout: timeout in jiffies
 *
 * Waits for up to @timeout jiffies for a queue (any queue) to exit congestion.
 * If no queues are congested then just wait for the next request to be
 * returned.
 */
long blk_congestion_wait(int rw, long timeout)
{
	long ret;
	DEFINE_WAIT(wait);
	wait_queue_head_t *wqh = &congestion_wqh[rw];

	prepare_to_wait(wqh, &wait, TASK_UNINTERRUPTIBLE);
	ret = io_schedule_timeout(timeout);
	finish_wait(wqh, &wait);
	return ret;
}

EXPORT_SYMBOL(blk_congestion_wait);

/*
 * Has to be called with the request spinlock acquired
 */
static int attempt_merge(request_queue_t *q, struct request *req,
			  struct request *next)
{
	if (!rq_mergeable(req) || !rq_mergeable(next))
		return 0;

	/*
	 * not contigious
	 */
	if (req->sector + req->nr_sectors != next->sector)
		return 0;

	if (rq_data_dir(req) != rq_data_dir(next)
	    || req->rq_disk != next->rq_disk
	    || next->waiting || next->special)
		return 0;

	/*
	 * If we are allowed to merge, then append bio list
	 * from next to rq and release next. merge_requests_fn
	 * will have updated segment counts, update sector
	 * counts here.
	 */
	if (!q->merge_requests_fn(q, req, next))
		return 0;

	/*
	 * At this point we have either done a back merge
	 * or front merge. We need the smaller start_time of
	 * the merged requests to be the current request
	 * for accounting purposes.
	 */
	if (time_after(req->start_time, next->start_time))
		req->start_time = next->start_time;

	req->biotail->bi_next = next->bio;
	req->biotail = next->biotail;

	req->nr_sectors = req->hard_nr_sectors += next->hard_nr_sectors;

	elv_merge_requests(q, req, next);

	if (req->rq_disk) {
		disk_round_stats(req->rq_disk);
		req->rq_disk->in_flight--;
	}

	req->ioprio = ioprio_best(req->ioprio, next->ioprio);

	__blk_put_request(q, next);
	return 1;
}

static inline int attempt_back_merge(request_queue_t *q, struct request *rq)
{
	struct request *next = elv_latter_request(q, rq);

	if (next)
		return attempt_merge(q, rq, next);

	return 0;
}

static inline int attempt_front_merge(request_queue_t *q, struct request *rq)
{
	struct request *prev = elv_former_request(q, rq);

	if (prev)
		return attempt_merge(q, prev, rq);

	return 0;
}

/**
 * blk_attempt_remerge  - attempt to remerge active head with next request
 * @q:    The &request_queue_t belonging to the device
 * @rq:   The head request (usually)
 *
 * Description:
 *    For head-active devices, the queue can easily be unplugged so quickly
 *    that proper merging is not done on the front request. This may hurt
 *    performance greatly for some devices. The block layer cannot safely
 *    do merging on that first request for these queues, but the driver can
 *    call this function and make it happen any way. Only the driver knows
 *    when it is safe to do so.
 **/
void blk_attempt_remerge(request_queue_t *q, struct request *rq)
{
	unsigned long flags;

	spin_lock_irqsave(q->queue_lock, flags);
	attempt_back_merge(q, rq);
	spin_unlock_irqrestore(q->queue_lock, flags);
}

EXPORT_SYMBOL(blk_attempt_remerge);

static int __make_request(request_queue_t *q, struct bio *bio)
{
	struct request *req;
	int el_ret, rw, nr_sectors, cur_nr_sectors, barrier, err, sync;
	unsigned short prio;
	sector_t sector;

	sector = bio->bi_sector;
	nr_sectors = bio_sectors(bio);
	cur_nr_sectors = bio_cur_sectors(bio);
	prio = bio_prio(bio);

	rw = bio_data_dir(bio);
	sync = bio_sync(bio);

	/*
	 * low level driver can indicate that it wants pages above a
	 * certain limit bounced to low memory (ie for highmem, or even
	 * ISA dma in theory)
	 */
	blk_queue_bounce(q, &bio);

	spin_lock_prefetch(q->queue_lock);

	barrier = bio_barrier(bio);
	if (unlikely(barrier) && (q->ordered == QUEUE_ORDERED_NONE)) {
		err = -EOPNOTSUPP;
		goto end_io;
	}

	spin_lock_irq(q->queue_lock);

	if (unlikely(barrier) || elv_queue_empty(q))
		goto get_rq;

	el_ret = elv_merge(q, &req, bio);
	switch (el_ret) {
		case ELEVATOR_BACK_MERGE:
			BUG_ON(!rq_mergeable(req));

			if (!q->back_merge_fn(q, req, bio))
				break;

			req->biotail->bi_next = bio;
			req->biotail = bio;
			req->nr_sectors = req->hard_nr_sectors += nr_sectors;
			req->ioprio = ioprio_best(req->ioprio, prio);
			drive_stat_acct(req, nr_sectors, 0);
			if (!attempt_back_merge(q, req))
				elv_merged_request(q, req);
			goto out;

		case ELEVATOR_FRONT_MERGE:
			BUG_ON(!rq_mergeable(req));

			if (!q->front_merge_fn(q, req, bio))
				break;

			bio->bi_next = req->bio;
			req->bio = bio;

			/*
			 * may not be valid. if the low level driver said
			 * it didn't need a bounce buffer then it better
			 * not touch req->buffer either...
			 */
			req->buffer = bio_data(bio);
			req->current_nr_sectors = cur_nr_sectors;
			req->hard_cur_sectors = cur_nr_sectors;
			req->sector = req->hard_sector = sector;
			req->nr_sectors = req->hard_nr_sectors += nr_sectors;
			req->ioprio = ioprio_best(req->ioprio, prio);
			drive_stat_acct(req, nr_sectors, 0);
			if (!attempt_front_merge(q, req))
				elv_merged_request(q, req);
			goto out;

		/* ELV_NO_MERGE: elevator says don't/can't merge. */
		default:
			;
	}

get_rq:
	/*
	 * Grab a free request. This is might sleep but can not fail.
	 * Returns with the queue unlocked.
	 */
	req = get_request_wait(q, rw, bio);

	/*
	 * After dropping the lock and possibly sleeping here, our request
	 * may now be mergeable after it had proven unmergeable (above).
	 * We don't worry about that case for efficiency. It won't happen
	 * often, and the elevators are able to handle it.
	 */

	req->flags |= REQ_CMD;

	/*
	 * inherit FAILFAST from bio (for read-ahead, and explicit FAILFAST)
	 */
	if (bio_rw_ahead(bio) || bio_failfast(bio))
		req->flags |= REQ_FAILFAST;

	/*
	 * REQ_BARRIER implies no merging, but lets make it explicit
	 */
	if (unlikely(barrier))
		req->flags |= (REQ_HARDBARRIER | REQ_NOMERGE);

	req->errors = 0;
	req->hard_sector = req->sector = sector;
	req->hard_nr_sectors = req->nr_sectors = nr_sectors;
	req->current_nr_sectors = req->hard_cur_sectors = cur_nr_sectors;
	req->nr_phys_segments = bio_phys_segments(q, bio);
	req->nr_hw_segments = bio_hw_segments(q, bio);
	req->buffer = bio_data(bio);	/* see ->buffer comment above */
	req->waiting = NULL;
	req->bio = req->biotail = bio;
	req->ioprio = prio;
	req->rq_disk = bio->bi_bdev->bd_disk;
	req->start_time = jiffies;

	spin_lock_irq(q->queue_lock);
	if (elv_queue_empty(q))
		blk_plug_device(q);
	add_request(q, req);
out:
	if (sync)
		__generic_unplug_device(q);

	spin_unlock_irq(q->queue_lock);
	return 0;

end_io:
	bio_endio(bio, nr_sectors << 9, err);
	return 0;
}

/*
 * If bio->bi_dev is a partition, remap the location
 */
static inline void blk_partition_remap(struct bio *bio)
{
	struct block_device *bdev = bio->bi_bdev;

	if (bdev != bdev->bd_contains) {
		struct hd_struct *p = bdev->bd_part;

		switch (bio_data_dir(bio)) {
		case READ:
			p->read_sectors += bio_sectors(bio);
			p->reads++;
			break;
		case WRITE:
			p->write_sectors += bio_sectors(bio);
			p->writes++;
			break;
		}
		bio->bi_sector += p->start_sect;
		bio->bi_bdev = bdev->bd_contains;
	}
}

void blk_finish_queue_drain(request_queue_t *q)
{
	struct request_list *rl = &q->rq;
	struct request *rq;
	int requeued = 0;

	spin_lock_irq(q->queue_lock);
	clear_bit(QUEUE_FLAG_DRAIN, &q->queue_flags);

	while (!list_empty(&q->drain_list)) {
		rq = list_entry_rq(q->drain_list.next);

		list_del_init(&rq->queuelist);
		elv_requeue_request(q, rq);
		requeued++;
	}

	if (requeued)
		q->request_fn(q);

	spin_unlock_irq(q->queue_lock);

	wake_up(&rl->wait[0]);
	wake_up(&rl->wait[1]);
	wake_up(&rl->drain);
}

static int wait_drain(request_queue_t *q, struct request_list *rl, int dispatch)
{
	int wait = rl->count[READ] + rl->count[WRITE];

	if (dispatch)
		wait += !list_empty(&q->queue_head);

	return wait;
}

/*
 * We rely on the fact that only requests allocated through blk_alloc_request()
 * have io scheduler private data structures associated with them. Any other
 * type of request (allocated on stack or through kmalloc()) should not go
 * to the io scheduler core, but be attached to the queue head instead.
 */
void blk_wait_queue_drained(request_queue_t *q, int wait_dispatch)
{
	struct request_list *rl = &q->rq;
	DEFINE_WAIT(wait);

	spin_lock_irq(q->queue_lock);
	set_bit(QUEUE_FLAG_DRAIN, &q->queue_flags);

	while (wait_drain(q, rl, wait_dispatch)) {
		prepare_to_wait(&rl->drain, &wait, TASK_UNINTERRUPTIBLE);

		if (wait_drain(q, rl, wait_dispatch)) {
			__generic_unplug_device(q);
			spin_unlock_irq(q->queue_lock);
			io_schedule();
			spin_lock_irq(q->queue_lock);
		}

		finish_wait(&rl->drain, &wait);
	}

	spin_unlock_irq(q->queue_lock);
}

/*
 * block waiting for the io scheduler being started again.
 */
static inline void block_wait_queue_running(request_queue_t *q)
{
	DEFINE_WAIT(wait);

	while (unlikely(test_bit(QUEUE_FLAG_DRAIN, &q->queue_flags))) {
		struct request_list *rl = &q->rq;

		prepare_to_wait_exclusive(&rl->drain, &wait,
				TASK_UNINTERRUPTIBLE);

		/*
		 * re-check the condition. avoids using prepare_to_wait()
		 * in the fast path (queue is running)
		 */
		if (test_bit(QUEUE_FLAG_DRAIN, &q->queue_flags))
			io_schedule();

		finish_wait(&rl->drain, &wait);
	}
}

static void handle_bad_sector(struct bio *bio)
{
	char b[BDEVNAME_SIZE];

	printk(KERN_INFO "attempt to access beyond end of device\n");
	printk(KERN_INFO "%s: rw=%ld, want=%Lu, limit=%Lu\n",
			bdevname(bio->bi_bdev, b),
			bio->bi_rw,
			(unsigned long long)bio->bi_sector + bio_sectors(bio),
			(long long)(bio->bi_bdev->bd_inode->i_size >> 9));

	set_bit(BIO_EOF, &bio->bi_flags);
}

/**
 * generic_make_request: hand a buffer to its device driver for I/O
 * @bio:  The bio describing the location in memory and on the device.
 *
 * generic_make_request() is used to make I/O requests of block
 * devices. It is passed a &struct bio, which describes the I/O that needs
 * to be done.
 *
 * generic_make_request() does not return any status.  The
 * success/failure status of the request, along with notification of
 * completion, is delivered asynchronously through the bio->bi_end_io
 * function described (one day) else where.
 *
 * The caller of generic_make_request must make sure that bi_io_vec
 * are set to describe the memory buffer, and that bi_dev and bi_sector are
 * set to describe the device address, and the
 * bi_end_io and optionally bi_private are set to describe how
 * completion notification should be signaled.
 *
 * generic_make_request and the drivers it calls may use bi_next if this
 * bio happens to be merged with someone else, and may change bi_dev and
 * bi_sector for remaps as it sees fit.  So the values of these fields
 * should NOT be depended on after the call to generic_make_request.
 */
void generic_make_request(struct bio *bio)
{
	request_queue_t *q;
	sector_t maxsector;
	int ret, nr_sectors = bio_sectors(bio);

	might_sleep();
	/* Test device or partition size, when known. */
	maxsector = bio->bi_bdev->bd_inode->i_size >> 9;
	if (maxsector) {
		sector_t sector = bio->bi_sector;

		if (maxsector < nr_sectors || maxsector - nr_sectors < sector) {
			/*
			 * This may well happen - the kernel calls bread()
			 * without checking the size of the device, e.g., when
			 * mounting a device.
			 */
			handle_bad_sector(bio);
			goto end_io;
		}
	}

	/*
	 * Resolve the mapping until finished. (drivers are
	 * still free to implement/resolve their own stacking
	 * by explicitly returning 0)
	 *
	 * NOTE: we don't repeat the blk_size check for each new device.
	 * Stacking drivers are expected to know what they are doing.
	 */
	do {
		char b[BDEVNAME_SIZE];

		q = bdev_get_queue(bio->bi_bdev);
		if (!q) {
			printk(KERN_ERR
			       "generic_make_request: Trying to access "
				"nonexistent block-device %s (%Lu)\n",
				bdevname(bio->bi_bdev, b),
				(long long) bio->bi_sector);
end_io:
			bio_endio(bio, bio->bi_size, -EIO);
			break;
		}

		if (unlikely(bio_sectors(bio) > q->max_hw_sectors)) {
			printk("bio too big device %s (%u > %u)\n", 
				bdevname(bio->bi_bdev, b),
				bio_sectors(bio),
				q->max_hw_sectors);
			goto end_io;
		}

		if (unlikely(test_bit(QUEUE_FLAG_DEAD, &q->queue_flags)))
			goto end_io;

		block_wait_queue_running(q);

		/*
		 * If this device has partitions, remap block n
		 * of partition p to block n+start(p) of the disk.
		 */
		blk_partition_remap(bio);

		ret = q->make_request_fn(q, bio);
	} while (ret);
}

EXPORT_SYMBOL(generic_make_request);

/**
 * submit_bio: submit a bio to the block device layer for I/O
 * @rw: whether to %READ or %WRITE, or maybe to %READA (read ahead)
 * @bio: The &struct bio which describes the I/O
 *
 * submit_bio() is very similar in purpose to generic_make_request(), and
 * uses that function to do most of the work. Both are fairly rough
 * interfaces, @bio must be presetup and ready for I/O.
 *
 */
void submit_bio(int rw, struct bio *bio)
{
	int count = bio_sectors(bio);

	BIO_BUG_ON(!bio->bi_size);
	BIO_BUG_ON(!bio->bi_io_vec);
	bio->bi_rw |= rw;
	if (rw & WRITE)
		mod_page_state(pgpgout, count);
	else
		mod_page_state(pgpgin, count);

	if (unlikely(block_dump)) {
		char b[BDEVNAME_SIZE];
		printk(KERN_DEBUG "%s(%d): %s block %Lu on %s\n",
			current->comm, current->pid,
			(rw & WRITE) ? "WRITE" : "READ",
			(unsigned long long)bio->bi_sector,
			bdevname(bio->bi_bdev,b));
	}

	generic_make_request(bio);
}

EXPORT_SYMBOL(submit_bio);

static void blk_recalc_rq_segments(struct request *rq)
{
	struct bio *bio, *prevbio = NULL;
	int nr_phys_segs, nr_hw_segs;
	unsigned int phys_size, hw_size;
	request_queue_t *q = rq->q;

	if (!rq->bio)
		return;

	phys_size = hw_size = nr_phys_segs = nr_hw_segs = 0;
	rq_for_each_bio(bio, rq) {
		/* Force bio hw/phys segs to be recalculated. */
		bio->bi_flags &= ~(1 << BIO_SEG_VALID);

		nr_phys_segs += bio_phys_segments(q, bio);
		nr_hw_segs += bio_hw_segments(q, bio);
		if (prevbio) {
			int pseg = phys_size + prevbio->bi_size + bio->bi_size;
			int hseg = hw_size + prevbio->bi_size + bio->bi_size;

			if (blk_phys_contig_segment(q, prevbio, bio) &&
			    pseg <= q->max_segment_size) {
				nr_phys_segs--;
				phys_size += prevbio->bi_size + bio->bi_size;
			} else
				phys_size = 0;

			if (blk_hw_contig_segment(q, prevbio, bio) &&
			    hseg <= q->max_segment_size) {
				nr_hw_segs--;
				hw_size += prevbio->bi_size + bio->bi_size;
			} else
				hw_size = 0;
		}
		prevbio = bio;
	}

	rq->nr_phys_segments = nr_phys_segs;
	rq->nr_hw_segments = nr_hw_segs;
}

static void blk_recalc_rq_sectors(struct request *rq, int nsect)
{
	if (blk_fs_request(rq)) {
		rq->hard_sector += nsect;
		rq->hard_nr_sectors -= nsect;

		/*
		 * Move the I/O submission pointers ahead if required.
		 */
		if ((rq->nr_sectors >= rq->hard_nr_sectors) &&
		    (rq->sector <= rq->hard_sector)) {
			rq->sector = rq->hard_sector;
			rq->nr_sectors = rq->hard_nr_sectors;
			rq->hard_cur_sectors = bio_cur_sectors(rq->bio);
			rq->current_nr_sectors = rq->hard_cur_sectors;
			rq->buffer = bio_data(rq->bio);
		}

		/*
		 * if total number of sectors is less than the first segment
		 * size, something has gone terribly wrong
		 */
		if (rq->nr_sectors < rq->current_nr_sectors) {
			printk("blk: request botched\n");
			rq->nr_sectors = rq->current_nr_sectors;
		}
	}
}

static int __end_that_request_first(struct request *req, int uptodate,
				    int nr_bytes)
{
	int total_bytes, bio_nbytes, error, next_idx = 0;
	struct bio *bio;

	/*
	 * extend uptodate bool to allow < 0 value to be direct io error
	 */
	error = 0;
	if (end_io_error(uptodate))
		error = !uptodate ? -EIO : uptodate;

	/*
	 * for a REQ_BLOCK_PC request, we want to carry any eventual
	 * sense key with us all the way through
	 */
	if (!blk_pc_request(req))
		req->errors = 0;

	if (!uptodate) {
		if (blk_fs_request(req) && !(req->flags & REQ_QUIET))
			printk("end_request: I/O error, dev %s, sector %llu\n",
				req->rq_disk ? req->rq_disk->disk_name : "?",
				(unsigned long long)req->sector);
	}

	total_bytes = bio_nbytes = 0;
	while ((bio = req->bio) != NULL) {
		int nbytes;

		if (nr_bytes >= bio->bi_size) {
			req->bio = bio->bi_next;
			nbytes = bio->bi_size;
			bio_endio(bio, nbytes, error);
			next_idx = 0;
			bio_nbytes = 0;
		} else {
			int idx = bio->bi_idx + next_idx;

			if (unlikely(bio->bi_idx >= bio->bi_vcnt)) {
				blk_dump_rq_flags(req, "__end_that");
				printk("%s: bio idx %d >= vcnt %d\n",
						__FUNCTION__,
						bio->bi_idx, bio->bi_vcnt);
				break;
			}

			nbytes = bio_iovec_idx(bio, idx)->bv_len;
			BIO_BUG_ON(nbytes > bio->bi_size);

			/*
			 * not a complete bvec done
			 */
			if (unlikely(nbytes > nr_bytes)) {
				bio_nbytes += nr_bytes;
				total_bytes += nr_bytes;
				break;
			}

			/*
			 * advance to the next vector
			 */
			next_idx++;
			bio_nbytes += nbytes;
		}

		total_bytes += nbytes;
		nr_bytes -= nbytes;

		if ((bio = req->bio)) {
			/*
			 * end more in this run, or just return 'not-done'
			 */
			if (unlikely(nr_bytes <= 0))
				break;
		}
	}

	/*
	 * completely done
	 */
	if (!req->bio)
		return 0;

	/*
	 * if the request wasn't completed, update state
	 */
	if (bio_nbytes) {
		bio_endio(bio, bio_nbytes, error);
		bio->bi_idx += next_idx;
		bio_iovec(bio)->bv_offset += nr_bytes;
		bio_iovec(bio)->bv_len -= nr_bytes;
	}

	blk_recalc_rq_sectors(req, total_bytes >> 9);
	blk_recalc_rq_segments(req);
	return 1;
}

/**
 * end_that_request_first - end I/O on a request
 * @req:      the request being processed
 * @uptodate: 1 for success, 0 for I/O error, < 0 for specific error
 * @nr_sectors: number of sectors to end I/O on
 *
 * Description:
 *     Ends I/O on a number of sectors attached to @req, and sets it up
 *     for the next range of segments (if any) in the cluster.
 *
 * Return:
 *     0 - we are done with this request, call end_that_request_last()
 *     1 - still buffers pending for this request
 **/
int end_that_request_first(struct request *req, int uptodate, int nr_sectors)
{
	return __end_that_request_first(req, uptodate, nr_sectors << 9);
}

EXPORT_SYMBOL(end_that_request_first);

/**
 * end_that_request_chunk - end I/O on a request
 * @req:      the request being processed
 * @uptodate: 1 for success, 0 for I/O error, < 0 for specific error
 * @nr_bytes: number of bytes to complete
 *
 * Description:
 *     Ends I/O on a number of bytes attached to @req, and sets it up
 *     for the next range of segments (if any). Like end_that_request_first(),
 *     but deals with bytes instead of sectors.
 *
 * Return:
 *     0 - we are done with this request, call end_that_request_last()
 *     1 - still buffers pending for this request
 **/
int end_that_request_chunk(struct request *req, int uptodate, int nr_bytes)
{
	return __end_that_request_first(req, uptodate, nr_bytes);
}

EXPORT_SYMBOL(end_that_request_chunk);

/*
 * queue lock must be held
 */
void end_that_request_last(struct request *req)
{
	struct gendisk *disk = req->rq_disk;

	if (unlikely(laptop_mode) && blk_fs_request(req))
		laptop_io_completion();

	if (disk && blk_fs_request(req)) {
		unsigned long duration = jiffies - req->start_time;
		switch (rq_data_dir(req)) {
		    case WRITE:
			__disk_stat_inc(disk, writes);
			__disk_stat_add(disk, write_ticks, duration);
			break;
		    case READ:
			__disk_stat_inc(disk, reads);
			__disk_stat_add(disk, read_ticks, duration);
			break;
		}
		disk_round_stats(disk);
		disk->in_flight--;
	}
	if (req->end_io)
		req->end_io(req);
	else
		__blk_put_request(req->q, req);
}

EXPORT_SYMBOL(end_that_request_last);

void end_request(struct request *req, int uptodate)
{
	if (!end_that_request_first(req, uptodate, req->hard_cur_sectors)) {
		add_disk_randomness(req->rq_disk);
		blkdev_dequeue_request(req);
		end_that_request_last(req);
	}
}

EXPORT_SYMBOL(end_request);

void blk_rq_bio_prep(request_queue_t *q, struct request *rq, struct bio *bio)
{
	/* first three bits are identical in rq->flags and bio->bi_rw */
	rq->flags |= (bio->bi_rw & 7);

	rq->nr_phys_segments = bio_phys_segments(q, bio);
	rq->nr_hw_segments = bio_hw_segments(q, bio);
	rq->current_nr_sectors = bio_cur_sectors(bio);
	rq->hard_cur_sectors = rq->current_nr_sectors;
	rq->hard_nr_sectors = rq->nr_sectors = bio_sectors(bio);
	rq->buffer = bio_data(bio);

	rq->bio = rq->biotail = bio;
}

EXPORT_SYMBOL(blk_rq_bio_prep);

int kblockd_schedule_work(struct work_struct *work)
{
	return queue_work(kblockd_workqueue, work);
}

EXPORT_SYMBOL(kblockd_schedule_work);

void kblockd_flush(void)
{
	flush_workqueue(kblockd_workqueue);
}
EXPORT_SYMBOL(kblockd_flush);

int __init blk_dev_init(void)
{
	kblockd_workqueue = create_workqueue("kblockd");
	if (!kblockd_workqueue)
		panic("Failed to create kblockd\n");

	request_cachep = kmem_cache_create("blkdev_requests",
			sizeof(struct request), 0, SLAB_PANIC, NULL, NULL);

	requestq_cachep = kmem_cache_create("blkdev_queue",
			sizeof(request_queue_t), 0, SLAB_PANIC, NULL, NULL);

	iocontext_cachep = kmem_cache_create("blkdev_ioc",
			sizeof(struct io_context), 0, SLAB_PANIC, NULL, NULL);

	blk_max_low_pfn = max_low_pfn;
	blk_max_pfn = max_pfn;

	return 0;
}

/*
 * IO Context helper functions
 */
void put_io_context(struct io_context *ioc)
{
	if (ioc == NULL)
		return;

	BUG_ON(atomic_read(&ioc->refcount) == 0);

	if (atomic_dec_and_test(&ioc->refcount)) {
		if (ioc->aic && ioc->aic->dtor)
			ioc->aic->dtor(ioc->aic);
		if (ioc->cic && ioc->cic->dtor)
			ioc->cic->dtor(ioc->cic);

		kmem_cache_free(iocontext_cachep, ioc);
	}
}
EXPORT_SYMBOL(put_io_context);

/* Called by the exitting task */
void exit_io_context(void)
{
	unsigned long flags;
	struct io_context *ioc;

	local_irq_save(flags);
	task_lock(current);
	ioc = current->io_context;
	current->io_context = NULL;
	ioc->task = NULL;
	task_unlock(current);
	local_irq_restore(flags);

	if (ioc->aic && ioc->aic->exit)
		ioc->aic->exit(ioc->aic);
	if (ioc->cic && ioc->cic->exit)
		ioc->cic->exit(ioc->cic);

	put_io_context(ioc);
}

/*
 * If the current task has no IO context then create one and initialise it.
 * Otherwise, return its existing IO context.
 *
 * This returned IO context doesn't have a specifically elevated refcount,
 * but since the current task itself holds a reference, the context can be
 * used in general code, so long as it stays within `current` context.
 */
struct io_context *current_io_context(int gfp_flags)
{
	struct task_struct *tsk = current;
	struct io_context *ret;

	ret = tsk->io_context;
	if (likely(ret))
		return ret;

	ret = kmem_cache_alloc(iocontext_cachep, gfp_flags);
	if (ret) {
		atomic_set(&ret->refcount, 1);
		ret->task = current;
		ret->set_ioprio = NULL;
		ret->last_waited = jiffies; /* doesn't matter... */
		ret->nr_batch_requests = 0; /* because this is 0 */
		ret->aic = NULL;
		ret->cic = NULL;
		tsk->io_context = ret;
	}

	return ret;
}
EXPORT_SYMBOL(current_io_context);

/*
 * If the current task has no IO context then create one and initialise it.
 * If it does have a context, take a ref on it.
 *
 * This is always called in the context of the task which submitted the I/O.
 */
struct io_context *get_io_context(int gfp_flags)
{
	struct io_context *ret;
	ret = current_io_context(gfp_flags);
	if (likely(ret))
		atomic_inc(&ret->refcount);
	return ret;
}
EXPORT_SYMBOL(get_io_context);

void copy_io_context(struct io_context **pdst, struct io_context **psrc)
{
	struct io_context *src = *psrc;
	struct io_context *dst = *pdst;

	if (src) {
		BUG_ON(atomic_read(&src->refcount) == 0);
		atomic_inc(&src->refcount);
		put_io_context(dst);
		*pdst = src;
	}
}
EXPORT_SYMBOL(copy_io_context);

void swap_io_context(struct io_context **ioc1, struct io_context **ioc2)
{
	struct io_context *temp;
	temp = *ioc1;
	*ioc1 = *ioc2;
	*ioc2 = temp;
}
EXPORT_SYMBOL(swap_io_context);

/*
 * sysfs parts below
 */
struct queue_sysfs_entry {
	struct attribute attr;
	ssize_t (*show)(struct request_queue *, char *);
	ssize_t (*store)(struct request_queue *, const char *, size_t);
};

static ssize_t
queue_var_show(unsigned int var, char *page)
{
	return sprintf(page, "%d\n", var);
}

static ssize_t
queue_var_store(unsigned long *var, const char *page, size_t count)
{
	char *p = (char *) page;

	*var = simple_strtoul(p, &p, 10);
	return count;
}

static ssize_t queue_requests_show(struct request_queue *q, char *page)
{
	return queue_var_show(q->nr_requests, (page));
}

static ssize_t
queue_requests_store(struct request_queue *q, const char *page, size_t count)
{
	struct request_list *rl = &q->rq;

	int ret = queue_var_store(&q->nr_requests, page, count);
	if (q->nr_requests < BLKDEV_MIN_RQ)
		q->nr_requests = BLKDEV_MIN_RQ;
	blk_queue_congestion_threshold(q);

	if (rl->count[READ] >= queue_congestion_on_threshold(q))
		set_queue_congested(q, READ);
	else if (rl->count[READ] < queue_congestion_off_threshold(q))
		clear_queue_congested(q, READ);

	if (rl->count[WRITE] >= queue_congestion_on_threshold(q))
		set_queue_congested(q, WRITE);
	else if (rl->count[WRITE] < queue_congestion_off_threshold(q))
		clear_queue_congested(q, WRITE);

	if (rl->count[READ] >= q->nr_requests) {
		blk_set_queue_full(q, READ);
	} else if (rl->count[READ]+1 <= q->nr_requests) {
		blk_clear_queue_full(q, READ);
		wake_up(&rl->wait[READ]);
	}

	if (rl->count[WRITE] >= q->nr_requests) {
		blk_set_queue_full(q, WRITE);
	} else if (rl->count[WRITE]+1 <= q->nr_requests) {
		blk_clear_queue_full(q, WRITE);
		wake_up(&rl->wait[WRITE]);
	}
	return ret;
}

static ssize_t queue_ra_show(struct request_queue *q, char *page)
{
	int ra_kb = q->backing_dev_info.ra_pages << (PAGE_CACHE_SHIFT - 10);

	return queue_var_show(ra_kb, (page));
}

static ssize_t
queue_ra_store(struct request_queue *q, const char *page, size_t count)
{
	unsigned long ra_kb;
	ssize_t ret = queue_var_store(&ra_kb, page, count);

	spin_lock_irq(q->queue_lock);
	if (ra_kb > (q->max_sectors >> 1))
		ra_kb = (q->max_sectors >> 1);

	q->backing_dev_info.ra_pages = ra_kb >> (PAGE_CACHE_SHIFT - 10);
	spin_unlock_irq(q->queue_lock);

	return ret;
}

static ssize_t queue_max_sectors_show(struct request_queue *q, char *page)
{
	int max_sectors_kb = q->max_sectors >> 1;

	return queue_var_show(max_sectors_kb, (page));
}

static ssize_t
queue_max_sectors_store(struct request_queue *q, const char *page, size_t count)
{
	unsigned long max_sectors_kb,
			max_hw_sectors_kb = q->max_hw_sectors >> 1,
			page_kb = 1 << (PAGE_CACHE_SHIFT - 10);
	ssize_t ret = queue_var_store(&max_sectors_kb, page, count);
	int ra_kb;

	if (max_sectors_kb > max_hw_sectors_kb || max_sectors_kb < page_kb)
		return -EINVAL;
	/*
	 * Take the queue lock to update the readahead and max_sectors
	 * values synchronously:
	 */
	spin_lock_irq(q->queue_lock);
	/*
	 * Trim readahead window as well, if necessary:
	 */
	ra_kb = q->backing_dev_info.ra_pages << (PAGE_CACHE_SHIFT - 10);
	if (ra_kb > max_sectors_kb)
		q->backing_dev_info.ra_pages =
				max_sectors_kb >> (PAGE_CACHE_SHIFT - 10);

	q->max_sectors = max_sectors_kb << 1;
	spin_unlock_irq(q->queue_lock);

	return ret;
}

static ssize_t queue_max_hw_sectors_show(struct request_queue *q, char *page)
{
	int max_hw_sectors_kb = q->max_hw_sectors >> 1;

	return queue_var_show(max_hw_sectors_kb, (page));
}


static struct queue_sysfs_entry queue_requests_entry = {
	.attr = {.name = "nr_requests", .mode = S_IRUGO | S_IWUSR },
	.show = queue_requests_show,
	.store = queue_requests_store,
};

static struct queue_sysfs_entry queue_ra_entry = {
	.attr = {.name = "read_ahead_kb", .mode = S_IRUGO | S_IWUSR },
	.show = queue_ra_show,
	.store = queue_ra_store,
};

static struct queue_sysfs_entry queue_max_sectors_entry = {
	.attr = {.name = "max_sectors_kb", .mode = S_IRUGO | S_IWUSR },
	.show = queue_max_sectors_show,
	.store = queue_max_sectors_store,
};

static struct queue_sysfs_entry queue_max_hw_sectors_entry = {
	.attr = {.name = "max_hw_sectors_kb", .mode = S_IRUGO },
	.show = queue_max_hw_sectors_show,
};

static struct queue_sysfs_entry queue_iosched_entry = {
	.attr = {.name = "scheduler", .mode = S_IRUGO | S_IWUSR },
	.show = elv_iosched_show,
	.store = elv_iosched_store,
};

static struct attribute *default_attrs[] = {
	&queue_requests_entry.attr,
	&queue_ra_entry.attr,
	&queue_max_hw_sectors_entry.attr,
	&queue_max_sectors_entry.attr,
	&queue_iosched_entry.attr,
	NULL,
};

#define to_queue(atr) container_of((atr), struct queue_sysfs_entry, attr)

static ssize_t
queue_attr_show(struct kobject *kobj, struct attribute *attr, char *page)
{
	struct queue_sysfs_entry *entry = to_queue(attr);
	struct request_queue *q;

	q = container_of(kobj, struct request_queue, kobj);
	if (!entry->show)
		return -EIO;

	return entry->show(q, page);
}

static ssize_t
queue_attr_store(struct kobject *kobj, struct attribute *attr,
		    const char *page, size_t length)
{
	struct queue_sysfs_entry *entry = to_queue(attr);
	struct request_queue *q;

	q = container_of(kobj, struct request_queue, kobj);
	if (!entry->store)
		return -EIO;

	return entry->store(q, page, length);
}

static struct sysfs_ops queue_sysfs_ops = {
	.show	= queue_attr_show,
	.store	= queue_attr_store,
};

static struct kobj_type queue_ktype = {
	.sysfs_ops	= &queue_sysfs_ops,
	.default_attrs	= default_attrs,
};

int blk_register_queue(struct gendisk *disk)
{
	int ret;

	request_queue_t *q = disk->queue;

	if (!q || !q->request_fn)
		return -ENXIO;

	q->kobj.parent = kobject_get(&disk->kobj);
	if (!q->kobj.parent)
		return -EBUSY;

	snprintf(q->kobj.name, KOBJ_NAME_LEN, "%s", "queue");
	q->kobj.ktype = &queue_ktype;

	ret = kobject_register(&q->kobj);
	if (ret < 0)
		return ret;

	ret = elv_register_queue(q);
	if (ret) {
		kobject_unregister(&q->kobj);
		return ret;
	}

	return 0;
}

void blk_unregister_queue(struct gendisk *disk)
{
	request_queue_t *q = disk->queue;

	if (q && q->request_fn) {
		elv_unregister_queue(q);

		kobject_unregister(&q->kobj);
		kobject_put(&disk->kobj);
	}
}<|MERGE_RESOLUTION|>--- conflicted
+++ resolved
@@ -2373,9 +2373,6 @@
 
 EXPORT_SYMBOL(blkdev_issue_flush);
 
-<<<<<<< HEAD
-static void drive_stat_acct(struct request *rq, int nr_sectors, int new_io)
-=======
 /**
  * blkdev_scsi_issue_flush_fn - issue flush for SCSI devices
  * @q:		device queue
@@ -2414,8 +2411,7 @@
 
 EXPORT_SYMBOL(blkdev_scsi_issue_flush_fn);
 
-void drive_stat_acct(struct request *rq, int nr_sectors, int new_io)
->>>>>>> 73747aed
+static void drive_stat_acct(struct request *rq, int nr_sectors, int new_io)
 {
 	int rw = rq_data_dir(rq);
 
